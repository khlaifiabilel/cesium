<<<<<<< HEAD
import { defaultValue } from '../Source/Cesium.js';
import { defer } from '../Source/Cesium.js';
import { getTimestamp } from '../Source/Cesium.js';

    function pollToPromise(f, options) {
        options = defaultValue(options, defaultValue.EMPTY_OBJECT);

        var pollInterval = defaultValue(options.pollInterval, 1);
        var timeout = defaultValue(options.timeout, 5000);

        var deferred = defer();

        var startTimestamp = getTimestamp();
        var endTimestamp = startTimestamp + timeout;

        function poller() {
            var result = false;
            try {
                result = f();
            }
            catch (e) {
                deferred.reject(e);
                return;
            }

            if (result) {
                deferred.resolve();
            } else if (getTimestamp() > endTimestamp) {
                deferred.reject();
            } else {
                setTimeout(poller, pollInterval);
            }
        }

        poller();

        return deferred.promise;
=======
import { defaultValue } from "../Source/Cesium.js";
import { getTimestamp } from "../Source/Cesium.js";
import { when } from "../Source/Cesium.js";

function pollToPromise(f, options) {
  options = defaultValue(options, defaultValue.EMPTY_OBJECT);

  var pollInterval = defaultValue(options.pollInterval, 1);
  var timeout = defaultValue(options.timeout, 5000);

  var deferred = when.defer();

  var startTimestamp = getTimestamp();
  var endTimestamp = startTimestamp + timeout;

  function poller() {
    var result = false;
    try {
      result = f();
    } catch (e) {
      deferred.reject(e);
      return;
>>>>>>> 2fd0e8f7
    }

    if (result) {
      deferred.resolve();
    } else if (getTimestamp() > endTimestamp) {
      deferred.reject();
    } else {
      setTimeout(poller, pollInterval);
    }
  }

  poller();

  return deferred.promise;
}
export default pollToPromise;<|MERGE_RESOLUTION|>--- conflicted
+++ resolved
@@ -1,45 +1,6 @@
-<<<<<<< HEAD
-import { defaultValue } from '../Source/Cesium.js';
-import { defer } from '../Source/Cesium.js';
-import { getTimestamp } from '../Source/Cesium.js';
-
-    function pollToPromise(f, options) {
-        options = defaultValue(options, defaultValue.EMPTY_OBJECT);
-
-        var pollInterval = defaultValue(options.pollInterval, 1);
-        var timeout = defaultValue(options.timeout, 5000);
-
-        var deferred = defer();
-
-        var startTimestamp = getTimestamp();
-        var endTimestamp = startTimestamp + timeout;
-
-        function poller() {
-            var result = false;
-            try {
-                result = f();
-            }
-            catch (e) {
-                deferred.reject(e);
-                return;
-            }
-
-            if (result) {
-                deferred.resolve();
-            } else if (getTimestamp() > endTimestamp) {
-                deferred.reject();
-            } else {
-                setTimeout(poller, pollInterval);
-            }
-        }
-
-        poller();
-
-        return deferred.promise;
-=======
 import { defaultValue } from "../Source/Cesium.js";
+import { defer } from "../Source/Cesium.js";
 import { getTimestamp } from "../Source/Cesium.js";
-import { when } from "../Source/Cesium.js";
 
 function pollToPromise(f, options) {
   options = defaultValue(options, defaultValue.EMPTY_OBJECT);
@@ -47,7 +8,7 @@
   var pollInterval = defaultValue(options.pollInterval, 1);
   var timeout = defaultValue(options.timeout, 5000);
 
-  var deferred = when.defer();
+  var deferred = defer();
 
   var startTimestamp = getTimestamp();
   var endTimestamp = startTimestamp + timeout;
@@ -59,7 +20,6 @@
     } catch (e) {
       deferred.reject(e);
       return;
->>>>>>> 2fd0e8f7
     }
 
     if (result) {
