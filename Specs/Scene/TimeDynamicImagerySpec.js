--- conflicted
+++ resolved
@@ -1,19 +1,3 @@
-<<<<<<< HEAD
-import { Clock } from '../../Source/Cesium.js';
-import { ClockStep } from '../../Source/Cesium.js';
-import { JulianDate } from '../../Source/Cesium.js';
-import { Request } from '../../Source/Cesium.js';
-import { RequestScheduler } from '../../Source/Cesium.js';
-import { RequestType } from '../../Source/Cesium.js';
-import { TimeIntervalCollection } from '../../Source/Cesium.js';
-import { TimeDynamicImagery } from '../../Source/Cesium.js';
-
-describe('Scene/TimeDynamicImagery', function() {
-
-    var clock = new Clock({
-        clockStep : ClockStep.TICK_DEPENDENT,
-        shouldAnimate : true
-=======
 import { Clock } from "../../Source/Cesium.js";
 import { ClockStep } from "../../Source/Cesium.js";
 import { JulianDate } from "../../Source/Cesium.js";
@@ -22,7 +6,6 @@
 import { RequestType } from "../../Source/Cesium.js";
 import { TimeIntervalCollection } from "../../Source/Cesium.js";
 import { TimeDynamicImagery } from "../../Source/Cesium.js";
-import { when } from "../../Source/Cesium.js";
 
 describe("Scene/TimeDynamicImagery", function () {
   var clock = new Clock({
@@ -151,7 +134,9 @@
     var options = {
       clock: clock,
       times: times,
-      requestImageFunction: jasmine.createSpy().and.returnValue(when()),
+      requestImageFunction: jasmine
+        .createSpy()
+        .and.returnValue(Promise.resolve()),
       reloadFunction: jasmine.createSpy(),
     };
     var timeDynamicImagery = new TimeDynamicImagery(options);
@@ -161,7 +146,6 @@
       throttle: true,
       throttleByServer: true,
       type: RequestType.IMAGERY,
->>>>>>> 2fd0e8f7
     });
     timeDynamicImagery.checkApproachingInterval(0, 1, 2, request);
 
@@ -183,7 +167,9 @@
     var options = {
       clock: clock,
       times: times,
-      requestImageFunction: jasmine.createSpy().and.returnValue(when()),
+      requestImageFunction: jasmine
+        .createSpy()
+        .and.returnValue(Promise.resolve()),
       reloadFunction: jasmine.createSpy(),
     };
     var timeDynamicImagery = new TimeDynamicImagery(options);
@@ -213,7 +199,9 @@
     var options = {
       clock: clock,
       times: times,
-      requestImageFunction: jasmine.createSpy().and.returnValue(when()),
+      requestImageFunction: jasmine
+        .createSpy()
+        .and.returnValue(Promise.resolve()),
       reloadFunction: jasmine.createSpy(),
     };
     var timeDynamicImagery = new TimeDynamicImagery(options);
@@ -224,131 +212,6 @@
       type: RequestType.IMAGERY,
     });
 
-<<<<<<< HEAD
-    it('changing clock causes reload', function() {
-        var options = {
-            clock: clock,
-            times: times,
-            requestImageFunction: function() {
-            },
-            reloadFunction: jasmine.createSpy()
-        };
-        var timeDynamicImagery = new TimeDynamicImagery(options);
-        timeDynamicImagery.clock = new Clock();
-        expect(options.reloadFunction).toHaveBeenCalled();
-    });
-
-    it('changing times causes reload', function() {
-        var options = {
-            clock: clock,
-            times: times,
-            requestImageFunction: function() {
-            },
-            reloadFunction: jasmine.createSpy()
-        };
-        var timeDynamicImagery = new TimeDynamicImagery(options);
-        timeDynamicImagery.times = new TimeIntervalCollection();
-        expect(options.reloadFunction).toHaveBeenCalled();
-    });
-
-    it('clock.tick() causes reload', function() {
-        var options = {
-            clock: clock,
-            times: times,
-            requestImageFunction: jasmine.createSpy(),
-            reloadFunction: jasmine.createSpy()
-        };
-        var timeDynamicImagery = new TimeDynamicImagery(options);
-        var request = new Request();
-        timeDynamicImagery.checkApproachingInterval(0, 1, 2, request);
-
-        clock.currentTime = JulianDate.fromIso8601('2017-04-26T23:59:59Z');
-        clock.tick();
-
-        expect(options.requestImageFunction).not.toHaveBeenCalled();
-        expect(options.reloadFunction).toHaveBeenCalled();
-    });
-
-    it('clock.tick() causes preload', function() {
-        var options = {
-            clock: clock,
-            times: times,
-            requestImageFunction: jasmine.createSpy().and.returnValue(Promise.resolve()),
-            reloadFunction: jasmine.createSpy()
-        };
-        var timeDynamicImagery = new TimeDynamicImagery(options);
-        options.reloadFunction.calls.reset(); // Constructor calls reload
-
-        var request = new Request({
-            throttle : true,
-            throttleByServer : true,
-            type : RequestType.IMAGERY
-        });
-        timeDynamicImagery.checkApproachingInterval(0, 1, 2, request);
-
-        clock.currentTime = JulianDate.fromIso8601('2017-04-26T23:59:56Z');
-        clock.tick();
-
-        expect(options.requestImageFunction).toHaveBeenCalledWith(0, 1, 2, request, times.get(1));
-        expect(timeDynamicImagery._tileCache[1]['0-1-2']).toBeDefined();
-        expect(options.reloadFunction).not.toHaveBeenCalled();
-    });
-
-    it('checkApproachingInterval causes preload', function() {
-        var options = {
-            clock: clock,
-            times: times,
-            requestImageFunction: jasmine.createSpy().and.returnValue(Promise.resolve()),
-            reloadFunction: jasmine.createSpy()
-        };
-        var timeDynamicImagery = new TimeDynamicImagery(options);
-        options.reloadFunction.calls.reset(); // Constructor calls reload
-
-        var request = new Request({
-            throttle : true,
-            throttleByServer : true,
-            type : RequestType.IMAGERY
-        });
-
-        clock.currentTime = JulianDate.fromIso8601('2017-04-26T23:59:56Z');
-        timeDynamicImagery.checkApproachingInterval(0, 1, 2, request);
-
-        expect(options.requestImageFunction).toHaveBeenCalledWith(0, 1, 2, request, times.get(1));
-        expect(timeDynamicImagery._tileCache[1]['0-1-2']).toBeDefined();
-        expect(options.reloadFunction).not.toHaveBeenCalled();
-    });
-
-    it('checkApproachingInterval limits number of requests', function() {
-        var options = {
-            clock: clock,
-            times: times,
-            requestImageFunction: jasmine.createSpy().and.returnValue(Promise.resolve()),
-            reloadFunction: jasmine.createSpy()
-        };
-        var timeDynamicImagery = new TimeDynamicImagery(options);
-
-        var request = new Request({
-            throttle : true,
-            throttleByServer : true,
-            type : RequestType.IMAGERY
-        });
-
-        var count = 0;
-        for (var level = 0;level < 15;++level) {
-            for (var x = 0;x<(level+1);++x) {
-                for (var y = 0;y<(level+1);++y) {
-                    timeDynamicImagery.checkApproachingInterval(x, y, level, request);
-                    ++count;
-
-                    if (count === 512) {
-                        count = 256;
-                    }
-
-                    expect(timeDynamicImagery._tilesRequestedForInterval.length).toEqual(count);
-                    expect(timeDynamicImagery._tilesRequestedForInterval[count-1].key).toEqual(x + '-' + y + '-' + level);
-                }
-            }
-=======
     var count = 0;
     for (var level = 0; level < 15; ++level) {
       for (var x = 0; x < level + 1; ++x) {
@@ -366,7 +229,6 @@
           expect(
             timeDynamicImagery._tilesRequestedForInterval[count - 1].key
           ).toEqual(x + "-" + y + "-" + level);
->>>>>>> 2fd0e8f7
         }
       }
     }
