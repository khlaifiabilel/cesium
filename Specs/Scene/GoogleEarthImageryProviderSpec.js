--- conflicted
+++ resolved
@@ -88,7 +88,6 @@
         var tile000Image;
 
         runs(function() {
-<<<<<<< HEAD
             expect(provider.tileWidth).toEqual(256);
             expect(provider.tileHeight).toEqual(256);
             expect(provider.maximumLevel).toEqual(23);
@@ -96,17 +95,7 @@
             expect(provider.version).toEqual(version);
             expect(provider.tilingScheme).toBeInstanceOf(WebMercatorTilingScheme);
             expect(provider.tileDiscardPolicy).toBeUndefined();
-            expect(provider.extent).toEqual(new WebMercatorTilingScheme().getExtent());
-=======
-            expect(provider.getTileWidth()).toEqual(256);
-            expect(provider.getTileHeight()).toEqual(256);
-            expect(provider.getMaximumLevel()).toEqual(23);
-            expect(provider.getMinimumLevel()).toEqual(0);
-            expect(provider.getVersion()).toEqual(version);
-            expect(provider.getTilingScheme()).toBeInstanceOf(WebMercatorTilingScheme);
-            expect(provider.getTileDiscardPolicy()).toBeUndefined();
-            expect(provider.getExtent()).toEqual(new WebMercatorTilingScheme().extent);
->>>>>>> 98a414a2
+            expect(provider.extent).toEqual(new WebMercatorTilingScheme().extent);
         });
 
         waitsFor(function() {
@@ -360,13 +349,8 @@
         }, 'imagery provider to become ready');
 
         runs(function() {
-<<<<<<< HEAD
             expect(provider.tilingScheme).toBeInstanceOf(WebMercatorTilingScheme);
-            expect(provider.extent).toEqual(new WebMercatorTilingScheme().getExtent());
-=======
-            expect(provider.getTilingScheme()).toBeInstanceOf(WebMercatorTilingScheme);
-            expect(provider.getExtent()).toEqual(new WebMercatorTilingScheme().extent);
->>>>>>> 98a414a2
+            expect(provider.extent).toEqual(new WebMercatorTilingScheme().extent);
         });
     });
 
@@ -400,13 +384,8 @@
         }, 'imagery provider to become ready');
 
         runs(function() {
-<<<<<<< HEAD
             expect(provider.tilingScheme).toBeInstanceOf(WebMercatorTilingScheme);
-            expect(provider.extent).toEqual(new WebMercatorTilingScheme().getExtent());
-=======
-            expect(provider.getTilingScheme()).toBeInstanceOf(WebMercatorTilingScheme);
-            expect(provider.getExtent()).toEqual(new WebMercatorTilingScheme().extent);
->>>>>>> 98a414a2
+            expect(provider.extent).toEqual(new WebMercatorTilingScheme().extent);
         });
     });
 
