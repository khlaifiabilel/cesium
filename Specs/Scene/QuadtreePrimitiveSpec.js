--- conflicted
+++ resolved
@@ -1,115 +1,8 @@
-<<<<<<< HEAD
-import MockTerrainProvider from '../MockTerrainProvider.js';
-import TerrainTileProcessor from '../TerrainTileProcessor.js';
-import { Cartesian3 } from '../../Source/Cesium.js';
-import { Cartographic } from '../../Source/Cesium.js';
-import { defer } from '../../Source/Cesium.js';
-import { defined } from '../../Source/Cesium.js';
-import { Ellipsoid } from '../../Source/Cesium.js';
-import { EventHelper } from '../../Source/Cesium.js';
-import { GeographicProjection } from '../../Source/Cesium.js';
-import { GeographicTilingScheme } from '../../Source/Cesium.js';
-import { Intersect } from '../../Source/Cesium.js';
-import { Rectangle } from '../../Source/Cesium.js';
-import { Visibility } from '../../Source/Cesium.js';
-import { Camera } from '../../Source/Cesium.js';
-import { GlobeSurfaceTileProvider } from '../../Source/Cesium.js';
-import { ImageryLayerCollection } from '../../Source/Cesium.js';
-import { QuadtreePrimitive } from '../../Source/Cesium.js';
-import { QuadtreeTileLoadState } from '../../Source/Cesium.js';
-import { SceneMode } from '../../Source/Cesium.js';
-import createScene from '../createScene.js';
-import pollToPromise from '../pollToPromise.js';
-
-describe('Scene/QuadtreePrimitive', function() {
-
-    describe('selectTilesForRendering', function() {
-        var scene;
-        var camera;
-        var frameState;
-        var quadtree;
-        var mockTerrain;
-        var tileProvider;
-        var imageryLayerCollection;
-        var surfaceShaderSet;
-        var processor;
-        var rootTiles;
-
-        beforeEach(function() {
-            scene = {
-                mapProjection: new GeographicProjection(),
-                drawingBufferWidth: 1000,
-                drawingBufferHeight: 1000
-            };
-
-            camera = new Camera(scene);
-
-            frameState = {
-                frameNumber: 0,
-                passes: {
-                    render: true
-                },
-                camera: camera,
-                fog: {
-                    enabled: false
-                },
-                context: {
-                    drawingBufferWidth: scene.drawingBufferWidth,
-                    drawingBufferHeight: scene.drawingBufferHeight
-                },
-                mode: SceneMode.SCENE3D,
-                commandList: [],
-                cullingVolume: jasmine.createSpyObj('CullingVolume', ['computeVisibility']),
-                afterRender: [],
-                pixelRatio: 1.0
-            };
-
-            frameState.cullingVolume.computeVisibility.and.returnValue(Intersect.INTERSECTING);
-
-            imageryLayerCollection = new ImageryLayerCollection();
-            surfaceShaderSet = jasmine.createSpyObj('SurfaceShaderSet', ['getShaderProgram']);
-            mockTerrain = new MockTerrainProvider();
-            tileProvider = new GlobeSurfaceTileProvider({
-                terrainProvider: mockTerrain,
-                imageryLayers: imageryLayerCollection,
-                surfaceShaderSet: surfaceShaderSet
-            });
-            quadtree = new QuadtreePrimitive({
-                tileProvider: tileProvider
-            });
-
-            processor = new TerrainTileProcessor(frameState, mockTerrain, imageryLayerCollection);
-
-            quadtree.render(frameState);
-            rootTiles = quadtree._levelZeroTiles;
-
-            processor.mockWebGL();
-        });
-
-        function process(quadtreePrimitive, callback) {
-            var deferred = defer();
-
-            function next() {
-                ++frameState.frameNumber;
-                quadtree.beginFrame(frameState);
-                quadtree.render(frameState);
-                quadtree.endFrame(frameState);
-
-                if (callback()) {
-                    setTimeout(next, 0);
-                } else {
-                    deferred.resolve();
-                }
-            }
-
-            next();
-
-            return deferred.promise;
-=======
 import MockTerrainProvider from "../MockTerrainProvider.js";
 import TerrainTileProcessor from "../TerrainTileProcessor.js";
 import { Cartesian3 } from "../../Source/Cesium.js";
 import { Cartographic } from "../../Source/Cesium.js";
+import { defer } from "../../Source/Cesium.js";
 import { defined } from "../../Source/Cesium.js";
 import { Ellipsoid } from "../../Source/Cesium.js";
 import { EventHelper } from "../../Source/Cesium.js";
@@ -126,7 +19,6 @@
 import { SceneMode } from "../../Source/Cesium.js";
 import createScene from "../createScene.js";
 import pollToPromise from "../pollToPromise.js";
-import { when } from "../../Source/Cesium.js";
 
 describe("Scene/QuadtreePrimitive", function () {
   describe("selectTilesForRendering", function () {
@@ -203,7 +95,7 @@
     });
 
     function process(quadtreePrimitive, callback) {
-      var deferred = when.defer();
+      var deferred = defer();
 
       function next() {
         ++frameState.frameNumber;
@@ -215,7 +107,6 @@
           setTimeout(next, 0);
         } else {
           deferred.resolve();
->>>>>>> 2fd0e8f7
         }
       }
 
