/*global define*/
define([
        './defaultValue',
        './defined',
        './DeveloperError',
        './Matrix4',
        './Cartesian3',
        './Cartesian4',
        './Spline',
        './HermiteSpline'
    ], function(
        defaultValue,
        defined,
        DeveloperError,
        Matrix4,
        Cartesian3,
        Cartesian4,
        Spline,
        HermiteSpline) {
    "use strict";

    var scratchTimeVec = new Cartesian4();
    var scratchTemp0 = new Cartesian3();
    var scratchTemp1 = new Cartesian3();

    function createEvaluateFunction(spline) {
        var points = spline.points;
        var times = spline.times;

        if (points.length < 3) {
            var t0 = times[0];
            var invSpan = 1.0 / (times[1] - t0);

            var p0 = points[0];
            var p1 = points[1];

            return function(time, result) {
                var u = (time - t0) * invSpan;
                return Cartesian3.lerp(p0, p1, u, result);
            };
        }

        return function(time, result) {
<<<<<<< HEAD
            var i = spline.findTimeInterval(time);
=======
            var i = spline._lastTimeIndex = spline.findTimeInterval(time, spline._lastTimeIndex);
>>>>>>> b6a1a73e
            var u = (time - times[i]) / (times[i + 1] - times[i]);

            var timeVec = scratchTimeVec;
            timeVec.z = u;
            timeVec.y = u * u;
            timeVec.x = timeVec.y * u;

            var p0, p1, p2, p3, coefs;
            if (i === 0) {
                p0 = points[0];
                p1 = points[1];
                p2 = spline.firstTangent;

                p3 = Cartesian3.subtract(points[2], p0, scratchTemp0);
                Cartesian3.multiplyByScalar(p3, 0.5, p3);

                coefs = Matrix4.multiplyByPoint(HermiteSpline.hermiteCoefficientMatrix, timeVec, timeVec);
            } else if (i === points.length - 2) {
                p0 = points[i];
                p1 = points[i + 1];
                p3 = spline.lastTangent;

                p2 = Cartesian3.subtract(p1, points[i - 1], scratchTemp0);
                Cartesian3.multiplyByScalar(p2, 0.5, p2);

                coefs = Matrix4.multiplyByPoint(HermiteSpline.hermiteCoefficientMatrix, timeVec, timeVec);
            } else {
                p0 = points[i - 1];
                p1 = points[i];
                p2 = points[i + 1];
                p3 = points[i + 2];
                coefs = Matrix4.multiplyByPoint(CatmullRomSpline.catmullRomCoefficientMatrix, timeVec, timeVec);
            }

            result = Cartesian3.multiplyByScalar(p0, coefs.x, result);
            Cartesian3.multiplyByScalar(p1, coefs.y, scratchTemp1);
            Cartesian3.add(result, scratchTemp1, result);
            Cartesian3.multiplyByScalar(p2, coefs.z, scratchTemp1);
            Cartesian3.add(result, scratchTemp1, result);
            Cartesian3.multiplyByScalar(p3, coefs.w, scratchTemp1);
            return Cartesian3.add(result, scratchTemp1, result);
        };
    }
    var firstTangentScratch = new Cartesian3();
    var lastTangentScratch = new Cartesian3();

    /**
     * A Catmull-Rom spline is a cubic spline where the tangent at control points,
     * except the first and last, are computed using the previous and next control points.
     * Catmull-Rom splines are in the class C<sup>1</sup>.
     *
     * @alias CatmullRomSpline
     * @constructor
     *
     * @param {Array} options.times The array of control point times.
     * @param {Array} options.points The array of control points.
     * @param {Cartesian3} [options.firstTangent] The tangent of the curve at the first control point.
     *                     If the tangent is not given, it will be estimated.
     * @param {Cartesian3} [options.lastTangent] The tangent of the curve at the last control point.
     *                     If the tangent is not given, it will be estimated.
     *
     * @exception {DeveloperError} points is required.
     * @exception {DeveloperError} points.length must be greater than or equal to 2.
     * @exception {DeveloperError} times is required.
     * @exception {DeveloperError} times.length must be equal to points.length.
     *
     * @see HermiteSpline
     *
     * @example
     * // spline above the earth from Philadelphia to Los Angeles
     * var spline = new CatmullRomSpline({
     *     times : [ 0.0, 1.5, 3.0, 4.5, 6.0 ],
     *     points : [
     *         new Cartesian3(1235398.0, -4810983.0, 4146266.0),
     *         new Cartesian3(1372574.0, -5345182.0, 4606657.0),
     *         new Cartesian3(-757983.0, -5542796.0, 4514323.0),
     *         new Cartesian3(-2821260.0, -5248423.0, 4021290.0),
     *         new Cartesian3(-2539788.0, -4724797.0, 3620093.0)
     *     ]
     * });
     */
    var CatmullRomSpline = function(options) {
        options = defaultValue(options, defaultValue.EMPTY_OBJECT);

        var points = options.points;
        var times = options.times;
        var firstTangent = options.firstTangent;
        var lastTangent = options.lastTangent;

        if (!defined(points)) {
            throw new DeveloperError('points is required.');
        }

        if (points.length < 2) {
            throw new DeveloperError('points.length must be greater than or equal to 2.');
        }

        if (!defined(times)) {
            throw new DeveloperError('times is required.');
        }

        if (times.length !== points.length) {
            throw new DeveloperError('times.length must be equal to points.length.');
        }

        if (points.length > 2) {
            if (!defined(firstTangent)) {
                firstTangent = firstTangentScratch;
                Cartesian3.multiplyByScalar(points[1], 2.0, firstTangent);
                Cartesian3.subtract(firstTangent, points[2], firstTangent);
                Cartesian3.subtract(firstTangent, points[0], firstTangent);
                Cartesian3.multiplyByScalar(firstTangent, 0.5, firstTangent);
            }

            if (!defined(lastTangent)) {
                var n = points.length - 1;
                lastTangent = lastTangentScratch;
                Cartesian3.multiplyByScalar(points[n - 1], 2.0, lastTangent);
                Cartesian3.subtract(points[n], lastTangent, lastTangent);
                Cartesian3.add(lastTangent, points[n - 2], lastTangent);
                Cartesian3.multiplyByScalar(lastTangent, 0.5, lastTangent);
            }
        }

        /**
         * An array of times for the control points.
         * @type {Array}
         * @readonly
         */
        this.times = times;

        /**
         * An array of {@link Cartesian3} control points.
         * @type {Array}
         * @readonly
         */
        this.points = points;

        /**
         * The tangent at the first control point.
         * @type {Cartesian3}
         * @readonly
         */
        this.firstTangent = Cartesian3.clone(firstTangent);

        /**
         * The tangent at the last control point.
         * @type {Cartesian3}
         * @readonly
         */
        this.lastTangent = Cartesian3.clone(lastTangent);

        this._evaluateFunction = createEvaluateFunction(this);
        this._lastTimeIndex = 0;
    };

    CatmullRomSpline.catmullRomCoefficientMatrix = new Matrix4(
            -0.5,  1.0, -0.5,  0.0,
             1.5, -2.5,  0.0,  1.0,
            -1.5,  2.0,  0.5,  0.0,
             0.5, -0.5,  0.0,  0.0);

    /**
     * Finds an index <code>i</code> in <code>times</code> such that the parameter
     * <code>time</code> is in the interval <code>[times[i], times[i + 1]]</code>.
     * @memberof CatmullRomSpline
     *
     * @param {Number} time The time.
     * @returns {Number} The index for the element at the start of the interval.
     *
     * @exception {DeveloperError} time is required.
     * @exception {DeveloperError} time must be in the range <code>[t<sub>0</sub>, t<sub>n</sub>]</code>, where <code>t<sub>0</sub></code>
     *                             is the first element in the array <code>times</code> and <code>t<sub>n</sub></code> is the last element
     *                             in the array <code>times</code>.
     */
    CatmullRomSpline.prototype.findTimeInterval = Spline.prototype.findTimeInterval;

    /**
     * Evaluates the curve at a given time.
     * @memberof CatmullRomSpline
     *
     * @param {Number} time The time at which to evaluate the curve.
     * @param {Cartesian3} [result] The object onto which to store the result.
     * @returns {Cartesian3} The modified result parameter or a new instance of the point on the curve at the given time.
     *
     * @exception {DeveloperError} time is required.
     * @exception {DeveloperError} time must be in the range <code>[t<sub>0</sub>, t<sub>n</sub>]</code>, where <code>t<sub>0</sub></code>
     *                             is the first element in the array <code>times</code> and <code>t<sub>n</sub></code> is the last element
     *                             in the array <code>times</code>.
     *
     * @example
     * // spline above the earth from Philadelphia to Los Angeles
     * var spline = new CatmullRomSpline({
     *     times : [ 0.0, 1.5, 3.0, 4.5, 6.0 ],
     *     points : [
     *         new Cartesian3(1235398.0, -4810983.0, 4146266.0),
     *         new Cartesian3(1372574.0, -5345182.0, 4606657.0),
     *         new Cartesian3(-757983.0, -5542796.0, 4514323.0),
     *         new Cartesian3(-2821260.0, -5248423.0, 4021290.0),
     *         new Cartesian3(-2539788.0, -4724797.0, 3620093.0)
     *     ]
     * });
     *
     * // some position above Los Angeles
     * var position = spline.evaluate(5.0);
     */
    CatmullRomSpline.prototype.evaluate = function(time, result) {
        return this._evaluateFunction(time, result);
    };

    return CatmullRomSpline;
});<|MERGE_RESOLUTION|>--- conflicted
+++ resolved
@@ -41,11 +41,7 @@
         }
 
         return function(time, result) {
-<<<<<<< HEAD
-            var i = spline.findTimeInterval(time);
-=======
             var i = spline._lastTimeIndex = spline.findTimeInterval(time, spline._lastTimeIndex);
->>>>>>> b6a1a73e
             var u = (time - times[i]) / (times[i + 1] - times[i]);
 
             var timeVec = scratchTimeVec;
