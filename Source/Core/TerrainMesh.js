<<<<<<< HEAD
import BoundingSphere from './BoundingSphere.js';
import Cartesian3 from './Cartesian3.js';
import defaultValue from './defaultValue.js';

    /**
      * A mesh plus related metadata for a single tile of terrain.  Instances of this type are
      * usually created from raw {@link TerrainData}.
      *
      * @alias TerrainMesh
      * @constructor
      *
      * @param {Cartesian3} center The center of the tile.  Vertex positions are specified relative to this center.
      * @param {Float32Array} vertices The vertex data, including positions, texture coordinates, and heights.
      *                       The vertex data is in the order [X, Y, Z, H, U, V], where X, Y, and Z represent
      *                       the Cartesian position of the vertex, H is the height above the ellipsoid, and
      *                       U and V are the texture coordinates.
      * @param {Uint8Array|Uint16Array|Uint32Array} indices The indices describing how the vertices are connected to form triangles.
      * @param {Number} indexCountWithoutSkirts The index count of the mesh not including skirts.
      * @param {Number} vertexCountWithoutSkirts The vertex count of the mesh not including skirts.
      * @param {Number} minimumHeight The lowest height in the tile, in meters above the ellipsoid.
      * @param {Number} maximumHeight The highest height in the tile, in meters above the ellipsoid.
      * @param {BoundingSphere} boundingSphere3D A bounding sphere that completely contains the tile.
      * @param {Cartesian3} occludeePointInScaledSpace The occludee point of the tile, represented in ellipsoid-
      *                     scaled space, and used for horizon culling.  If this point is below the horizon,
      *                     the tile is considered to be entirely below the horizon.
      * @param {Number} [vertexStride=6] The number of components in each vertex.
      * @param {OrientedBoundingBox} [orientedBoundingBox] A bounding box that completely contains the tile.
      * @param {TerrainEncoding} encoding Information used to decode the mesh.
      * @param {Number} exaggeration The amount that this mesh was exaggerated.
      * @param {Number[]} westIndicesSouthToNorth The indices of the vertices on the Western edge of the tile, ordered from South to North (clockwise).
      * @param {Number[]} southIndicesEastToWest The indices of the vertices on the Southern edge of the tile, ordered from East to West (clockwise).
      * @param {Number[]} eastIndicesNorthToSouth The indices of the vertices on the Eastern edge of the tile, ordered from North to South (clockwise).
      * @param {Number[]} northIndicesWestToEast The indices of the vertices on the Northern edge of the tile, ordered from West to East (clockwise).
      *
      * @private
      */
    function TerrainMesh(
        center, vertices, indices, indexCountWithoutSkirts, vertexCountWithoutSkirts, minimumHeight,
        maximumHeight, boundingSphere3D, occludeePointInScaledSpace,
        vertexStride, orientedBoundingBox, encoding, exaggeration,
        westIndicesSouthToNorth, southIndicesEastToWest, eastIndicesNorthToSouth, northIndicesWestToEast) {

        /**
         * The center of the tile.  Vertex positions are specified relative to this center.
         * @type {Cartesian3}
         */
        this.center = center;

        /**
         * The vertex data, including positions, texture coordinates, and heights.
         * The vertex data is in the order [X, Y, Z, H, U, V], where X, Y, and Z represent
         * the Cartesian position of the vertex, H is the height above the ellipsoid, and
         * U and V are the texture coordinates.  The vertex data may have additional attributes after those
         * mentioned above when the {@link TerrainMesh#stride} is greater than 6.
         * @type {Float32Array}
         */
        this.vertices = vertices;

        /**
         * The number of components in each vertex.  Typically this is 6 for the 6 components
         * [X, Y, Z, H, U, V], but if each vertex has additional data (such as a vertex normal), this value
         * may be higher.
         * @type {Number}
         */
        this.stride = defaultValue(vertexStride, 6);

        /**
         * The indices describing how the vertices are connected to form triangles.
         * @type {Uint8Array|Uint16Array|Uint32Array}
         */
        this.indices = indices;

        /**
         * The index count of the mesh not including skirts.
         * @type {Number}
         */
        this.indexCountWithoutSkirts = indexCountWithoutSkirts;

        /**
         * The vertex count of the mesh not including skirts.
         * @type {Number}
         */
        this.vertexCountWithoutSkirts = vertexCountWithoutSkirts;

        /**
         * The lowest height in the tile, in meters above the ellipsoid.
         * @type {Number}
         */
        this.minimumHeight = minimumHeight;

        /**
         * The highest height in the tile, in meters above the ellipsoid.
         * @type {Number}
         */
        this.maximumHeight = maximumHeight;

        /**
         * A bounding sphere that completely contains the tile.
         * @type {BoundingSphere}
         */
        this.boundingSphere3D = BoundingSphere.clone(boundingSphere3D);

        /**
         * The occludee point of the tile, represented in ellipsoid-
         * scaled space, and used for horizon culling.  If this point is below the horizon,
         * the tile is considered to be entirely below the horizon.
         * @type {Cartesian3}
         */
        this.occludeePointInScaledSpace = occludeePointInScaledSpace;

        /**
         * A bounding box that completely contains the tile.
         * @type {OrientedBoundingBox}
         */
        this.orientedBoundingBox = orientedBoundingBox;

        /**
         * Information for decoding the mesh vertices.
         * @type {TerrainEncoding}
         */
        this.encoding = encoding;

        /**
         * The amount that this mesh was exaggerated.
         * @type {Number}
         */
        this.exaggeration = exaggeration;

        /**
         * The indices of the vertices on the Western edge of the tile, ordered from South to North (clockwise).
         * @type {Number[]}
         */
        this.westIndicesSouthToNorth = westIndicesSouthToNorth;

        /**
         * The indices of the vertices on the Southern edge of the tile, ordered from East to West (clockwise).
         * @type {Number[]}
         */
        this.southIndicesEastToWest = southIndicesEastToWest;

        /**
         * The indices of the vertices on the Eastern edge of the tile, ordered from North to South (clockwise).
         * @type {Number[]}
         */
        this.eastIndicesNorthToSouth = eastIndicesNorthToSouth;

        /**
         * The indices of the vertices on the Northern edge of the tile, ordered from West to East (clockwise).
         * @type {Number[]}
         */
        this.northIndicesWestToEast = northIndicesWestToEast;

        /**
         * Only for use with Proj4 and custom projections.
         */
        this.center2D = Cartesian3.clone(encoding.center2D);
    }
=======
import defaultValue from "./defaultValue.js";

/**
 * A mesh plus related metadata for a single tile of terrain.  Instances of this type are
 * usually created from raw {@link TerrainData}.
 *
 * @alias TerrainMesh
 * @constructor
 *
 * @param {Cartesian3} center The center of the tile.  Vertex positions are specified relative to this center.
 * @param {Float32Array} vertices The vertex data, including positions, texture coordinates, and heights.
 *                       The vertex data is in the order [X, Y, Z, H, U, V], where X, Y, and Z represent
 *                       the Cartesian position of the vertex, H is the height above the ellipsoid, and
 *                       U and V are the texture coordinates.
 * @param {Uint8Array|Uint16Array|Uint32Array} indices The indices describing how the vertices are connected to form triangles.
 * @param {Number} indexCountWithoutSkirts The index count of the mesh not including skirts.
 * @param {Number} vertexCountWithoutSkirts The vertex count of the mesh not including skirts.
 * @param {Number} minimumHeight The lowest height in the tile, in meters above the ellipsoid.
 * @param {Number} maximumHeight The highest height in the tile, in meters above the ellipsoid.
 * @param {BoundingSphere} boundingSphere3D A bounding sphere that completely contains the tile.
 * @param {Cartesian3} occludeePointInScaledSpace The occludee point of the tile, represented in ellipsoid-
 *                     scaled space, and used for horizon culling.  If this point is below the horizon,
 *                     the tile is considered to be entirely below the horizon.
 * @param {Number} [vertexStride=6] The number of components in each vertex.
 * @param {OrientedBoundingBox} [orientedBoundingBox] A bounding box that completely contains the tile.
 * @param {TerrainEncoding} encoding Information used to decode the mesh.
 * @param {Number} exaggeration The amount that this mesh was exaggerated.
 * @param {Number[]} westIndicesSouthToNorth The indices of the vertices on the Western edge of the tile, ordered from South to North (clockwise).
 * @param {Number[]} southIndicesEastToWest The indices of the vertices on the Southern edge of the tile, ordered from East to West (clockwise).
 * @param {Number[]} eastIndicesNorthToSouth The indices of the vertices on the Eastern edge of the tile, ordered from North to South (clockwise).
 * @param {Number[]} northIndicesWestToEast The indices of the vertices on the Northern edge of the tile, ordered from West to East (clockwise).
 *
 * @private
 */
function TerrainMesh(
  center,
  vertices,
  indices,
  indexCountWithoutSkirts,
  vertexCountWithoutSkirts,
  minimumHeight,
  maximumHeight,
  boundingSphere3D,
  occludeePointInScaledSpace,
  vertexStride,
  orientedBoundingBox,
  encoding,
  exaggeration,
  westIndicesSouthToNorth,
  southIndicesEastToWest,
  eastIndicesNorthToSouth,
  northIndicesWestToEast
) {
  /**
   * The center of the tile.  Vertex positions are specified relative to this center.
   * @type {Cartesian3}
   */
  this.center = center;

  /**
   * The vertex data, including positions, texture coordinates, and heights.
   * The vertex data is in the order [X, Y, Z, H, U, V], where X, Y, and Z represent
   * the Cartesian position of the vertex, H is the height above the ellipsoid, and
   * U and V are the texture coordinates.  The vertex data may have additional attributes after those
   * mentioned above when the {@link TerrainMesh#stride} is greater than 6.
   * @type {Float32Array}
   */
  this.vertices = vertices;

  /**
   * The number of components in each vertex.  Typically this is 6 for the 6 components
   * [X, Y, Z, H, U, V], but if each vertex has additional data (such as a vertex normal), this value
   * may be higher.
   * @type {Number}
   */
  this.stride = defaultValue(vertexStride, 6);

  /**
   * The indices describing how the vertices are connected to form triangles.
   * @type {Uint8Array|Uint16Array|Uint32Array}
   */
  this.indices = indices;

  /**
   * The index count of the mesh not including skirts.
   * @type {Number}
   */
  this.indexCountWithoutSkirts = indexCountWithoutSkirts;

  /**
   * The vertex count of the mesh not including skirts.
   * @type {Number}
   */
  this.vertexCountWithoutSkirts = vertexCountWithoutSkirts;

  /**
   * The lowest height in the tile, in meters above the ellipsoid.
   * @type {Number}
   */
  this.minimumHeight = minimumHeight;

  /**
   * The highest height in the tile, in meters above the ellipsoid.
   * @type {Number}
   */
  this.maximumHeight = maximumHeight;

  /**
   * A bounding sphere that completely contains the tile.
   * @type {BoundingSphere}
   */
  this.boundingSphere3D = boundingSphere3D;

  /**
   * The occludee point of the tile, represented in ellipsoid-
   * scaled space, and used for horizon culling.  If this point is below the horizon,
   * the tile is considered to be entirely below the horizon.
   * @type {Cartesian3}
   */
  this.occludeePointInScaledSpace = occludeePointInScaledSpace;

  /**
   * A bounding box that completely contains the tile.
   * @type {OrientedBoundingBox}
   */
  this.orientedBoundingBox = orientedBoundingBox;

  /**
   * Information for decoding the mesh vertices.
   * @type {TerrainEncoding}
   */
  this.encoding = encoding;

  /**
   * The amount that this mesh was exaggerated.
   * @type {Number}
   */
  this.exaggeration = exaggeration;

  /**
   * The indices of the vertices on the Western edge of the tile, ordered from South to North (clockwise).
   * @type {Number[]}
   */
  this.westIndicesSouthToNorth = westIndicesSouthToNorth;

  /**
   * The indices of the vertices on the Southern edge of the tile, ordered from East to West (clockwise).
   * @type {Number[]}
   */
  this.southIndicesEastToWest = southIndicesEastToWest;

  /**
   * The indices of the vertices on the Eastern edge of the tile, ordered from North to South (clockwise).
   * @type {Number[]}
   */
  this.eastIndicesNorthToSouth = eastIndicesNorthToSouth;

  /**
   * The indices of the vertices on the Northern edge of the tile, ordered from West to East (clockwise).
   * @type {Number[]}
   */
  this.northIndicesWestToEast = northIndicesWestToEast;
}
>>>>>>> 2fd0e8f7
export default TerrainMesh;<|MERGE_RESOLUTION|>--- conflicted
+++ resolved
@@ -1,162 +1,5 @@
-<<<<<<< HEAD
-import BoundingSphere from './BoundingSphere.js';
-import Cartesian3 from './Cartesian3.js';
-import defaultValue from './defaultValue.js';
-
-    /**
-      * A mesh plus related metadata for a single tile of terrain.  Instances of this type are
-      * usually created from raw {@link TerrainData}.
-      *
-      * @alias TerrainMesh
-      * @constructor
-      *
-      * @param {Cartesian3} center The center of the tile.  Vertex positions are specified relative to this center.
-      * @param {Float32Array} vertices The vertex data, including positions, texture coordinates, and heights.
-      *                       The vertex data is in the order [X, Y, Z, H, U, V], where X, Y, and Z represent
-      *                       the Cartesian position of the vertex, H is the height above the ellipsoid, and
-      *                       U and V are the texture coordinates.
-      * @param {Uint8Array|Uint16Array|Uint32Array} indices The indices describing how the vertices are connected to form triangles.
-      * @param {Number} indexCountWithoutSkirts The index count of the mesh not including skirts.
-      * @param {Number} vertexCountWithoutSkirts The vertex count of the mesh not including skirts.
-      * @param {Number} minimumHeight The lowest height in the tile, in meters above the ellipsoid.
-      * @param {Number} maximumHeight The highest height in the tile, in meters above the ellipsoid.
-      * @param {BoundingSphere} boundingSphere3D A bounding sphere that completely contains the tile.
-      * @param {Cartesian3} occludeePointInScaledSpace The occludee point of the tile, represented in ellipsoid-
-      *                     scaled space, and used for horizon culling.  If this point is below the horizon,
-      *                     the tile is considered to be entirely below the horizon.
-      * @param {Number} [vertexStride=6] The number of components in each vertex.
-      * @param {OrientedBoundingBox} [orientedBoundingBox] A bounding box that completely contains the tile.
-      * @param {TerrainEncoding} encoding Information used to decode the mesh.
-      * @param {Number} exaggeration The amount that this mesh was exaggerated.
-      * @param {Number[]} westIndicesSouthToNorth The indices of the vertices on the Western edge of the tile, ordered from South to North (clockwise).
-      * @param {Number[]} southIndicesEastToWest The indices of the vertices on the Southern edge of the tile, ordered from East to West (clockwise).
-      * @param {Number[]} eastIndicesNorthToSouth The indices of the vertices on the Eastern edge of the tile, ordered from North to South (clockwise).
-      * @param {Number[]} northIndicesWestToEast The indices of the vertices on the Northern edge of the tile, ordered from West to East (clockwise).
-      *
-      * @private
-      */
-    function TerrainMesh(
-        center, vertices, indices, indexCountWithoutSkirts, vertexCountWithoutSkirts, minimumHeight,
-        maximumHeight, boundingSphere3D, occludeePointInScaledSpace,
-        vertexStride, orientedBoundingBox, encoding, exaggeration,
-        westIndicesSouthToNorth, southIndicesEastToWest, eastIndicesNorthToSouth, northIndicesWestToEast) {
-
-        /**
-         * The center of the tile.  Vertex positions are specified relative to this center.
-         * @type {Cartesian3}
-         */
-        this.center = center;
-
-        /**
-         * The vertex data, including positions, texture coordinates, and heights.
-         * The vertex data is in the order [X, Y, Z, H, U, V], where X, Y, and Z represent
-         * the Cartesian position of the vertex, H is the height above the ellipsoid, and
-         * U and V are the texture coordinates.  The vertex data may have additional attributes after those
-         * mentioned above when the {@link TerrainMesh#stride} is greater than 6.
-         * @type {Float32Array}
-         */
-        this.vertices = vertices;
-
-        /**
-         * The number of components in each vertex.  Typically this is 6 for the 6 components
-         * [X, Y, Z, H, U, V], but if each vertex has additional data (such as a vertex normal), this value
-         * may be higher.
-         * @type {Number}
-         */
-        this.stride = defaultValue(vertexStride, 6);
-
-        /**
-         * The indices describing how the vertices are connected to form triangles.
-         * @type {Uint8Array|Uint16Array|Uint32Array}
-         */
-        this.indices = indices;
-
-        /**
-         * The index count of the mesh not including skirts.
-         * @type {Number}
-         */
-        this.indexCountWithoutSkirts = indexCountWithoutSkirts;
-
-        /**
-         * The vertex count of the mesh not including skirts.
-         * @type {Number}
-         */
-        this.vertexCountWithoutSkirts = vertexCountWithoutSkirts;
-
-        /**
-         * The lowest height in the tile, in meters above the ellipsoid.
-         * @type {Number}
-         */
-        this.minimumHeight = minimumHeight;
-
-        /**
-         * The highest height in the tile, in meters above the ellipsoid.
-         * @type {Number}
-         */
-        this.maximumHeight = maximumHeight;
-
-        /**
-         * A bounding sphere that completely contains the tile.
-         * @type {BoundingSphere}
-         */
-        this.boundingSphere3D = BoundingSphere.clone(boundingSphere3D);
-
-        /**
-         * The occludee point of the tile, represented in ellipsoid-
-         * scaled space, and used for horizon culling.  If this point is below the horizon,
-         * the tile is considered to be entirely below the horizon.
-         * @type {Cartesian3}
-         */
-        this.occludeePointInScaledSpace = occludeePointInScaledSpace;
-
-        /**
-         * A bounding box that completely contains the tile.
-         * @type {OrientedBoundingBox}
-         */
-        this.orientedBoundingBox = orientedBoundingBox;
-
-        /**
-         * Information for decoding the mesh vertices.
-         * @type {TerrainEncoding}
-         */
-        this.encoding = encoding;
-
-        /**
-         * The amount that this mesh was exaggerated.
-         * @type {Number}
-         */
-        this.exaggeration = exaggeration;
-
-        /**
-         * The indices of the vertices on the Western edge of the tile, ordered from South to North (clockwise).
-         * @type {Number[]}
-         */
-        this.westIndicesSouthToNorth = westIndicesSouthToNorth;
-
-        /**
-         * The indices of the vertices on the Southern edge of the tile, ordered from East to West (clockwise).
-         * @type {Number[]}
-         */
-        this.southIndicesEastToWest = southIndicesEastToWest;
-
-        /**
-         * The indices of the vertices on the Eastern edge of the tile, ordered from North to South (clockwise).
-         * @type {Number[]}
-         */
-        this.eastIndicesNorthToSouth = eastIndicesNorthToSouth;
-
-        /**
-         * The indices of the vertices on the Northern edge of the tile, ordered from West to East (clockwise).
-         * @type {Number[]}
-         */
-        this.northIndicesWestToEast = northIndicesWestToEast;
-
-        /**
-         * Only for use with Proj4 and custom projections.
-         */
-        this.center2D = Cartesian3.clone(encoding.center2D);
-    }
-=======
+import BoundingSphere from "./BoundingSphere.js";
+import Cartesian3 from "./Cartesian3.js";
 import defaultValue from "./defaultValue.js";
 
 /**
@@ -268,7 +111,7 @@
    * A bounding sphere that completely contains the tile.
    * @type {BoundingSphere}
    */
-  this.boundingSphere3D = boundingSphere3D;
+  this.boundingSphere3D = BoundingSphere.clone(boundingSphere3D);
 
   /**
    * The occludee point of the tile, represented in ellipsoid-
@@ -319,6 +162,10 @@
    * @type {Number[]}
    */
   this.northIndicesWestToEast = northIndicesWestToEast;
+
+  /**
+   * Only for use with Proj4 and custom projections.
+   */
+  this.center2D = Cartesian3.clone(encoding.center2D);
 }
->>>>>>> 2fd0e8f7
 export default TerrainMesh;