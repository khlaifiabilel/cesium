--- conflicted
+++ resolved
@@ -1,268 +1,3 @@
-<<<<<<< HEAD
-import AttributeCompression from '../Core/AttributeCompression.js';
-import AxisAlignedBoundingBox from '../Core/AxisAlignedBoundingBox.js';
-import BoundingSphere from '../Core/BoundingSphere.js';
-import Cartesian2 from '../Core/Cartesian2.js';
-import Cartesian3 from '../Core/Cartesian3.js';
-import Cartographic from '../Core/Cartographic.js';
-import defined from '../Core/defined.js';
-import deserializeMapProjection from '../Core/deserializeMapProjection.js';
-import Ellipsoid from '../Core/Ellipsoid.js';
-import EllipsoidalOccluder from '../Core/EllipsoidalOccluder.js';
-import IndexDatatype from '../Core/IndexDatatype.js';
-import CesiumMath from '../Core/Math.js';
-import Matrix4 from '../Core/Matrix4.js';
-import OrientedBoundingBox from '../Core/OrientedBoundingBox.js';
-import Rectangle from '../Core/Rectangle.js';
-import TerrainEncoding from '../Core/TerrainEncoding.js';
-import TerrainProvider from '../Core/TerrainProvider.js';
-import Transforms from '../Core/Transforms.js';
-import WebMercatorProjection from '../Core/WebMercatorProjection.js';
-import createTaskProcessorWorker from './createTaskProcessorWorker.js';
-
-    var maxShort = 32767;
-
-    function createVerticesFromQuantizedTerrainMesh(parameters, transferableObjects) {
-        return deserializeMapProjection(parameters.serializedMapProjection).then(function(mapProjection) {
-            return implementation(parameters, transferableObjects, mapProjection);
-        });
-    }
-
-    var cartesian3Scratch = new Cartesian3();
-    var scratchMinimum = new Cartesian3();
-    var scratchMaximum = new Cartesian3();
-    var cartographicScratch = new Cartographic();
-    var toPack = new Cartesian2();
-    var scratchNormal = new Cartesian3();
-    var scratchToENU = new Matrix4();
-    var scratchFromENU = new Matrix4();
-    var projectedCartesian3Scratch = new Cartesian3();
-    var projectedCartographicScratch = new Cartographic();
-    var relativeToCenter2dScratch = new Cartesian3();
-    function implementation(parameters, transferableObjects, mapProjection) {
-        var quantizedVertices = parameters.quantizedVertices;
-        var quantizedVertexCount = quantizedVertices.length / 3;
-        var octEncodedNormals = parameters.octEncodedNormals;
-        var edgeVertexCount = parameters.westIndices.length + parameters.eastIndices.length +
-                              parameters.southIndices.length + parameters.northIndices.length;
-        var includeWebMercatorT = parameters.includeWebMercatorT;
-
-        var rectangle = Rectangle.clone(parameters.rectangle);
-        var west = rectangle.west;
-        var south = rectangle.south;
-        var east = rectangle.east;
-        var north = rectangle.north;
-
-        var ellipsoid = Ellipsoid.clone(parameters.ellipsoid);
-
-        var exaggeration = parameters.exaggeration;
-        var minimumHeight = parameters.minimumHeight * exaggeration;
-        var maximumHeight = parameters.maximumHeight * exaggeration;
-
-        var center = parameters.relativeToCenter;
-        var fromENU = Transforms.eastNorthUpToFixedFrame(center, ellipsoid);
-        var toENU = Matrix4.inverseTransformation(fromENU, new Matrix4());
-
-        var hasCustomProjection = !mapProjection.isNormalCylindrical;
-
-        var southMercatorY;
-        var oneOverMercatorHeight;
-        if (includeWebMercatorT) {
-            southMercatorY = WebMercatorProjection.geodeticLatitudeToMercatorAngle(south);
-            oneOverMercatorHeight = 1.0 / (WebMercatorProjection.geodeticLatitudeToMercatorAngle(north) - southMercatorY);
-        }
-
-        var uBuffer = quantizedVertices.subarray(0, quantizedVertexCount);
-        var vBuffer = quantizedVertices.subarray(quantizedVertexCount, 2 * quantizedVertexCount);
-        var heightBuffer = quantizedVertices.subarray(quantizedVertexCount * 2, 3 * quantizedVertexCount);
-        var hasVertexNormals = defined(octEncodedNormals);
-
-        var uvs = new Array(quantizedVertexCount);
-        var heights = new Array(quantizedVertexCount);
-        var positions = new Array(quantizedVertexCount);
-        var webMercatorTs = includeWebMercatorT ? new Array(quantizedVertexCount) : [];
-        var positions2D;
-        if (hasCustomProjection) {
-            positions2D = new Array(quantizedVertexCount);
-        }
-
-        var relativeToCenter2D;
-        if (hasCustomProjection) {
-            var cartographicRTC = ellipsoid.cartesianToCartographic(center, projectedCartographicScratch);
-            relativeToCenter2D = mapProjection.project(cartographicRTC, relativeToCenter2dScratch);
-        }
-
-        var minimum = scratchMinimum;
-        minimum.x = Number.POSITIVE_INFINITY;
-        minimum.y = Number.POSITIVE_INFINITY;
-        minimum.z = Number.POSITIVE_INFINITY;
-
-        var maximum = scratchMaximum;
-        maximum.x = Number.NEGATIVE_INFINITY;
-        maximum.y = Number.NEGATIVE_INFINITY;
-        maximum.z = Number.NEGATIVE_INFINITY;
-
-        var minLongitude = Number.POSITIVE_INFINITY;
-        var maxLongitude = Number.NEGATIVE_INFINITY;
-        var minLatitude = Number.POSITIVE_INFINITY;
-        var maxLatitude = Number.NEGATIVE_INFINITY;
-
-        for (var i = 0; i < quantizedVertexCount; ++i) {
-            var rawU = uBuffer[i];
-            var rawV = vBuffer[i];
-
-            var u = rawU / maxShort;
-            var v = rawV / maxShort;
-            var height = CesiumMath.lerp(minimumHeight, maximumHeight, heightBuffer[i] / maxShort);
-
-            cartographicScratch.longitude = CesiumMath.lerp(west, east, u);
-            cartographicScratch.latitude = CesiumMath.lerp(south, north, v);
-            cartographicScratch.height = height;
-
-            minLongitude = Math.min(cartographicScratch.longitude, minLongitude);
-            maxLongitude = Math.max(cartographicScratch.longitude, maxLongitude);
-            minLatitude = Math.min(cartographicScratch.latitude, minLatitude);
-            maxLatitude = Math.max(cartographicScratch.latitude, maxLatitude);
-
-            var position = ellipsoid.cartographicToCartesian(cartographicScratch);
-
-            uvs[i] = new Cartesian2(u, v);
-            heights[i] = height;
-            positions[i] = position;
-            if (hasCustomProjection) {
-                positions2D[i] = mapProjection.project(cartographicScratch);
-            }
-
-            if (includeWebMercatorT) {
-                webMercatorTs[i] = (WebMercatorProjection.geodeticLatitudeToMercatorAngle(cartographicScratch.latitude) - southMercatorY) * oneOverMercatorHeight;
-            }
-
-            Matrix4.multiplyByPoint(toENU, position, cartesian3Scratch);
-
-            Cartesian3.minimumByComponent(cartesian3Scratch, minimum, minimum);
-            Cartesian3.maximumByComponent(cartesian3Scratch, maximum, maximum);
-        }
-
-        var westIndicesSouthToNorth = copyAndSort(parameters.westIndices, function(a, b) {
-            return uvs[a].y - uvs[b].y;
-        });
-        var eastIndicesNorthToSouth = copyAndSort(parameters.eastIndices, function(a, b) {
-            return uvs[b].y - uvs[a].y;
-        });
-        var southIndicesEastToWest = copyAndSort(parameters.southIndices, function(a, b) {
-            return uvs[b].x - uvs[a].x;
-        });
-        var northIndicesWestToEast = copyAndSort(parameters.northIndices, function(a, b) {
-            return uvs[a].x - uvs[b].x;
-        });
-
-        var orientedBoundingBox;
-        var boundingSphere;
-
-        if (exaggeration !== 1.0) {
-            // Bounding volumes need to be recomputed since the tile payload assumes no exaggeration.
-            boundingSphere = BoundingSphere.fromPoints(positions);
-            orientedBoundingBox = OrientedBoundingBox.fromRectangle(rectangle, minimumHeight, maximumHeight, ellipsoid);
-        }
-
-        var occludeePointInScaledSpace;
-        if (exaggeration !== 1.0 || minimumHeight < 0.0) {
-            // Horizon culling point needs to be recomputed since the tile payload assumes no exaggeration.
-            var occluder = new EllipsoidalOccluder(ellipsoid);
-            occludeePointInScaledSpace = occluder.computeHorizonCullingPointPossiblyUnderEllipsoid(center, positions, minimumHeight);
-        }
-
-        var hMin = minimumHeight;
-        hMin = Math.min(hMin, findMinMaxSkirts(parameters.westIndices, parameters.westSkirtHeight, heights, uvs, rectangle, ellipsoid, toENU, minimum, maximum));
-        hMin = Math.min(hMin, findMinMaxSkirts(parameters.southIndices, parameters.southSkirtHeight, heights, uvs, rectangle, ellipsoid, toENU, minimum, maximum));
-        hMin = Math.min(hMin, findMinMaxSkirts(parameters.eastIndices, parameters.eastSkirtHeight, heights, uvs, rectangle, ellipsoid, toENU, minimum, maximum));
-        hMin = Math.min(hMin, findMinMaxSkirts(parameters.northIndices, parameters.northSkirtHeight, heights, uvs, rectangle, ellipsoid, toENU, minimum, maximum));
-
-        var aaBox = new AxisAlignedBoundingBox(minimum, maximum, center);
-        var encoding = new TerrainEncoding(aaBox, hMin, maximumHeight, fromENU, hasVertexNormals, includeWebMercatorT, relativeToCenter2D);
-        var vertexStride = encoding.getStride();
-        var size = quantizedVertexCount * vertexStride + edgeVertexCount * vertexStride;
-        var vertexBuffer = new Float32Array(size);
-
-        var bufferIndex = 0;
-        for (var j = 0; j < quantizedVertexCount; ++j) {
-            if (hasVertexNormals) {
-                var n = j * 2.0;
-                toPack.x = octEncodedNormals[n];
-                toPack.y = octEncodedNormals[n + 1];
-
-                if (exaggeration !== 1.0) {
-                    var normal = AttributeCompression.octDecode(toPack.x, toPack.y, scratchNormal);
-                    var fromENUNormal = Transforms.eastNorthUpToFixedFrame(positions[j], ellipsoid, scratchFromENU);
-                    var toENUNormal = Matrix4.inverseTransformation(fromENUNormal, scratchToENU);
-
-                    Matrix4.multiplyByPointAsVector(toENUNormal, normal, normal);
-                    normal.z *= exaggeration;
-                    Cartesian3.normalize(normal, normal);
-
-                    Matrix4.multiplyByPointAsVector(fromENUNormal, normal, normal);
-                    Cartesian3.normalize(normal, normal);
-
-                    AttributeCompression.octEncode(normal, toPack);
-                }
-            }
-
-            if (hasCustomProjection) {
-                bufferIndex = encoding.encode(vertexBuffer, bufferIndex, positions[j], uvs[j], heights[j], toPack, webMercatorTs[j], positions2D[j]);
-            } else {
-                bufferIndex = encoding.encode(vertexBuffer, bufferIndex, positions[j], uvs[j], heights[j], toPack, webMercatorTs[j]);
-            }
-        }
-
-        var edgeTriangleCount = Math.max(0, (edgeVertexCount - 4) * 2);
-        var indexBufferLength = parameters.indices.length + edgeTriangleCount * 3;
-        var indexBuffer = IndexDatatype.createTypedArray(quantizedVertexCount + edgeVertexCount, indexBufferLength);
-        indexBuffer.set(parameters.indices, 0);
-
-        var percentage = 0.0001;
-        var lonOffset = (maxLongitude - minLongitude) * percentage;
-        var latOffset = (maxLatitude - minLatitude) * percentage;
-        var westLongitudeOffset = -lonOffset;
-        var westLatitudeOffset = 0.0;
-        var eastLongitudeOffset = lonOffset;
-        var eastLatitudeOffset = 0.0;
-        var northLongitudeOffset = 0.0;
-        var northLatitudeOffset = latOffset;
-        var southLongitudeOffset = 0.0;
-        var southLatitudeOffset = -latOffset;
-
-        // Add skirts.
-        var vertexBufferIndex = quantizedVertexCount * vertexStride;
-        addSkirt(vertexBuffer, vertexBufferIndex, westIndicesSouthToNorth, encoding, heights, uvs, octEncodedNormals, ellipsoid, rectangle, parameters.westSkirtHeight, exaggeration, southMercatorY, oneOverMercatorHeight, westLongitudeOffset, westLatitudeOffset, mapProjection);
-        vertexBufferIndex += parameters.westIndices.length * vertexStride;
-        addSkirt(vertexBuffer, vertexBufferIndex, southIndicesEastToWest, encoding, heights, uvs, octEncodedNormals, ellipsoid, rectangle, parameters.southSkirtHeight, exaggeration, southMercatorY, oneOverMercatorHeight, southLongitudeOffset, southLatitudeOffset, mapProjection);
-        vertexBufferIndex += parameters.southIndices.length * vertexStride;
-        addSkirt(vertexBuffer, vertexBufferIndex, eastIndicesNorthToSouth, encoding, heights, uvs, octEncodedNormals, ellipsoid, rectangle, parameters.eastSkirtHeight, exaggeration, southMercatorY, oneOverMercatorHeight, eastLongitudeOffset, eastLatitudeOffset, mapProjection);
-        vertexBufferIndex += parameters.eastIndices.length * vertexStride;
-        addSkirt(vertexBuffer, vertexBufferIndex, northIndicesWestToEast, encoding, heights, uvs, octEncodedNormals, ellipsoid, rectangle, parameters.northSkirtHeight, exaggeration, southMercatorY, oneOverMercatorHeight, northLongitudeOffset, northLatitudeOffset, mapProjection);
-
-        TerrainProvider.addSkirtIndices(westIndicesSouthToNorth, southIndicesEastToWest, eastIndicesNorthToSouth, northIndicesWestToEast, quantizedVertexCount, indexBuffer, parameters.indices.length);
-
-        transferableObjects.push(vertexBuffer.buffer, indexBuffer.buffer);
-
-        return {
-            vertices : vertexBuffer.buffer,
-            indices : indexBuffer.buffer,
-            westIndicesSouthToNorth : westIndicesSouthToNorth,
-            southIndicesEastToWest : southIndicesEastToWest,
-            eastIndicesNorthToSouth : eastIndicesNorthToSouth,
-            northIndicesWestToEast : northIndicesWestToEast,
-            vertexStride : vertexStride,
-            center : center,
-            minimumHeight : minimumHeight,
-            maximumHeight : maximumHeight,
-            boundingSphere : boundingSphere,
-            orientedBoundingBox : orientedBoundingBox,
-            occludeePointInScaledSpace : occludeePointInScaledSpace,
-            encoding : encoding,
-            indexCountWithoutSkirts : parameters.indices.length
-        };
-=======
 import AttributeCompression from "../Core/AttributeCompression.js";
 import AxisAlignedBoundingBox from "../Core/AxisAlignedBoundingBox.js";
 import BoundingSphere from "../Core/BoundingSphere.js";
@@ -270,6 +5,7 @@
 import Cartesian3 from "../Core/Cartesian3.js";
 import Cartographic from "../Core/Cartographic.js";
 import defined from "../Core/defined.js";
+import deserializeMapProjection from "../Core/deserializeMapProjection.js";
 import Ellipsoid from "../Core/Ellipsoid.js";
 import EllipsoidalOccluder from "../Core/EllipsoidalOccluder.js";
 import IndexDatatype from "../Core/IndexDatatype.js";
@@ -285,6 +21,17 @@
 
 var maxShort = 32767;
 
+function createVerticesFromQuantizedTerrainMesh(
+  parameters,
+  transferableObjects
+) {
+  return deserializeMapProjection(parameters.serializedMapProjection).then(
+    function (mapProjection) {
+      return implementation(parameters, transferableObjects, mapProjection);
+    }
+  );
+}
+
 var cartesian3Scratch = new Cartesian3();
 var scratchMinimum = new Cartesian3();
 var scratchMaximum = new Cartesian3();
@@ -293,11 +40,10 @@
 var scratchNormal = new Cartesian3();
 var scratchToENU = new Matrix4();
 var scratchFromENU = new Matrix4();
-
-function createVerticesFromQuantizedTerrainMesh(
-  parameters,
-  transferableObjects
-) {
+var projectedCartesian3Scratch = new Cartesian3();
+var projectedCartographicScratch = new Cartographic();
+var relativeToCenter2dScratch = new Cartesian3();
+function implementation(parameters, transferableObjects, mapProjection) {
   var quantizedVertices = parameters.quantizedVertices;
   var quantizedVertexCount = quantizedVertices.length / 3;
   var octEncodedNormals = parameters.octEncodedNormals;
@@ -324,6 +70,8 @@
   var fromENU = Transforms.eastNorthUpToFixedFrame(center, ellipsoid);
   var toENU = Matrix4.inverseTransformation(fromENU, new Matrix4());
 
+  var hasCustomProjection = !mapProjection.isNormalCylindrical;
+
   var southMercatorY;
   var oneOverMercatorHeight;
   if (includeWebMercatorT) {
@@ -353,6 +101,22 @@
   var webMercatorTs = includeWebMercatorT
     ? new Array(quantizedVertexCount)
     : [];
+  var positions2D;
+  if (hasCustomProjection) {
+    positions2D = new Array(quantizedVertexCount);
+  }
+
+  var relativeToCenter2D;
+  if (hasCustomProjection) {
+    var cartographicRTC = ellipsoid.cartesianToCartographic(
+      center,
+      projectedCartographicScratch
+    );
+    relativeToCenter2D = mapProjection.project(
+      cartographicRTC,
+      relativeToCenter2dScratch
+    );
+  }
 
   var minimum = scratchMinimum;
   minimum.x = Number.POSITIVE_INFINITY;
@@ -395,6 +159,9 @@
     uvs[i] = new Cartesian2(u, v);
     heights[i] = height;
     positions[i] = position;
+    if (hasCustomProjection) {
+      positions2D[i] = mapProjection.project(cartographicScratch);
+    }
 
     if (includeWebMercatorT) {
       webMercatorTs[i] =
@@ -403,7 +170,6 @@
         ) -
           southMercatorY) *
         oneOverMercatorHeight;
->>>>>>> 2fd0e8f7
     }
 
     Matrix4.multiplyByPoint(toENU, position, cartesian3Scratch);
@@ -412,30 +178,30 @@
     Cartesian3.maximumByComponent(cartesian3Scratch, maximum, maximum);
   }
 
-  var westIndicesSouthToNorth = copyAndSort(parameters.westIndices, function (
-    a,
-    b
-  ) {
-    return uvs[a].y - uvs[b].y;
-  });
-  var eastIndicesNorthToSouth = copyAndSort(parameters.eastIndices, function (
-    a,
-    b
-  ) {
-    return uvs[b].y - uvs[a].y;
-  });
-  var southIndicesEastToWest = copyAndSort(parameters.southIndices, function (
-    a,
-    b
-  ) {
-    return uvs[b].x - uvs[a].x;
-  });
-  var northIndicesWestToEast = copyAndSort(parameters.northIndices, function (
-    a,
-    b
-  ) {
-    return uvs[a].x - uvs[b].x;
-  });
+  var westIndicesSouthToNorth = copyAndSort(
+    parameters.westIndices,
+    function (a, b) {
+      return uvs[a].y - uvs[b].y;
+    }
+  );
+  var eastIndicesNorthToSouth = copyAndSort(
+    parameters.eastIndices,
+    function (a, b) {
+      return uvs[b].y - uvs[a].y;
+    }
+  );
+  var southIndicesEastToWest = copyAndSort(
+    parameters.southIndices,
+    function (a, b) {
+      return uvs[b].x - uvs[a].x;
+    }
+  );
+  var northIndicesWestToEast = copyAndSort(
+    parameters.northIndices,
+    function (a, b) {
+      return uvs[a].x - uvs[b].x;
+    }
+  );
 
   var orientedBoundingBox;
   var boundingSphere;
@@ -527,7 +293,8 @@
     maximumHeight,
     fromENU,
     hasVertexNormals,
-    includeWebMercatorT
+    includeWebMercatorT,
+    relativeToCenter2D
   );
   var vertexStride = encoding.getStride();
   var size =
@@ -568,83 +335,28 @@
       }
     }
 
-<<<<<<< HEAD
-    var skirtCartesian2Scratch = new Cartesian2();
-    function addSkirt(vertexBuffer, vertexBufferIndex, edgeVertices, encoding, heights, uvs, octEncodedNormals, ellipsoid, rectangle, skirtLength, exaggeration, southMercatorY, oneOverMercatorHeight, longitudeOffset, latitudeOffset, mapProjection) {
-        var hasVertexNormals = defined(octEncodedNormals);
-
-        var north = rectangle.north;
-        var south = rectangle.south;
-        var east = rectangle.east;
-        var west = rectangle.west;
-
-        if (east < west) {
-            east += CesiumMath.TWO_PI;
-        }
-
-        var hasCustomProjection = !mapProjection.isNormalCylindrical;
-        var length = edgeVertices.length;
-        for (var i = 0; i < length; ++i) {
-            var index = edgeVertices[i];
-            var h = heights[index];
-            var uv = uvs[index];
-
-            cartographicScratch.longitude = CesiumMath.lerp(west, east, uv.x) + longitudeOffset;
-            cartographicScratch.latitude = CesiumMath.lerp(south, north, uv.y) + latitudeOffset;
-            cartographicScratch.height = h - skirtLength;
-
-            var position = ellipsoid.cartographicToCartesian(cartographicScratch, cartesian3Scratch);
-
-            var position2D;
-            if (hasCustomProjection) {
-                position2D = skirtCartesian2Scratch;
-                var heightlessCartographic = projectedCartographicScratch;
-                heightlessCartographic.longitude = cartographicScratch.longitude;
-                heightlessCartographic.latitude = cartographicScratch.latitude;
-                heightlessCartographic.height = 0.0;
-                var projectedPosition = mapProjection.project(heightlessCartographic, projectedCartesian3Scratch);
-                position2D.x = projectedPosition.x;
-                position2D.y = projectedPosition.y;
-            }
-
-            if (hasVertexNormals) {
-                var n = index * 2.0;
-                toPack.x = octEncodedNormals[n];
-                toPack.y = octEncodedNormals[n + 1];
-
-                if (exaggeration !== 1.0) {
-                    var normal = AttributeCompression.octDecode(toPack.x, toPack.y, scratchNormal);
-                    var fromENUNormal = Transforms.eastNorthUpToFixedFrame(cartesian3Scratch, ellipsoid, scratchFromENU);
-                    var toENUNormal = Matrix4.inverseTransformation(fromENUNormal, scratchToENU);
-
-                    Matrix4.multiplyByPointAsVector(toENUNormal, normal, normal);
-                    normal.z *= exaggeration;
-                    Cartesian3.normalize(normal, normal);
-
-                    Matrix4.multiplyByPointAsVector(fromENUNormal, normal, normal);
-                    Cartesian3.normalize(normal, normal);
-
-                    AttributeCompression.octEncode(normal, toPack);
-                }
-            }
-
-            var webMercatorT;
-            if (encoding.hasWebMercatorT) {
-                webMercatorT = (WebMercatorProjection.geodeticLatitudeToMercatorAngle(cartographicScratch.latitude) - southMercatorY) * oneOverMercatorHeight;
-            }
-
-            vertexBufferIndex = encoding.encode(vertexBuffer, vertexBufferIndex, position, uv, cartographicScratch.height, toPack, webMercatorT, position2D);
-        }
-=======
-    bufferIndex = encoding.encode(
-      vertexBuffer,
-      bufferIndex,
-      positions[j],
-      uvs[j],
-      heights[j],
-      toPack,
-      webMercatorTs[j]
-    );
+    if (hasCustomProjection) {
+      bufferIndex = encoding.encode(
+        vertexBuffer,
+        bufferIndex,
+        positions[j],
+        uvs[j],
+        heights[j],
+        toPack,
+        webMercatorTs[j],
+        positions2D[j]
+      );
+    } else {
+      bufferIndex = encoding.encode(
+        vertexBuffer,
+        bufferIndex,
+        positions[j],
+        uvs[j],
+        heights[j],
+        toPack,
+        webMercatorTs[j]
+      );
+    }
   }
 
   var edgeTriangleCount = Math.max(0, (edgeVertexCount - 4) * 2);
@@ -684,7 +396,8 @@
     southMercatorY,
     oneOverMercatorHeight,
     westLongitudeOffset,
-    westLatitudeOffset
+    westLatitudeOffset,
+    mapProjection
   );
   vertexBufferIndex += parameters.westIndices.length * vertexStride;
   addSkirt(
@@ -702,7 +415,8 @@
     southMercatorY,
     oneOverMercatorHeight,
     southLongitudeOffset,
-    southLatitudeOffset
+    southLatitudeOffset,
+    mapProjection
   );
   vertexBufferIndex += parameters.southIndices.length * vertexStride;
   addSkirt(
@@ -720,7 +434,8 @@
     southMercatorY,
     oneOverMercatorHeight,
     eastLongitudeOffset,
-    eastLatitudeOffset
+    eastLatitudeOffset,
+    mapProjection
   );
   vertexBufferIndex += parameters.eastIndices.length * vertexStride;
   addSkirt(
@@ -738,7 +453,8 @@
     southMercatorY,
     oneOverMercatorHeight,
     northLongitudeOffset,
-    northLatitudeOffset
+    northLatitudeOffset,
+    mapProjection
   );
 
   TerrainProvider.addSkirtIndices(
@@ -818,6 +534,7 @@
   return hMin;
 }
 
+var skirtCartesian2Scratch = new Cartesian2();
 function addSkirt(
   vertexBuffer,
   vertexBufferIndex,
@@ -833,7 +550,8 @@
   southMercatorY,
   oneOverMercatorHeight,
   longitudeOffset,
-  latitudeOffset
+  latitudeOffset,
+  mapProjection
 ) {
   var hasVertexNormals = defined(octEncodedNormals);
 
@@ -846,6 +564,7 @@
     east += CesiumMath.TWO_PI;
   }
 
+  var hasCustomProjection = !mapProjection.isNormalCylindrical;
   var length = edgeVertices.length;
   for (var i = 0; i < length; ++i) {
     var index = edgeVertices[i];
@@ -862,6 +581,21 @@
       cartographicScratch,
       cartesian3Scratch
     );
+
+    var position2D;
+    if (hasCustomProjection) {
+      position2D = skirtCartesian2Scratch;
+      var heightlessCartographic = projectedCartographicScratch;
+      heightlessCartographic.longitude = cartographicScratch.longitude;
+      heightlessCartographic.latitude = cartographicScratch.latitude;
+      heightlessCartographic.height = 0.0;
+      var projectedPosition = mapProjection.project(
+        heightlessCartographic,
+        projectedCartesian3Scratch
+      );
+      position2D.x = projectedPosition.x;
+      position2D.y = projectedPosition.y;
+    }
 
     if (hasVertexNormals) {
       var n = index * 2.0;
@@ -903,7 +637,6 @@
         ) -
           southMercatorY) *
         oneOverMercatorHeight;
->>>>>>> 2fd0e8f7
     }
 
     vertexBufferIndex = encoding.encode(
@@ -913,7 +646,8 @@
       uv,
       cartographicScratch.height,
       toPack,
-      webMercatorT
+      webMercatorT,
+      position2D
     );
   }
 }
