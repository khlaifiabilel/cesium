/*global define*/
define([
        '../Core/clone',
        '../Core/Color',
        '../Core/ComponentDatatype',
        '../Core/createGuid',
        '../Core/defaultValue',
        '../Core/defined',
        '../Core/defineProperties',
        '../Core/destroyObject',
        '../Core/DeveloperError',
        '../Core/FeatureDetection',
        '../Core/Geometry',
        '../Core/GeometryAttribute',
        '../Core/Math',
        '../Core/Matrix4',
        '../Core/PrimitiveType',
        '../Core/RuntimeError',
        '../Shaders/ViewportQuadVS',
        './BufferUsage',
        './ClearCommand',
        './ContextLimits',
        './CubeMap',
        './DrawCommand',
        './PassState',
        './PickFramebuffer',
        './PixelDatatype',
        './RenderbufferFormat',
        './RenderState',
        './ShaderCache',
        './ShaderProgram',
        './Texture',
        './UniformState',
        './VertexArray',
        './WebGLConstants'
    ], function(
        clone,
        Color,
        ComponentDatatype,
        createGuid,
        defaultValue,
        defined,
        defineProperties,
        destroyObject,
        DeveloperError,
        FeatureDetection,
        Geometry,
        GeometryAttribute,
        CesiumMath,
        Matrix4,
        PrimitiveType,
        RuntimeError,
        ViewportQuadVS,
        BufferUsage,
        ClearCommand,
        ContextLimits,
        CubeMap,
        DrawCommand,
        PassState,
        PickFramebuffer,
        PixelDatatype,
        RenderbufferFormat,
        RenderState,
        ShaderCache,
        ShaderProgram,
        Texture,
        UniformState,
        VertexArray,
        WebGLConstants) {
    "use strict";
    /*global WebGLRenderingContext*/
    /*global WebGL2RenderingContext*/

    function errorToString(gl, error) {
        var message = 'WebGL Error:  ';
        switch (error) {
        case gl.INVALID_ENUM:
            message += 'INVALID_ENUM';
            break;
        case gl.INVALID_VALUE:
            message += 'INVALID_VALUE';
            break;
        case gl.INVALID_OPERATION:
            message += 'INVALID_OPERATION';
            break;
        case gl.OUT_OF_MEMORY:
            message += 'OUT_OF_MEMORY';
            break;
        case gl.CONTEXT_LOST_WEBGL:
            message += 'CONTEXT_LOST_WEBGL lost';
            break;
        default:
            message += 'Unknown (' + error + ')';
        }

        return message;
    }

    function createErrorMessage(gl, glFunc, glFuncArguments, error) {
        var message = errorToString(gl, error) + ': ' + glFunc.name + '(';

        for ( var i = 0; i < glFuncArguments.length; ++i) {
            if (i !== 0) {
                message += ', ';
            }
            message += glFuncArguments[i];
        }
        message += ');';

        return message;
    }

    function throwOnError(gl, glFunc, glFuncArguments) {
        var error = gl.getError();
        if (error !== gl.NO_ERROR) {
            throw new RuntimeError(createErrorMessage(gl, glFunc, glFuncArguments, error));
        }
    }

    function makeGetterSetter(gl, propertyName, logFunc) {
        return {
            get : function() {
                var value = gl[propertyName];
                logFunc(gl, 'get: ' + propertyName, value);
                return gl[propertyName];
            },
            set : function(value) {
                gl[propertyName] = value;
                logFunc(gl, 'set: ' + propertyName, value);
            }
        };
    }

    function wrapGL(gl, logFunc) {
        if (!logFunc) {
            return gl;
        }

        function wrapFunction(property) {
            return function() {
                var result = property.apply(gl, arguments);
                logFunc(gl, property, arguments);
                return result;
            };
        }

        var glWrapper = {};

        /*jslint forin: true*/
        /*jshint forin: false*/
        // JSLint normally demands that a for..in loop must directly contain an if,
        // but in our loop below, we actually intend to iterate all properties, including
        // those in the prototype.
        for ( var propertyName in gl) {
            var property = gl[propertyName];

            // wrap any functions we encounter, otherwise just copy the property to the wrapper.
            if (typeof property === 'function') {
                glWrapper[propertyName] = wrapFunction(property);
            } else {
                Object.defineProperty(glWrapper, propertyName, makeGetterSetter(gl, propertyName, logFunc));
            }
        }

        return glWrapper;
    }

    function getExtension(gl, names) {
        var length = names.length;
        for (var i = 0; i < length; ++i) {
            var extension = gl.getExtension(names[i]);
            if (extension) {
                return extension;
            }
        }

        return undefined;
    }

    /**
     * @private
     */
    var Context = function(canvas, options) {
        // this check must use typeof, not defined, because defined doesn't work with undeclared variables.
        if (typeof WebGLRenderingContext === 'undefined') {
            throw new RuntimeError('The browser does not support WebGL.  Visit http://get.webgl.org.');
        }

        //>>includeStart('debug', pragmas.debug);
        if (!defined(canvas)) {
            throw new DeveloperError('canvas is required.');
        }
        //>>includeEnd('debug');

        this._canvas = canvas;

        options = clone(options, true);
        options = defaultValue(options, {});
        options.allowTextureFilterAnisotropic = defaultValue(options.allowTextureFilterAnisotropic, true);
        var webglOptions = defaultValue(options.webgl, {});

        // Override select WebGL defaults
        webglOptions.alpha = defaultValue(webglOptions.alpha, false); // WebGL default is true
        webglOptions.failIfMajorPerformanceCaveat = defaultValue(webglOptions.failIfMajorPerformanceCaveat, true); // WebGL default is false

        // Firefox 35 with ANGLE has a regression that causes alpha : false to affect all framebuffers
        // Since we can't detect for ANGLE without a context, we just detect for Windows.
        // https://github.com/AnalyticalGraphicsInc/cesium/issues/2431
        if (FeatureDetection.isFirefox() && FeatureDetection.isWindows()) {
            var firefoxVersion = FeatureDetection.firefoxVersion();
            if (firefoxVersion[0] === 35) {
                webglOptions.alpha = true;
            }
        }

        var defaultToWebgl2 = true;
        var webgl2Supported = (typeof WebGL2RenderingContext !== 'undefined');
        var webgl2 = false;
        var glContext;

        if (defaultToWebgl2 && webgl2Supported) {
            glContext = canvas.getContext('webgl2', webglOptions) || canvas.getContext('experimental-webgl2', webglOptions) || undefined;
            if (defined(glContext)) {
                webgl2 = true;
            }
        }
        if (!defined(glContext)) {
            glContext = canvas.getContext('webgl', webglOptions) || canvas.getContext('experimental-webgl', webglOptions) || undefined;
        }
        if (!defined(glContext)) {
            throw new RuntimeError('The browser supports WebGL, but initialization failed.');
        }

        this._originalGLContext = glContext;
        this._webgl2 = webgl2;
        this._id = createGuid();

        // Validation and logging disabled by default for speed.
        this.validateFramebuffer = false;
        this.validateShaderProgram = false;
        this.logShaderCompilation = false;

        this._throwOnWebGLError = false;

        this._shaderCache = new ShaderCache(this);

        var gl = this._gl = this._originalGLContext;

        this._redBits = gl.getParameter(gl.RED_BITS);
        this._greenBits = gl.getParameter(gl.GREEN_BITS);
        this._blueBits = gl.getParameter(gl.BLUE_BITS);
        this._alphaBits = gl.getParameter(gl.ALPHA_BITS);
        this._depthBits = gl.getParameter(gl.DEPTH_BITS);
        this._stencilBits = gl.getParameter(gl.STENCIL_BITS);

        ContextLimits._maximumCombinedTextureImageUnits = gl.getParameter(gl.MAX_COMBINED_TEXTURE_IMAGE_UNITS); // min: 8
        ContextLimits._maximumCubeMapSize = gl.getParameter(gl.MAX_CUBE_MAP_TEXTURE_SIZE); // min: 16
        ContextLimits._maximumFragmentUniformVectors = gl.getParameter(gl.MAX_FRAGMENT_UNIFORM_VECTORS); // min: 16
        ContextLimits._maximumTextureImageUnits = gl.getParameter(gl.MAX_TEXTURE_IMAGE_UNITS); // min: 8
        ContextLimits._maximumRenderbufferSize = gl.getParameter(gl.MAX_RENDERBUFFER_SIZE); // min: 1
        ContextLimits._maximumTextureSize = gl.getParameter(gl.MAX_TEXTURE_SIZE); // min: 64
        ContextLimits._maximumVaryingVectors = gl.getParameter(gl.MAX_VARYING_VECTORS); // min: 8
        ContextLimits._maximumVertexAttributes = gl.getParameter(gl.MAX_VERTEX_ATTRIBS); // min: 8
        ContextLimits._maximumVertexTextureImageUnits = gl.getParameter(gl.MAX_VERTEX_TEXTURE_IMAGE_UNITS); // min: 0
        ContextLimits._maximumVertexUniformVectors = gl.getParameter(gl.MAX_VERTEX_UNIFORM_VECTORS); // min: 128

        var aliasedLineWidthRange = gl.getParameter(gl.ALIASED_LINE_WIDTH_RANGE); // must include 1
        ContextLimits._minimumAliasedLineWidth = aliasedLineWidthRange[0];
        ContextLimits._maximumAliasedLineWidth = aliasedLineWidthRange[1];

        var aliasedPointSizeRange = gl.getParameter(gl.ALIASED_POINT_SIZE_RANGE); // must include 1
        ContextLimits._minimumAliasedPointSize = aliasedPointSizeRange[0];
        ContextLimits._maximumAliasedPointSize = aliasedPointSizeRange[1];

        var maximumViewportDimensions = gl.getParameter(gl.MAX_VIEWPORT_DIMS);
        ContextLimits._maximumViewportWidth = maximumViewportDimensions[0];
        ContextLimits._maximumViewportHeight = maximumViewportDimensions[1];

        var highpFloat = gl.getShaderPrecisionFormat(gl.FRAGMENT_SHADER, gl.HIGH_FLOAT);
        ContextLimits._highpFloatSupported = highpFloat.precision !== 0;
        var highpInt = gl.getShaderPrecisionFormat(gl.FRAGMENT_SHADER, gl.HIGH_INT);
        ContextLimits._highpIntSupported = highpInt.rangeMax !== 0;

        this._antialias = gl.getContextAttributes().antialias;

        // Query and initialize extensions
        this._standardDerivatives = getExtension(gl, ['OES_standard_derivatives']);
        this._elementIndexUint = getExtension(gl, ['OES_element_index_uint']);
        this._depthTexture = getExtension(gl, ['WEBGL_depth_texture', 'WEBKIT_WEBGL_depth_texture']);
        this._textureFloat = getExtension(gl, ['OES_texture_float']);

        var textureFilterAnisotropic = options.allowTextureFilterAnisotropic ? getExtension(gl, ['EXT_texture_filter_anisotropic', 'WEBKIT_EXT_texture_filter_anisotropic']) : undefined;
        this._textureFilterAnisotropic = textureFilterAnisotropic;
        ContextLimits._maximumTextureFilterAnisotropy = defined(textureFilterAnisotropic) ? gl.getParameter(textureFilterAnisotropic.MAX_TEXTURE_MAX_ANISOTROPY_EXT) : 1.0;

        var vertexArrayObject = getExtension(gl, ['OES_vertex_array_object']);
        this._vertexArrayObject = vertexArrayObject;
        this.glCreateVertexArray = function() {
            webgl2 ? gl.createVertexArray() : vertexArrayObject.createVertexArrayOES();
        };
        this.glBindVertexArray = function(vertexArray) {
            webgl2 ? gl.bindVertexArray(vertexArray) : vertexArrayObject.bindVertexArrayOES(vertexArray);
        };
        this.glDeleteVertexArray = function(vertexArray) {
            webgl2 ? gl.deleteVertexArray(vertexArray) : vertexArrayObject.deleteVertexArrayOES(vertexArray);
        };

        this._fragDepth = getExtension(gl, ['EXT_frag_depth']);

        var instancedArrays = getExtension(gl, ['ANGLE_instanced_arrays']);
        this._instancedArrays = instancedArrays;
        this.glDrawElementsInstanced = function(mode, count, type, offset, instanceCount) {
            webgl2 ? gl.drawElementsInstanced(mode, count, type, offset, instanceCount) : instancedArrays.drawElementsInstancedANGLE(mode, count, type, offset, instanceCount);
        };
        this.glDrawArraysInstanced = function(mode, first, count, instanceCount) {
            webgl2 ? gl.drawArraysInstanced(mode, first, count, instanceCount) : instancedArrays.drawArraysInstancedANGLE(mode, first, count, instanceCount);
        };
        this.glVertexAttribDivisor = function(index, divisor) {
            webgl2 ? gl.vertexAttribDivisor(index, divisor) : instancedArrays.vertexAttribDivisorANGLE(index, divisor);
        };

        var drawBuffers = getExtension(gl, ['WEBGL_draw_buffers']);
        this._drawBuffers = drawBuffers;
        this.glDrawBuffers = function(buffers) {
            webgl2 ? gl.drawBuffers(buffers) : drawBuffers.drawBuffersWEBGL(buffers);
        };
        ContextLimits._maximumDrawBuffers = this.drawBuffers ? gl.getParameter(WebGLConstants.MAX_DRAW_BUFFERS) : 1;
        ContextLimits._maximumColorAttachments = this.drawBuffers ? gl.getParameter(WebGLConstants.MAX_COLOR_ATTACHMENTS) : 1;

        this._debugShaders = getExtension(gl, ['WEBGL_debug_shaders']);

        var cc = gl.getParameter(gl.COLOR_CLEAR_VALUE);
        this._clearColor = new Color(cc[0], cc[1], cc[2], cc[3]);
        this._clearDepth = gl.getParameter(gl.DEPTH_CLEAR_VALUE);
        this._clearStencil = gl.getParameter(gl.STENCIL_CLEAR_VALUE);

        var us = new UniformState();
        var ps = new PassState(this);
        var rs = RenderState.fromCache();

        this._defaultPassState = ps;
        this._defaultRenderState = rs;
        this._defaultTexture = undefined;
        this._defaultCubeMap = undefined;

        this._us = us;
        this._currentRenderState = rs;
        this._currentPassState = ps;
        this._currentFramebuffer = undefined;
        this._maxFrameTextureUnitIndex = 0;

        // Vertex attribute divisor state cache. Workaround for ANGLE (also look at VertexArray.setVertexAttribDivisor)
        this._vertexAttribDivisors = [];
        this._previousDrawInstanced = false;
        for (var i = 0; i < ContextLimits._maximumVertexAttributes; i++) {
            this._vertexAttribDivisors.push(0);
        }

        this._pickObjects = {};
        this._nextPickColor = new Uint32Array(1);

        /**
         * @example
         * {
         *   webgl : {
         *     alpha : false,
         *     depth : true,
         *     stencil : false,
         *     antialias : true,
         *     premultipliedAlpha : true,
         *     preserveDrawingBuffer : false,
         *     failIfMajorPerformanceCaveat : true
         *   },
         *   allowTextureFilterAnisotropic : true
         * }
         */
        this.options = options;

        /**
         * A cache of objects tied to this context.  Just before the Context is destroyed,
         * <code>destroy</code> will be invoked on each object in this object literal that has
         * such a method.  This is useful for caching any objects that might otherwise
         * be stored globally, except they're tied to a particular context, and to manage
         * their lifetime.
         *
         * @type {Object}
         */
        this.cache = {};


        RenderState.apply(gl, rs, ps);
    };

    var defaultFramebufferMarker = {};

    defineProperties(Context.prototype, {
        id : {
            get : function() {
                return this._id;
            }
        },
        canvas : {
            get : function() {
                return this._canvas;
            }
        },
        shaderCache : {
            get : function() {
                return this._shaderCache;
            }
        },
        uniformState : {
            get : function() {
                return this._us;
            }
        },

        /**
         * The number of red bits per component in the default framebuffer's color buffer.  The minimum is eight.
         * @memberof Context.prototype
         * @type {Number}
         * @see {@link https://www.khronos.org/opengles/sdk/docs/man/xhtml/glGet.xml|glGet} with <code>RED_BITS</code>.
         */
        redBits : {
            get : function() {
                return this._redBits;
            }
        },

        /**
         * The number of green bits per component in the default framebuffer's color buffer.  The minimum is eight.
         * @memberof Context.prototype
         * @type {Number}
         * @see {@link https://www.khronos.org/opengles/sdk/docs/man/xhtml/glGet.xml|glGet} with <code>GREEN_BITS</code>.
         */
        greenBits : {
            get : function() {
                return this._greenBits;
            }
        },

        /**
         * The number of blue bits per component in the default framebuffer's color buffer.  The minimum is eight.
         * @memberof Context.prototype
         * @type {Number}
         * @see {@link https://www.khronos.org/opengles/sdk/docs/man/xhtml/glGet.xml|glGet} with <code>BLUE_BITS</code>.
         */
        blueBits : {
            get : function() {
                return this._blueBits;
            }
        },

        /**
         * The number of alpha bits per component in the default framebuffer's color buffer.  The minimum is eight.
         * <br /><br />
         * The alpha channel is used for GL destination alpha operations and by the HTML compositor to combine the color buffer
         * with the rest of the page.
         * @memberof Context.prototype
         * @type {Number}
         * @see {@link https://www.khronos.org/opengles/sdk/docs/man/xhtml/glGet.xml|glGet} with <code>ALPHA_BITS</code>.
         */
        alphaBits : {
            get : function() {
                return this._alphaBits;
            }
        },

        /**
         * The number of depth bits per pixel in the default bound framebuffer.  The minimum is 16 bits; most
         * implementations will have 24 bits.
         * @memberof Context.prototype
         * @type {Number}
         * @see {@link https://www.khronos.org/opengles/sdk/docs/man/xhtml/glGet.xml|glGet} with <code>DEPTH_BITS</code>.
         */
        depthBits : {
            get : function() {
                return this._depthBits;
            }
        },

        /**
         * The number of stencil bits per pixel in the default bound framebuffer.  The minimum is eight bits.
         * @memberof Context.prototype
         * @type {Number}
         * @see {@link https://www.khronos.org/opengles/sdk/docs/man/xhtml/glGet.xml|glGet} with <code>STENCIL_BITS</code>.
         */
        stencilBits : {
            get : function() {
                return this._stencilBits;
            }
        },

        /**
         * <code>true</code> if the WebGL context supports antialiasing.  By default
         * antialiasing is requested, but it is not supported by all systems.
         * @memberof Context.prototype
         * @type {Boolean}
         */
        antialias : {
            get : function() {
                return this._antialias;
            }
        },

        /**
         * <code>true</code> if the OES_standard_derivatives extension is supported.  This
         * extension provides access to <code>dFdx</code>, <code>dFdy</code>, and <code>fwidth</code>
         * functions from GLSL.  A shader using these functions still needs to explicitly enable the
         * extension with <code>#extension GL_OES_standard_derivatives : enable</code>.
         * @memberof Context.prototype
         * @type {Boolean}
         * @see {@link http://www.khronos.org/registry/gles/extensions/OES/OES_standard_derivatives.txt|OES_standard_derivatives}
         */
        standardDerivatives : {
            get : function() {
                return !!this._standardDerivatives;
            }
        },

        /**
         * <code>true</code> if the OES_element_index_uint extension is supported.  This
         * extension allows the use of unsigned int indices, which can improve performance by
         * eliminating batch breaking caused by unsigned short indices.
         * @memberof Context.prototype
         * @type {Boolean}
         * @see {@link http://www.khronos.org/registry/webgl/extensions/OES_element_index_uint/|OES_element_index_uint}
         */
        elementIndexUint : {
            get : function() {
                return !!this._elementIndexUint || this._webgl2;
            }
        },

        /**
         * <code>true</code> if WEBGL_depth_texture is supported.  This extension provides
         * access to depth textures that, for example, can be attached to framebuffers for shadow mapping.
         * @memberof Context.prototype
         * @type {Boolean}
         * @see {@link http://www.khronos.org/registry/webgl/extensions/WEBGL_depth_texture/|WEBGL_depth_texture}
         */
        depthTexture : {
            get : function() {
                return !!this._depthTexture;
<<<<<<< HEAD
                //return !!this._depthTexture || this._webgl2; TODO : uncomment once depth-stencil works for webgl2
=======
>>>>>>> e887a4b0
            }
        },

        /**
         * <code>true</code> if OES_texture_float is supported.  This extension provides
         * access to floating point textures that, for example, can be attached to framebuffers for high dynamic range.
         * @memberof Context.prototype
         * @type {Boolean}
         * @see {@link http://www.khronos.org/registry/gles/extensions/OES/OES_texture_float.txt|OES_texture_float}
         */
        floatingPointTexture : {
            get : function() {
                return !!this._textureFloat;
            }
        },

        textureFilterAnisotropic : {
            get : function() {
                return !!this._textureFilterAnisotropic;
            }
        },

        /**
         * <code>true</code> if the OES_vertex_array_object extension is supported.  This
         * extension can improve performance by reducing the overhead of switching vertex arrays.
         * When enabled, this extension is automatically used by {@link VertexArray}.
         * @memberof Context.prototype
         * @type {Boolean}
         * @see {@link http://www.khronos.org/registry/webgl/extensions/OES_vertex_array_object/|OES_vertex_array_object}
         */
        vertexArrayObject : {
            get : function() {
                return !!this._vertexArrayObject || this._webgl2;
            }
        },

        /**
         * <code>true</code> if the EXT_frag_depth extension is supported.  This
         * extension provides access to the <code>gl_FragDepthEXT</code> built-in output variable
         * from GLSL fragment shaders.  A shader using these functions still needs to explicitly enable the
         * extension with <code>#extension GL_EXT_frag_depth : enable</code>.
         * @memberof Context.prototype
         * @type {Boolean}
         * @see {@link http://www.khronos.org/registry/webgl/extensions/EXT_frag_depth/|EXT_frag_depth}
         */
        fragmentDepth : {
            get : function() {
                return !!this._fragDepth;
            }
        },

        /**
         * <code>true</code> if the ANGLE_instanced_arrays extension is supported.  This
         * extension provides access to instanced rendering.
         * @memberof Context.prototype
         * @type {Boolean}
         * @see {@link https://www.khronos.org/registry/webgl/extensions/ANGLE_instanced_arrays}
         */
        instancedArrays : {
            get : function() {
                return !!this._instancedArrays || this._webgl2;
            }
        },

        /**
         * <code>true</code> if the WEBGL_draw_buffers extension is supported. This
         * extensions provides support for multiple render targets. The framebuffer object can have mutiple
         * color attachments and the GLSL fragment shader can write to the built-in output array <code>gl_FragData</code>.
         * A shader using this feature needs to explicitly enable the extension with
         * <code>#extension GL_EXT_draw_buffers : enable</code>.
         * @memberof Context.prototype
         * @type {Boolean}
         * @see {@link http://www.khronos.org/registry/webgl/extensions/WEBGL_draw_buffers/|WEBGL_draw_buffers}
         */
        drawBuffers : {
            get : function() {
                return !!this._drawBuffers || this._webgl2;
            }
        },

        debugShaders : {
            get : function() {
                return this._debugShaders;
            }
        },

        throwOnWebGLError : {
            get : function() {
                return this._throwOnWebGLError;
            },
            set : function(value) {
                this._throwOnWebGLError = value;
                this._gl = wrapGL(this._originalGLContext, value ? throwOnError : null);
            }
        },

        /**
         * A 1x1 RGBA texture initialized to [255, 255, 255, 255].  This can
         * be used as a placeholder texture while other textures are downloaded.
         * @memberof Context.prototype
         * @type {Texture}
         */
        defaultTexture : {
            get : function() {
                if (this._defaultTexture === undefined) {
                    this._defaultTexture = new Texture({
                        context : this,
                        source : {
                            width : 1,
                            height : 1,
                            arrayBufferView : new Uint8Array([255, 255, 255, 255])
                        }
                    });
                }

                return this._defaultTexture;
            }
        },

        /**
         * A cube map, where each face is a 1x1 RGBA texture initialized to
         * [255, 255, 255, 255].  This can be used as a placeholder cube map while
         * other cube maps are downloaded.
         * @memberof Context.prototype
         * @type {CubeMap}
         */
        defaultCubeMap : {
            get : function() {
                if (this._defaultCubeMap === undefined) {
                    var face = {
                        width : 1,
                        height : 1,
                        arrayBufferView : new Uint8Array([255, 255, 255, 255])
                    };

                    this._defaultCubeMap = new CubeMap({
                        context : this,
                        source : {
                            positiveX : face,
                            negativeX : face,
                            positiveY : face,
                            negativeY : face,
                            positiveZ : face,
                            negativeZ : face
                        }
                    });
                }

                return this._defaultCubeMap;

            }
        },

        /**
         * The drawingBufferHeight of the underlying GL context.
         * @memberof Context.prototype
         * @type {Number}
         * @see {@link https://www.khronos.org/registry/webgl/specs/1.0/#DOM-WebGLRenderingContext-drawingBufferHeight|drawingBufferHeight}
         */
        drawingBufferHeight : {
            get : function() {
                return this._gl.drawingBufferHeight;
            }
        },

        /**
         * The drawingBufferWidth of the underlying GL context.
         * @memberof Context.prototype
         * @type {Number}
         * @see {@link https://www.khronos.org/registry/webgl/specs/1.0/#DOM-WebGLRenderingContext-drawingBufferWidth|drawingBufferWidth}
         */
        drawingBufferWidth : {
            get : function() {
                return this._gl.drawingBufferWidth;
            }
        },

        /**
         * Gets an object representing the currently bound framebuffer.  While this instance is not an actual
         * {@link Framebuffer}, it is used to represent the default framebuffer in calls to
         * {@link Texture.FromFramebuffer}.
         * @memberof Context.prototype
         * @type {Object}
         */
        defaultFramebuffer : {
            get : function() {
                return defaultFramebufferMarker;
            }
        }
    });

    function validateFramebuffer(context, framebuffer) {
        if (context.validateFramebuffer) {
            var gl = context._gl;
            var status = gl.checkFramebufferStatus(gl.FRAMEBUFFER);

            if (status !== gl.FRAMEBUFFER_COMPLETE) {
                var message;

                switch (status) {
                case gl.FRAMEBUFFER_INCOMPLETE_ATTACHMENT:
                    message = 'Framebuffer is not complete.  Incomplete attachment: at least one attachment point with a renderbuffer or texture attached has its attached object no longer in existence or has an attached image with a width or height of zero, or the color attachment point has a non-color-renderable image attached, or the depth attachment point has a non-depth-renderable image attached, or the stencil attachment point has a non-stencil-renderable image attached.  Color-renderable formats include GL_RGBA4, GL_RGB5_A1, and GL_RGB565. GL_DEPTH_COMPONENT16 is the only depth-renderable format. GL_STENCIL_INDEX8 is the only stencil-renderable format.';
                    break;
                case gl.FRAMEBUFFER_INCOMPLETE_DIMENSIONS:
                    message = 'Framebuffer is not complete.  Incomplete dimensions: not all attached images have the same width and height.';
                    break;
                case gl.FRAMEBUFFER_INCOMPLETE_MISSING_ATTACHMENT:
                    message = 'Framebuffer is not complete.  Missing attachment: no images are attached to the framebuffer.';
                    break;
                case gl.FRAMEBUFFER_UNSUPPORTED:
                    message = 'Framebuffer is not complete.  Unsupported: the combination of internal formats of the attached images violates an implementation-dependent set of restrictions.';
                    break;
                }

                throw new DeveloperError(message);
            }
        }
    }

    function applyRenderState(context, renderState, passState, clear) {
        var previousRenderState = context._currentRenderState;
        var previousPassState = context._currentPassState;
        context._currentRenderState = renderState;
        context._currentPassState = passState;
        RenderState.partialApply(context._gl, previousRenderState, renderState, previousPassState, passState, clear);
    }

    var scratchBackBufferArray;
    // this check must use typeof, not defined, because defined doesn't work with undeclared variables.
    if (typeof WebGLRenderingContext !== 'undefined') {
        scratchBackBufferArray = [WebGLConstants.BACK];
    }

    function bindFramebuffer(context, framebuffer) {
        if (framebuffer !== context._currentFramebuffer) {
            context._currentFramebuffer = framebuffer;
            var buffers = scratchBackBufferArray;

            if (defined(framebuffer)) {
                framebuffer._bind();
                validateFramebuffer(context, framebuffer);

                // TODO: Need a way for a command to give what draw buffers are active.
                buffers = framebuffer._getActiveColorAttachments();
            } else {
                var gl = context._gl;
                gl.bindFramebuffer(gl.FRAMEBUFFER, null);
            }

            if (context.drawBuffers) {
                context.glDrawBuffers(buffers);
            }
        }
    }

    var defaultClearCommand = new ClearCommand();

    Context.prototype.clear = function(clearCommand, passState) {
        clearCommand = defaultValue(clearCommand, defaultClearCommand);
        passState = defaultValue(passState, this._defaultPassState);

        var gl = this._gl;
        var bitmask = 0;

        var c = clearCommand.color;
        var d = clearCommand.depth;
        var s = clearCommand.stencil;

        if (defined(c)) {
            if (!Color.equals(this._clearColor, c)) {
                Color.clone(c, this._clearColor);
                gl.clearColor(c.red, c.green, c.blue, c.alpha);
            }
            bitmask |= gl.COLOR_BUFFER_BIT;
        }

        if (defined(d)) {
            if (d !== this._clearDepth) {
                this._clearDepth = d;
                gl.clearDepth(d);
            }
            bitmask |= gl.DEPTH_BUFFER_BIT;
        }

        if (defined(s)) {
            if (s !== this._clearStencil) {
                this._clearStencil = s;
                gl.clearStencil(s);
            }
            bitmask |= gl.STENCIL_BUFFER_BIT;
        }

        var rs = defaultValue(clearCommand.renderState, this._defaultRenderState);
        applyRenderState(this, rs, passState, true);

        // The command's framebuffer takes presidence over the pass' framebuffer, e.g., for off-screen rendering.
        var framebuffer = defaultValue(clearCommand.framebuffer, passState.framebuffer);
        bindFramebuffer(this, framebuffer);

        gl.clear(bitmask);
    };

    function beginDraw(context, framebuffer, drawCommand, passState, renderState, shaderProgram) {
        var rs = defaultValue(defaultValue(renderState, drawCommand.renderState), context._defaultRenderState);

        //>>includeStart('debug', pragmas.debug);
        if (defined(framebuffer) && rs.depthTest) {
            if (rs.depthTest.enabled && !framebuffer.hasDepthAttachment) {
                throw new DeveloperError('The depth test can not be enabled (drawCommand.renderState.depthTest.enabled) because the framebuffer (drawCommand.framebuffer) does not have a depth or depth-stencil renderbuffer.');
            }
        }
        //>>includeEnd('debug');

        bindFramebuffer(context, framebuffer);

        applyRenderState(context, rs, passState, false);

        var sp = defaultValue(shaderProgram, drawCommand.shaderProgram);
        sp._bind();
        context._maxFrameTextureUnitIndex = Math.max(context._maxFrameTextureUnitIndex, sp.maximumTextureUnitIndex);
    }

    function continueDraw(context, drawCommand, shaderProgram) {
        var primitiveType = drawCommand.primitiveType;
        var va = drawCommand.vertexArray;
        var offset = drawCommand.offset;
        var count = drawCommand.count;
        var instanceCount = drawCommand.instanceCount;

        //>>includeStart('debug', pragmas.debug);
        if (!PrimitiveType.validate(primitiveType)) {
            throw new DeveloperError('drawCommand.primitiveType is required and must be valid.');
        }

        if (!defined(va)) {
            throw new DeveloperError('drawCommand.vertexArray is required.');
        }

        if (offset < 0) {
            throw new DeveloperError('drawCommand.offset must be greater than or equal to zero.');
        }

        if (count < 0) {
            throw new DeveloperError('drawCommand.count must be greater than or equal to zero.');
        }

        if (instanceCount < 0) {
            throw new DeveloperError('drawCommand.instanceCount must be greater than or equal to zero.');
        }

        if (instanceCount > 0 && !context.instancedArrays) {
            throw new DeveloperError('Instanced arrays extension is not supported');
        }
        //>>includeEnd('debug');

        context._us.model = defaultValue(drawCommand.modelMatrix, Matrix4.IDENTITY);
        var sp = defaultValue(shaderProgram, drawCommand.shaderProgram);
        sp._setUniforms(drawCommand.uniformMap, context._us, context.validateShaderProgram);

        va._bind();
        var indexBuffer = va.indexBuffer;

        if (defined(indexBuffer)) {
            offset = offset * indexBuffer.bytesPerIndex; // offset in vertices to offset in bytes
            count = defaultValue(count, indexBuffer.numberOfIndices);
            if (instanceCount === 0) {
                context._gl.drawElements(primitiveType, count, indexBuffer.indexDatatype, offset);
            } else {
                context.glDrawElementsInstanced(primitiveType, count, indexBuffer.indexDatatype, offset, instanceCount);
            }
        } else {
            count = defaultValue(count, va.numberOfVertices);
            if (instanceCount === 0) {
                context._gl.drawArrays(primitiveType, offset, count);
            } else {
                context.glDrawArraysInstanced(primitiveType, offset, count, instanceCount);
            }
        }

        va._unBind();
    }

    Context.prototype.draw = function(drawCommand, passState, renderState, shaderProgram) {
        //>>includeStart('debug', pragmas.debug);
        if (!defined(drawCommand)) {
            throw new DeveloperError('drawCommand is required.');
        }

        if (!defined(drawCommand.shaderProgram)) {
            throw new DeveloperError('drawCommand.shaderProgram is required.');
        }
        //>>includeEnd('debug');

        passState = defaultValue(passState, this._defaultPassState);
        // The command's framebuffer takes presidence over the pass' framebuffer, e.g., for off-screen rendering.
        var framebuffer = defaultValue(drawCommand.framebuffer, passState.framebuffer);

        beginDraw(this, framebuffer, drawCommand, passState, renderState, shaderProgram);
        continueDraw(this, drawCommand, shaderProgram);
    };

    Context.prototype.endFrame = function() {
        var gl = this._gl;
        gl.useProgram(null);

        this._currentFramebuffer = undefined;
        gl.bindFramebuffer(gl.FRAMEBUFFER, null);

        var buffers = scratchBackBufferArray;
        if (this.drawBuffers) {
            this.glDrawBuffers(buffers);
        }

        var length = this._maxFrameTextureUnitIndex;
        this._maxFrameTextureUnitIndex = 0;

        for (var i = 0; i < length; ++i) {
            gl.activeTexture(gl.TEXTURE0 + i);
            gl.bindTexture(gl.TEXTURE_2D, null);
            gl.bindTexture(gl.TEXTURE_CUBE_MAP, null);
        }
    };

    Context.prototype.readPixels = function(readState) {
        var gl = this._gl;

        readState = readState || {};
        var x = Math.max(readState.x || 0, 0);
        var y = Math.max(readState.y || 0, 0);
        var width = readState.width || gl.drawingBufferWidth;
        var height = readState.height || gl.drawingBufferHeight;
        var framebuffer = readState.framebuffer;

        //>>includeStart('debug', pragmas.debug);
        if (width <= 0) {
            throw new DeveloperError('readState.width must be greater than zero.');
        }

        if (height <= 0) {
            throw new DeveloperError('readState.height must be greater than zero.');
        }
        //>>includeEnd('debug');

        var pixels = new Uint8Array(4 * width * height);

        bindFramebuffer(this, framebuffer);

        gl.readPixels(x, y, width, height, gl.RGBA, gl.UNSIGNED_BYTE, pixels);

        return pixels;
    };

    var viewportQuadAttributeLocations = {
        position : 0,
        textureCoordinates : 1
    };

    Context.prototype.getViewportQuadVertexArray = function() {
        // Per-context cache for viewport quads
        var vertexArray = this.cache.viewportQuad_vertexArray;

        if (!defined(vertexArray)) {
            var geometry = new Geometry({
                attributes : {
                    position : new GeometryAttribute({
                        componentDatatype : ComponentDatatype.FLOAT,
                        componentsPerAttribute : 2,
                        values : [
                           -1.0, -1.0,
                            1.0, -1.0,
                            1.0,  1.0,
                           -1.0,  1.0
                        ]
                    }),

                    textureCoordinates : new GeometryAttribute({
                        componentDatatype : ComponentDatatype.FLOAT,
                        componentsPerAttribute : 2,
                        values : [
                            0.0, 0.0,
                            1.0, 0.0,
                            1.0, 1.0,
                            0.0, 1.0
                        ]
                    })
                },
                // Workaround Internet Explorer 11.0.8 lack of TRIANGLE_FAN
                indices : new Uint16Array([0, 1, 2, 0, 2, 3]),
                primitiveType : PrimitiveType.TRIANGLES
            });

            vertexArray = VertexArray.fromGeometry({
                context : this,
                geometry : geometry,
                attributeLocations : viewportQuadAttributeLocations,
                bufferUsage : BufferUsage.STATIC_DRAW,
                interleave : true
            });

            this.cache.viewportQuad_vertexArray = vertexArray;
        }

        return vertexArray;
    };

    Context.prototype.createViewportQuadCommand = function(fragmentShaderSource, overrides) {
        overrides = defaultValue(overrides, defaultValue.EMPTY_OBJECT);

        return new DrawCommand({
            vertexArray : this.getViewportQuadVertexArray(),
            primitiveType : PrimitiveType.TRIANGLES,
            renderState : overrides.renderState,
            shaderProgram : ShaderProgram.fromCache({
                context : this,
                vertexShaderSource : ViewportQuadVS,
                fragmentShaderSource : fragmentShaderSource,
                attributeLocations : viewportQuadAttributeLocations
            }),
            uniformMap : overrides.uniformMap,
            owner : overrides.owner,
            framebuffer : overrides.framebuffer
        });
    };

    Context.prototype.createPickFramebuffer = function() {
        return new PickFramebuffer(this);
    };

    /**
     * Gets the object associated with a pick color.
     *
     * @param {Color} pickColor The pick color.
     * @returns {Object} The object associated with the pick color, or undefined if no object is associated with that color.
     *
     * @see Context#createPickId
     *
     * @example
     * var object = context.getObjectByPickColor(pickColor);
     */
    Context.prototype.getObjectByPickColor = function(pickColor) {
        //>>includeStart('debug', pragmas.debug);
        if (!defined(pickColor)) {
            throw new DeveloperError('pickColor is required.');
        }
        //>>includeEnd('debug');

        return this._pickObjects[pickColor.toRgba()];
    };

    function PickId(pickObjects, key, color) {
        this._pickObjects = pickObjects;
        this.key = key;
        this.color = color;
    }

    defineProperties(PickId.prototype, {
        object : {
            get : function() {
                return this._pickObjects[this.key];
            },
            set : function(value) {
                this._pickObjects[this.key] = value;
            }
        }
    });

    PickId.prototype.destroy = function() {
        delete this._pickObjects[this.key];
        return undefined;
    };

    /**
     * Creates a unique ID associated with the input object for use with color-buffer picking.
     * The ID has an RGBA color value unique to this context.  You must call destroy()
     * on the pick ID when destroying the input object.
     *
     * @param {Object} object The object to associate with the pick ID.
     * @returns {Object} A PickId object with a <code>color</code> property.
     *
     * @exception {RuntimeError} Out of unique Pick IDs.
     *
     * @see Context#getObjectByPickColor
     *
     * @example
     * this._pickId = context.createPickId({
     *   primitive : this,
     *   id : this.id
     * });
     */
    Context.prototype.createPickId = function(object) {
        //>>includeStart('debug', pragmas.debug);
        if (!defined(object)) {
            throw new DeveloperError('object is required.');
        }
        //>>includeEnd('debug');

        // the increment and assignment have to be separate statements to
        // actually detect overflow in the Uint32 value
        ++this._nextPickColor[0];
        var key = this._nextPickColor[0];
        if (key === 0) {
            // In case of overflow
            throw new RuntimeError('Out of unique Pick IDs.');
        }

        this._pickObjects[key] = object;
        return new PickId(this._pickObjects, key, Color.fromRgba(key));
    };

    Context.prototype.isDestroyed = function() {
        return false;
    };

    Context.prototype.destroy = function() {
        // Destroy all objects in the cache that have a destroy method.
        var cache = this.cache;
        for (var property in cache) {
            if (cache.hasOwnProperty(property)) {
                var propertyValue = cache[property];
                if (defined(propertyValue.destroy)) {
                    propertyValue.destroy();
                }
            }
        }

        this._shaderCache = this._shaderCache.destroy();
        this._defaultTexture = this._defaultTexture && this._defaultTexture.destroy();
        this._defaultCubeMap = this._defaultCubeMap && this._defaultCubeMap.destroy();

        return destroyObject(this);
    };

    return Context;
});<|MERGE_RESOLUTION|>--- conflicted
+++ resolved
@@ -542,10 +542,6 @@
         depthTexture : {
             get : function() {
                 return !!this._depthTexture;
-<<<<<<< HEAD
-                //return !!this._depthTexture || this._webgl2; TODO : uncomment once depth-stencil works for webgl2
-=======
->>>>>>> e887a4b0
             }
         },
 
