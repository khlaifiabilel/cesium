--- conflicted
+++ resolved
@@ -51,21 +51,13 @@
                 endTransform : Matrix4.IDENTITY
             });
         } else if (mode === SceneMode.COLUMBUS_VIEW) {
-<<<<<<< HEAD
             var maxRadii = scene.globe.ellipsoid.maximumRadius;
-            var position = Cartesian3.multiplyByScalar(Cartesian3.normalize(new Cartesian3(0.0, -1.0, 1.0)), 5.0 * maxRadii);
-            var direction = Cartesian3.normalize(Cartesian3.subtract(Cartesian3.ZERO, position));
-            var right = Cartesian3.cross(direction, Cartesian3.UNIT_Z);
-            var up = Cartesian3.cross(right, direction);
-=======
-            var maxRadii = ellipsoid.maximumRadius;
             var position = new Cartesian3(0.0, -1.0, 1.0);
             position = Cartesian3.multiplyByScalar(Cartesian3.normalize(position, position), 5.0 * maxRadii, position);
             var direction = new Cartesian3();
             direction = Cartesian3.normalize(Cartesian3.subtract(Cartesian3.ZERO, position, direction), direction);
             var right = Cartesian3.cross(direction, Cartesian3.UNIT_Z, new Cartesian3());
             var up = Cartesian3.cross(right, direction, new Cartesian3());
->>>>>>> adfc0140
 
             scene.camera.flyTo({
                 destination : position,
