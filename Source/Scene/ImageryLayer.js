--- conflicted
+++ resolved
@@ -1,763 +1,7 @@
-<<<<<<< HEAD
-import Cartesian2 from '../Core/Cartesian2.js';
-import Cartesian3 from '../Core/Cartesian3.js';
-import Cartesian4 from '../Core/Cartesian4.js';
-import Cartographic from '../Core/Cartographic.js';
-import defaultValue from '../Core/defaultValue.js';
-import defined from '../Core/defined.js';
-import destroyObject from '../Core/destroyObject.js';
-import DeveloperError from '../Core/DeveloperError.js';
-import FeatureDetection from '../Core/FeatureDetection.js';
-import GeographicProjection from '../Core/GeographicProjection.js';
-import IndexDatatype from '../Core/IndexDatatype.js';
-import CesiumMath from '../Core/Math.js';
-import oneTimeWarning from '../Core/oneTimeWarning.js';
-import PixelFormat from '../Core/PixelFormat.js';
-import Rectangle from '../Core/Rectangle.js';
-import Request from '../Core/Request.js';
-import RequestState from '../Core/RequestState.js';
-import RequestType from '../Core/RequestType.js';
-import TerrainProvider from '../Core/TerrainProvider.js';
-import TileProviderError from '../Core/TileProviderError.js';
-import WebMercatorProjection from '../Core/WebMercatorProjection.js';
-import Buffer from '../Renderer/Buffer.js';
-import BufferUsage from '../Renderer/BufferUsage.js';
-import ComputeCommand from '../Renderer/ComputeCommand.js';
-import ContextLimits from '../Renderer/ContextLimits.js';
-import MipmapHint from '../Renderer/MipmapHint.js';
-import Sampler from '../Renderer/Sampler.js';
-import ShaderProgram from '../Renderer/ShaderProgram.js';
-import ShaderSource from '../Renderer/ShaderSource.js';
-import Texture from '../Renderer/Texture.js';
-import TextureMagnificationFilter from '../Renderer/TextureMagnificationFilter.js';
-import TextureMinificationFilter from '../Renderer/TextureMinificationFilter.js';
-import TextureWrap from '../Renderer/TextureWrap.js';
-import VertexArray from '../Renderer/VertexArray.js';
-import ReprojectWebMercatorFS from '../Shaders/ReprojectWebMercatorFS.js';
-import ReprojectWebMercatorVS from '../Shaders/ReprojectWebMercatorVS.js';
-import ReprojectArbitraryVS from '../Shaders/ReprojectArbitraryVS.js';
-import ReprojectArbitraryFS from '../Shaders/ReprojectArbitraryFS.js';
-import when from '../ThirdParty/when.js';
-import Imagery from './Imagery.js';
-import ImagerySplitDirection from './ImagerySplitDirection.js';
-import ImageryState from './ImageryState.js';
-import TileImagery from './TileImagery.js';
-
-    /**
-     * An imagery layer that displays tiled image data from a single imagery provider
-     * on a {@link Globe}.
-     *
-     * @alias ImageryLayer
-     * @constructor
-     *
-     * @param {ImageryProvider} imageryProvider The imagery provider to use.
-     * @param {Object} [options] Object with the following properties:
-     * @param {Rectangle} [options.rectangle=imageryProvider.rectangle] The rectangle of the layer.  This rectangle
-     *        can limit the visible portion of the imagery provider.
-     * @param {Number|Function} [options.alpha=1.0] The alpha blending value of this layer, from 0.0 to 1.0.
-     *                          This can either be a simple number or a function with the signature
-     *                          <code>function(frameState, layer, x, y, level)</code>.  The function is passed the
-     *                          current frame state, this layer, and the x, y, and level coordinates of the
-     *                          imagery tile for which the alpha is required, and it is expected to return
-     *                          the alpha value to use for the tile.
-     * @param {Number|Function} [options.brightness=1.0] The brightness of this layer.  1.0 uses the unmodified imagery
-     *                          color.  Less than 1.0 makes the imagery darker while greater than 1.0 makes it brighter.
-     *                          This can either be a simple number or a function with the signature
-     *                          <code>function(frameState, layer, x, y, level)</code>.  The function is passed the
-     *                          current frame state, this layer, and the x, y, and level coordinates of the
-     *                          imagery tile for which the brightness is required, and it is expected to return
-     *                          the brightness value to use for the tile.  The function is executed for every
-     *                          frame and for every tile, so it must be fast.
-     * @param {Number|Function} [options.contrast=1.0] The contrast of this layer.  1.0 uses the unmodified imagery color.
-     *                          Less than 1.0 reduces the contrast while greater than 1.0 increases it.
-     *                          This can either be a simple number or a function with the signature
-     *                          <code>function(frameState, layer, x, y, level)</code>.  The function is passed the
-     *                          current frame state, this layer, and the x, y, and level coordinates of the
-     *                          imagery tile for which the contrast is required, and it is expected to return
-     *                          the contrast value to use for the tile.  The function is executed for every
-     *                          frame and for every tile, so it must be fast.
-     * @param {Number|Function} [options.hue=0.0] The hue of this layer.  0.0 uses the unmodified imagery color.
-     *                          This can either be a simple number or a function with the signature
-     *                          <code>function(frameState, layer, x, y, level)</code>.  The function is passed the
-     *                          current frame state, this layer, and the x, y, and level coordinates
-     *                          of the imagery tile for which the hue is required, and it is expected to return
-     *                          the contrast value to use for the tile.  The function is executed for every
-     *                          frame and for every tile, so it must be fast.
-     * @param {Number|Function} [options.saturation=1.0] The saturation of this layer.  1.0 uses the unmodified imagery color.
-     *                          Less than 1.0 reduces the saturation while greater than 1.0 increases it.
-     *                          This can either be a simple number or a function with the signature
-     *                          <code>function(frameState, layer, x, y, level)</code>.  The function is passed the
-     *                          current frame state, this layer, and the x, y, and level coordinates
-     *                          of the imagery tile for which the saturation is required, and it is expected to return
-     *                          the contrast value to use for the tile.  The function is executed for every
-     *                          frame and for every tile, so it must be fast.
-     * @param {Number|Function} [options.gamma=1.0] The gamma correction to apply to this layer.  1.0 uses the unmodified imagery color.
-     *                          This can either be a simple number or a function with the signature
-     *                          <code>function(frameState, layer, x, y, level)</code>.  The function is passed the
-     *                          current frame state, this layer, and the x, y, and level coordinates of the
-     *                          imagery tile for which the gamma is required, and it is expected to return
-     *                          the gamma value to use for the tile.  The function is executed for every
-     *                          frame and for every tile, so it must be fast.
-     * @param {ImagerySplitDirection|Function} [options.splitDirection=ImagerySplitDirection.NONE] The {@link ImagerySplitDirection} split to apply to this layer.
-     * @param {TextureMinificationFilter} [options.minificationFilter=TextureMinificationFilter.LINEAR] The
-     *                                    texture minification filter to apply to this layer. Possible values
-     *                                    are <code>TextureMinificationFilter.LINEAR</code> and
-     *                                    <code>TextureMinificationFilter.NEAREST</code>.
-     * @param {TextureMagnificationFilter} [options.magnificationFilter=TextureMagnificationFilter.LINEAR] The
-     *                                     texture minification filter to apply to this layer. Possible values
-     *                                     are <code>TextureMagnificationFilter.LINEAR</code> and
-     *                                     <code>TextureMagnificationFilter.NEAREST</code>.
-     * @param {Boolean} [options.show=true] True if the layer is shown; otherwise, false.
-     * @param {Number} [options.maximumAnisotropy=maximum supported] The maximum anisotropy level to use
-     *        for texture filtering.  If this parameter is not specified, the maximum anisotropy supported
-     *        by the WebGL stack will be used.  Larger values make the imagery look better in horizon
-     *        views.
-     * @param {Number} [options.minimumTerrainLevel] The minimum terrain level-of-detail at which to show this imagery layer,
-     *                 or undefined to show it at all levels.  Level zero is the least-detailed level.
-     * @param {Number} [options.maximumTerrainLevel] The maximum terrain level-of-detail at which to show this imagery layer,
-     *                 or undefined to show it at all levels.  Level zero is the least-detailed level.
-     * @param {Rectangle} [options.cutoutRectangle] Cartographic rectangle for cutting out a portion of this ImageryLayer.
-     * @param {Number} [options.projectedImageryReprojectionWidth=128] Width of the grid for reprojecting imagery that uses a {@link ProjectedImageryTilingScheme}. Clamps between 2-255 (inclusive).
-     * @param {Color} [options.colorToAlpha] Color to be used as alpha.
-     * @param {Number} [options.colorToAlphaThreshold=0.004] Threshold for color-to-alpha.
-     */
-    function ImageryLayer(imageryProvider, options) {
-        this._imageryProvider = imageryProvider;
-
-        options = defaultValue(options, defaultValue.EMPTY_OBJECT);
-
-        /**
-         * The alpha blending value of this layer, with 0.0 representing fully transparent and
-         * 1.0 representing fully opaque.
-         *
-         * @type {Number}
-         * @default 1.0
-         */
-        this.alpha = defaultValue(options.alpha, defaultValue(imageryProvider.defaultAlpha, 1.0));
-
-        /**
-         * The brightness of this layer.  1.0 uses the unmodified imagery color.  Less than 1.0
-         * makes the imagery darker while greater than 1.0 makes it brighter.
-         *
-         * @type {Number}
-         * @default {@link ImageryLayer.DEFAULT_BRIGHTNESS}
-         */
-        this.brightness = defaultValue(options.brightness, defaultValue(imageryProvider.defaultBrightness, ImageryLayer.DEFAULT_BRIGHTNESS));
-
-        /**
-         * The contrast of this layer.  1.0 uses the unmodified imagery color.  Less than 1.0 reduces
-         * the contrast while greater than 1.0 increases it.
-         *
-         * @type {Number}
-         * @default {@link ImageryLayer.DEFAULT_CONTRAST}
-         */
-        this.contrast = defaultValue(options.contrast, defaultValue(imageryProvider.defaultContrast, ImageryLayer.DEFAULT_CONTRAST));
-
-        /**
-         * The hue of this layer in radians. 0.0 uses the unmodified imagery color.
-         *
-         * @type {Number}
-         * @default {@link ImageryLayer.DEFAULT_HUE}
-         */
-        this.hue = defaultValue(options.hue, defaultValue(imageryProvider.defaultHue, ImageryLayer.DEFAULT_HUE));
-
-        /**
-         * The saturation of this layer. 1.0 uses the unmodified imagery color. Less than 1.0 reduces the
-         * saturation while greater than 1.0 increases it.
-         *
-         * @type {Number}
-         * @default {@link ImageryLayer.DEFAULT_SATURATION}
-         */
-        this.saturation = defaultValue(options.saturation, defaultValue(imageryProvider.defaultSaturation, ImageryLayer.DEFAULT_SATURATION));
-
-        /**
-         * The gamma correction to apply to this layer.  1.0 uses the unmodified imagery color.
-         *
-         * @type {Number}
-         * @default {@link ImageryLayer.DEFAULT_GAMMA}
-         */
-        this.gamma = defaultValue(options.gamma, defaultValue(imageryProvider.defaultGamma, ImageryLayer.DEFAULT_GAMMA));
-
-        /**
-         * The {@link ImagerySplitDirection} to apply to this layer.
-         *
-         * @type {ImagerySplitDirection}
-         * @default {@link ImageryLayer.DEFAULT_SPLIT}
-         */
-        this.splitDirection = defaultValue(options.splitDirection, defaultValue(imageryProvider.defaultSplit, ImageryLayer.DEFAULT_SPLIT));
-
-        /**
-         * The {@link TextureMinificationFilter} to apply to this layer.
-         * Possible values are {@link TextureMinificationFilter.LINEAR} (the default)
-         * and {@link TextureMinificationFilter.NEAREST}.
-         *
-         * To take effect, this property must be set immediately after adding the imagery layer.
-         * Once a texture is loaded it won't be possible to change the texture filter used.
-         *
-         * @type {TextureMinificationFilter}
-         * @default {@link ImageryLayer.DEFAULT_MINIFICATION_FILTER}
-         */
-        this.minificationFilter = defaultValue(options.minificationFilter, defaultValue(imageryProvider.defaultMinificationFilter, ImageryLayer.DEFAULT_MINIFICATION_FILTER));
-
-        /**
-         * The {@link TextureMagnificationFilter} to apply to this layer.
-         * Possible values are {@link TextureMagnificationFilter.LINEAR} (the default)
-         * and {@link TextureMagnificationFilter.NEAREST}.
-         *
-         * To take effect, this property must be set immediately after adding the imagery layer.
-         * Once a texture is loaded it won't be possible to change the texture filter used.
-         *
-         * @type {TextureMagnificationFilter}
-         * @default {@link ImageryLayer.DEFAULT_MAGNIFICATION_FILTER}
-         */
-        this.magnificationFilter = defaultValue(options.magnificationFilter, defaultValue(imageryProvider.defaultMagnificationFilter, ImageryLayer.DEFAULT_MAGNIFICATION_FILTER));
-
-        /**
-         * Determines if this layer is shown.
-         *
-         * @type {Boolean}
-         * @default true
-         */
-        this.show = defaultValue(options.show, true);
-
-        this._minimumTerrainLevel = options.minimumTerrainLevel;
-        this._maximumTerrainLevel = options.maximumTerrainLevel;
-
-        this._rectangle = defaultValue(options.rectangle, Rectangle.MAX_VALUE);
-        this._maximumAnisotropy = options.maximumAnisotropy;
-
-        this._imageryCache = {};
-
-        this._skeletonPlaceholder = new TileImagery(Imagery.createPlaceholder(this));
-
-        // The value of the show property on the last update.
-        this._show = true;
-
-        // The index of this layer in the ImageryLayerCollection.
-        this._layerIndex = -1;
-
-        // true if this is the base (lowest shown) layer.
-        this._isBaseLayer = false;
-
-        this._requestImageError = undefined;
-
-        this._reprojectComputeCommands = [];
-
-        var reprojectionVertexWidth = defaultValue(options.projectedImageryReprojectionWidth, ImageryLayer.DEFAULT_PROJECTED_IMAGERY_REPROJECTION_WIDTH);
-        this._arbitraryReprojectionWidth = CesiumMath.clamp(reprojectionVertexWidth, 2, 255);
-
-        /**
-         * Rectangle cutout in this layer of imagery.
-         *
-         * @type {Rectangle}
-         */
-        this.cutoutRectangle = options.cutoutRectangle;
-
-        /**
-         * Color value that should be set to transparent.
-         *
-         * @type {Color}
-         */
-        this.colorToAlpha = options.colorToAlpha;
-
-        /**
-         * Normalized (0-1) threshold for color-to-alpha.
-         *
-         * @type {Number}
-         */
-        this.colorToAlphaThreshold = defaultValue(options.colorToAlphaThreshold, ImageryLayer.DEFAULT_APPLY_COLOR_TO_ALPHA_THRESHOLD);
-    }
-
-    Object.defineProperties(ImageryLayer.prototype, {
-
-        /**
-         * Gets the imagery provider for this layer.
-         * @memberof ImageryLayer.prototype
-         * @type {ImageryProvider}
-         * @readonly
-         */
-        imageryProvider : {
-            get: function() {
-                return this._imageryProvider;
-            }
-        },
-
-        /**
-         * Gets the rectangle of this layer.  If this rectangle is smaller than the rectangle of the
-         * {@link ImageryProvider}, only a portion of the imagery provider is shown.
-         * @memberof ImageryLayer.prototype
-         * @type {Rectangle}
-         * @readonly
-         */
-        rectangle: {
-            get: function() {
-                return this._rectangle;
-            }
-        }
-    });
-
-    /**
-     * This value is used as the default brightness for the imagery layer if one is not provided during construction
-     * or by the imagery provider. This value does not modify the brightness of the imagery.
-     * @type {Number}
-     * @default 1.0
-     */
-    ImageryLayer.DEFAULT_BRIGHTNESS = 1.0;
-    /**
-     * This value is used as the default contrast for the imagery layer if one is not provided during construction
-     * or by the imagery provider. This value does not modify the contrast of the imagery.
-     * @type {Number}
-     * @default 1.0
-     */
-    ImageryLayer.DEFAULT_CONTRAST = 1.0;
-    /**
-     * This value is used as the default hue for the imagery layer if one is not provided during construction
-     * or by the imagery provider. This value does not modify the hue of the imagery.
-     * @type {Number}
-     * @default 0.0
-     */
-    ImageryLayer.DEFAULT_HUE = 0.0;
-    /**
-     * This value is used as the default saturation for the imagery layer if one is not provided during construction
-     * or by the imagery provider. This value does not modify the saturation of the imagery.
-     * @type {Number}
-     * @default 1.0
-     */
-    ImageryLayer.DEFAULT_SATURATION = 1.0;
-    /**
-     * This value is used as the default gamma for the imagery layer if one is not provided during construction
-     * or by the imagery provider. This value does not modify the gamma of the imagery.
-     * @type {Number}
-     * @default 1.0
-     */
-    ImageryLayer.DEFAULT_GAMMA = 1.0;
-
-    /**
-     * This value is used as the default split for the imagery layer if one is not provided during construction
-     * or by the imagery provider.
-     * @type {ImagerySplitDirection}
-     * @default ImagerySplitDirection.NONE
-     */
-    ImageryLayer.DEFAULT_SPLIT = ImagerySplitDirection.NONE;
-
-    /**
-     * This value is used as the default texture minification filter for the imagery layer if one is not provided
-     * during construction or by the imagery provider.
-     * @type {TextureMinificationFilter}
-     * @default TextureMinificationFilter.LINEAR
-     */
-    ImageryLayer.DEFAULT_MINIFICATION_FILTER = TextureMinificationFilter.LINEAR;
-
-    /**
-     * This value is used as the default texture magnification filter for the imagery layer if one is not provided
-     * during construction or by the imagery provider.
-     * @type {TextureMagnificationFilter}
-     * @default TextureMagnificationFilter.LINEAR
-     */
-    ImageryLayer.DEFAULT_MAGNIFICATION_FILTER = TextureMagnificationFilter.LINEAR;
-
-    /**
-     * This value is used as the default grid width when reprojecting imagery that uses a {@link ProjectedImageryTilingScheme}.
-     * @type {Number}
-     * @default 128
-     */
-    ImageryLayer.DEFAULT_PROJECTED_IMAGERY_REPROJECTION_WIDTH = 128;
-
-    /**
-     * This value is used as the default threshold for color-to-alpha if one is not provided
-     * during construction or by the imagery provider.
-     * @type {Number}
-     * @default 0.004
-     */
-    ImageryLayer.DEFAULT_APPLY_COLOR_TO_ALPHA_THRESHOLD = 0.004;
-
-    /**
-     * Gets a value indicating whether this layer is the base layer in the
-     * {@link ImageryLayerCollection}.  The base layer is the one that underlies all
-     * others.  It is special in that it is treated as if it has global rectangle, even if
-     * it actually does not, by stretching the texels at the edges over the entire
-     * globe.
-     *
-     * @returns {Boolean} true if this is the base layer; otherwise, false.
-     */
-    ImageryLayer.prototype.isBaseLayer = function() {
-        return this._isBaseLayer;
-    };
-
-    /**
-     * Returns true if this object was destroyed; otherwise, false.
-     * <br /><br />
-     * If this object was destroyed, it should not be used; calling any function other than
-     * <code>isDestroyed</code> will result in a {@link DeveloperError} exception.
-     *
-     * @returns {Boolean} True if this object was destroyed; otherwise, false.
-     *
-     * @see ImageryLayer#destroy
-     */
-    ImageryLayer.prototype.isDestroyed = function() {
-        return false;
-    };
-
-    /**
-     * Destroys the WebGL resources held by this object.  Destroying an object allows for deterministic
-     * release of WebGL resources, instead of relying on the garbage collector to destroy this object.
-     * <br /><br />
-     * Once an object is destroyed, it should not be used; calling any function other than
-     * <code>isDestroyed</code> will result in a {@link DeveloperError} exception.  Therefore,
-     * assign the return value (<code>undefined</code>) to the object as done in the example.
-     *
-     * @exception {DeveloperError} This object was destroyed, i.e., destroy() was called.
-     *
-     *
-     * @example
-     * imageryLayer = imageryLayer && imageryLayer.destroy();
-     *
-     * @see ImageryLayer#isDestroyed
-     */
-    ImageryLayer.prototype.destroy = function() {
-        return destroyObject(this);
-    };
-
-    var imageryBoundsScratch = new Rectangle();
-    var tileImageryBoundsScratch = new Rectangle();
-    var clippedRectangleScratch = new Rectangle();
-    var terrainRectangleScratch = new Rectangle();
-
-    /**
-     * Computes the intersection of this layer's rectangle with the imagery provider's availability rectangle,
-     * producing the overall bounds of imagery that can be produced by this layer.
-     *
-     * @returns {Promise.<Rectangle>} A promise to a rectangle which defines the overall bounds of imagery that can be produced by this layer.
-     *
-     * @example
-     * // Zoom to an imagery layer.
-     * imageryLayer.getViewableRectangle().then(function (rectangle) {
-     *     return camera.flyTo({
-     *         destination: rectangle
-     *     });
-     * });
-     */
-    ImageryLayer.prototype.getViewableRectangle = function() {
-        var imageryProvider = this._imageryProvider;
-        var rectangle = this._rectangle;
-        return imageryProvider.readyPromise.then(function() {
-            return Rectangle.intersection(imageryProvider.rectangle, rectangle);
-        });
-    };
-
-    /**
-     * Create skeletons for the imagery tiles that partially or completely overlap a given terrain
-     * tile.
-     *
-     * @private
-     *
-     * @param {Tile} tile The terrain tile.
-     * @param {TerrainProvider} terrainProvider The terrain provider associated with the terrain tile.
-     * @param {Number} insertionPoint The position to insert new skeletons before in the tile's imagery list.
-     * @returns {Boolean} true if this layer overlaps any portion of the terrain tile; otherwise, false.
-     */
-    ImageryLayer.prototype._createTileImagerySkeletons = function(tile, terrainProvider, insertionPoint) {
-        var surfaceTile = tile.data;
-
-        if (defined(this._minimumTerrainLevel) && tile.level < this._minimumTerrainLevel) {
-            return false;
-        }
-        if (defined(this._maximumTerrainLevel) && tile.level > this._maximumTerrainLevel) {
-            return false;
-        }
-
-        var imageryProvider = this._imageryProvider;
-
-        if (!defined(insertionPoint)) {
-            insertionPoint = surfaceTile.imagery.length;
-        }
-
-        if (!imageryProvider.ready) {
-            // The imagery provider is not ready, so we can't create skeletons, yet.
-            // Instead, add a placeholder so that we'll know to create
-            // the skeletons once the provider is ready.
-            this._skeletonPlaceholder.loadingImagery.addReference();
-            surfaceTile.imagery.splice(insertionPoint, 0, this._skeletonPlaceholder);
-            return true;
-        }
-
-        // Use Web Mercator for our texture coordinate computations if this imagery layer uses
-        // that projection and the terrain tile falls entirely inside the valid bounds of the
-        // projection.
-        var useWebMercatorT = imageryProvider.tilingScheme.projection instanceof WebMercatorProjection &&
-                              tile.rectangle.north < WebMercatorProjection.MaximumLatitude &&
-                              tile.rectangle.south > -WebMercatorProjection.MaximumLatitude;
-
-        // Compute the rectangle of the imagery from this imageryProvider that overlaps
-        // the geometry tile.  The ImageryProvider and ImageryLayer both have the
-        // opportunity to constrain the rectangle.  The imagery TilingScheme's rectangle
-        // always fully contains the ImageryProvider's rectangle.
-        var imageryBounds = Rectangle.intersection(imageryProvider.rectangle, this._rectangle, imageryBoundsScratch);
-        var rectangle = Rectangle.intersection(tile.rectangle, imageryBounds, tileImageryBoundsScratch);
-
-        if (!defined(rectangle)) {
-            // There is no overlap between this terrain tile and this imagery
-            // provider.  Unless this is the base layer, no skeletons need to be created.
-            // We stretch texels at the edge of the base layer over the entire globe.
-            if (!this.isBaseLayer()) {
-                return false;
-            }
-
-            var baseImageryRectangle = imageryBounds;
-            var baseTerrainRectangle = tile.rectangle;
-            rectangle = tileImageryBoundsScratch;
-
-            if (baseTerrainRectangle.south >= baseImageryRectangle.north) {
-                rectangle.north = rectangle.south = baseImageryRectangle.north;
-            } else if (baseTerrainRectangle.north <= baseImageryRectangle.south) {
-                rectangle.north = rectangle.south = baseImageryRectangle.south;
-            } else {
-                rectangle.south = Math.max(baseTerrainRectangle.south, baseImageryRectangle.south);
-                rectangle.north = Math.min(baseTerrainRectangle.north, baseImageryRectangle.north);
-            }
-
-            if (baseTerrainRectangle.west >= baseImageryRectangle.east) {
-                rectangle.west = rectangle.east = baseImageryRectangle.east;
-            } else if (baseTerrainRectangle.east <= baseImageryRectangle.west) {
-                rectangle.west = rectangle.east = baseImageryRectangle.west;
-            } else {
-                rectangle.west = Math.max(baseTerrainRectangle.west, baseImageryRectangle.west);
-                rectangle.east = Math.min(baseTerrainRectangle.east, baseImageryRectangle.east);
-            }
-        }
-
-        var latitudeClosestToEquator = 0.0;
-        if (rectangle.south > 0.0) {
-            latitudeClosestToEquator = rectangle.south;
-        } else if (rectangle.north < 0.0) {
-            latitudeClosestToEquator = rectangle.north;
-        }
-
-        // Compute the required level in the imagery tiling scheme.
-        // The errorRatio should really be imagerySSE / terrainSSE rather than this hard-coded value.
-        // But first we need configurable imagery SSE and we need the rendering to be able to handle more
-        // images attached to a terrain tile than there are available texture units.  So that's for the future.
-        var errorRatio = 1.0;
-        var targetGeometricError = errorRatio * terrainProvider.getLevelMaximumGeometricError(tile.level);
-        var imageryLevel = getLevelWithMaximumTexelSpacing(this, targetGeometricError, latitudeClosestToEquator);
-        imageryLevel = Math.max(0, imageryLevel);
-        var maximumLevel = imageryProvider.maximumLevel;
-        if (imageryLevel > maximumLevel) {
-            imageryLevel = maximumLevel;
-        }
-
-        if (defined(imageryProvider.minimumLevel)) {
-            var minimumLevel = imageryProvider.minimumLevel;
-            if (imageryLevel < minimumLevel) {
-                imageryLevel = minimumLevel;
-            }
-        }
-
-        var imageryTilingScheme = imageryProvider.tilingScheme;
-        var northwestTileCoordinates = imageryTilingScheme.positionToTileXY(Rectangle.northwest(rectangle), imageryLevel);
-        var southeastTileCoordinates = imageryTilingScheme.positionToTileXY(Rectangle.southeast(rectangle), imageryLevel);
-
-        // If the southeast corner of the rectangle lies very close to the north or west side
-        // of the southeast tile, we don't actually need the southernmost or easternmost
-        // tiles.
-        // Similarly, if the northwest corner of the rectangle lies very close to the south or east side
-        // of the northwest tile, we don't actually need the northernmost or westernmost tiles.
-
-        // We define "very close" as being within 1/512 of the width of the tile.
-        var veryCloseX = tile.rectangle.width / 512.0;
-        var veryCloseY = tile.rectangle.height / 512.0;
-
-        var northwestTileRectangle = imageryTilingScheme.tileXYToRectangle(northwestTileCoordinates.x, northwestTileCoordinates.y, imageryLevel);
-        if (Math.abs(northwestTileRectangle.south - tile.rectangle.north) < veryCloseY && northwestTileCoordinates.y < southeastTileCoordinates.y) {
-            ++northwestTileCoordinates.y;
-        }
-        if (Math.abs(northwestTileRectangle.east - tile.rectangle.west) < veryCloseX && northwestTileCoordinates.x < southeastTileCoordinates.x) {
-            ++northwestTileCoordinates.x;
-        }
-
-        var southeastTileRectangle = imageryTilingScheme.tileXYToRectangle(southeastTileCoordinates.x, southeastTileCoordinates.y, imageryLevel);
-        if (Math.abs(southeastTileRectangle.north - tile.rectangle.south) < veryCloseY && southeastTileCoordinates.y > northwestTileCoordinates.y) {
-            --southeastTileCoordinates.y;
-        }
-        if (Math.abs(southeastTileRectangle.west - tile.rectangle.east) < veryCloseX && southeastTileCoordinates.x > northwestTileCoordinates.x) {
-            --southeastTileCoordinates.x;
-        }
-
-        // Create TileImagery instances for each imagery tile overlapping this terrain tile.
-        // We need to do all texture coordinate computations in the imagery tile's tiling scheme.
-
-        var terrainRectangle = Rectangle.clone(tile.rectangle, terrainRectangleScratch);
-        var imageryRectangle = imageryTilingScheme.tileXYToRectangle(northwestTileCoordinates.x, northwestTileCoordinates.y, imageryLevel);
-        var clippedImageryRectangle = Rectangle.intersection(imageryRectangle, imageryBounds, clippedRectangleScratch);
-
-        var imageryTileXYToRectangle;
-        if (useWebMercatorT) {
-            imageryTilingScheme.rectangleToNativeRectangle(terrainRectangle, terrainRectangle);
-            imageryTilingScheme.rectangleToNativeRectangle(imageryRectangle, imageryRectangle);
-            imageryTilingScheme.rectangleToNativeRectangle(clippedImageryRectangle, clippedImageryRectangle);
-            imageryTilingScheme.rectangleToNativeRectangle(imageryBounds, imageryBounds);
-            imageryTileXYToRectangle = imageryTilingScheme.tileXYToNativeRectangle.bind(imageryTilingScheme);
-            veryCloseX = terrainRectangle.width / 512.0;
-            veryCloseY = terrainRectangle.height / 512.0;
-        } else {
-            imageryTileXYToRectangle = imageryTilingScheme.tileXYToRectangle.bind(imageryTilingScheme);
-        }
-
-        var minU;
-        var maxU = 0.0;
-
-        var minV = 1.0;
-        var maxV;
-
-        // If this is the northern-most or western-most tile in the imagery tiling scheme,
-        // it may not start at the northern or western edge of the terrain tile.
-        // Calculate where it does start.
-        if (!this.isBaseLayer() && Math.abs(clippedImageryRectangle.west - terrainRectangle.west) >= veryCloseX) {
-            maxU = Math.min(1.0, (clippedImageryRectangle.west - terrainRectangle.west) / terrainRectangle.width);
-        }
-
-        if (!this.isBaseLayer() && Math.abs(clippedImageryRectangle.north - terrainRectangle.north) >= veryCloseY) {
-            minV = Math.max(0.0, (clippedImageryRectangle.north - terrainRectangle.south) / terrainRectangle.height);
-        }
-
-        var initialMinV = minV;
-
-        for ( var i = northwestTileCoordinates.x; i <= southeastTileCoordinates.x; i++) {
-            minU = maxU;
-
-            imageryRectangle = imageryTileXYToRectangle(i, northwestTileCoordinates.y, imageryLevel);
-            clippedImageryRectangle = Rectangle.simpleIntersection(imageryRectangle, imageryBounds, clippedRectangleScratch);
-
-            if (!defined(clippedImageryRectangle)) {
-                continue;
-            }
-
-            maxU = Math.min(1.0, (clippedImageryRectangle.east - terrainRectangle.west) / terrainRectangle.width);
-
-            // If this is the eastern-most imagery tile mapped to this terrain tile,
-            // and there are more imagery tiles to the east of this one, the maxU
-            // should be 1.0 to make sure rounding errors don't make the last
-            // image fall shy of the edge of the terrain tile.
-            if (i === southeastTileCoordinates.x && (this.isBaseLayer() || Math.abs(clippedImageryRectangle.east - terrainRectangle.east) < veryCloseX)) {
-                maxU = 1.0;
-            }
-
-            minV = initialMinV;
-
-            for ( var j = northwestTileCoordinates.y; j <= southeastTileCoordinates.y; j++) {
-                maxV = minV;
-
-                imageryRectangle = imageryTileXYToRectangle(i, j, imageryLevel);
-                clippedImageryRectangle = Rectangle.simpleIntersection(imageryRectangle, imageryBounds, clippedRectangleScratch);
-
-                if (!defined(clippedImageryRectangle)) {
-                    continue;
-                }
-
-                minV = Math.max(0.0, (clippedImageryRectangle.south - terrainRectangle.south) / terrainRectangle.height);
-
-                // If this is the southern-most imagery tile mapped to this terrain tile,
-                // and there are more imagery tiles to the south of this one, the minV
-                // should be 0.0 to make sure rounding errors don't make the last
-                // image fall shy of the edge of the terrain tile.
-                if (j === southeastTileCoordinates.y && (this.isBaseLayer() || Math.abs(clippedImageryRectangle.south - terrainRectangle.south) < veryCloseY)) {
-                    minV = 0.0;
-                }
-
-                var texCoordsRectangle = new Cartesian4(minU, minV, maxU, maxV);
-                var imagery = this.getImageryFromCache(i, j, imageryLevel);
-                surfaceTile.imagery.splice(insertionPoint, 0, new TileImagery(imagery, texCoordsRectangle, useWebMercatorT));
-                ++insertionPoint;
-            }
-        }
-
-        return true;
-    };
-
-    /**
-     * Calculate the translation and scale for a particular {@link TileImagery} attached to a
-     * particular terrain tile.
-     *
-     * @private
-     *
-     * @param {Tile} tile The terrain tile.
-     * @param {TileImagery} tileImagery The imagery tile mapping.
-     * @returns {Cartesian4} The translation and scale where X and Y are the translation and Z and W
-     *          are the scale.
-     */
-    ImageryLayer.prototype._calculateTextureTranslationAndScale = function(tile, tileImagery) {
-        var imageryRectangle = tileImagery.readyImagery.rectangle;
-        var terrainRectangle = tile.rectangle;
-
-        if (tileImagery.useWebMercatorT) {
-            var tilingScheme = tileImagery.readyImagery.imageryLayer.imageryProvider.tilingScheme;
-            imageryRectangle = tilingScheme.rectangleToNativeRectangle(imageryRectangle, imageryBoundsScratch);
-            terrainRectangle = tilingScheme.rectangleToNativeRectangle(terrainRectangle, terrainRectangleScratch);
-        }
-
-        var terrainWidth = terrainRectangle.width;
-        var terrainHeight = terrainRectangle.height;
-
-        var scaleX = terrainWidth / imageryRectangle.width;
-        var scaleY = terrainHeight / imageryRectangle.height;
-        return new Cartesian4(
-                scaleX * (terrainRectangle.west - imageryRectangle.west) / terrainWidth,
-                scaleY * (terrainRectangle.south - imageryRectangle.south) / terrainHeight,
-                scaleX,
-                scaleY);
-    };
-
-    /**
-     * Request a particular piece of imagery from the imagery provider.  This method handles raising an
-     * error event if the request fails, and retrying the request if necessary.
-     *
-     * @private
-     *
-     * @param {Imagery} imagery The imagery to request.
-     */
-    ImageryLayer.prototype._requestImagery = function(imagery) {
-        var imageryProvider = this._imageryProvider;
-
-        var that = this;
-
-        function success(image) {
-            if (!defined(image)) {
-                return failure();
-            }
-
-            imagery.image = image;
-            imagery.state = ImageryState.RECEIVED;
-            imagery.request = undefined;
-
-            TileProviderError.handleSuccess(that._requestImageError);
-        }
-
-        function failure(e) {
-            if (imagery.request.state === RequestState.CANCELLED) {
-                // Cancelled due to low priority - try again later.
-                imagery.state = ImageryState.UNLOADED;
-                imagery.request = undefined;
-                return;
-            }
-
-            // Initially assume failure.  handleError may retry, in which case the state will
-            // change to TRANSITIONING.
-            imagery.state = ImageryState.FAILED;
-            imagery.request = undefined;
-
-            var message = 'Failed to obtain image tile X: ' + imagery.x + ' Y: ' + imagery.y + ' Level: ' + imagery.level + '.';
-            that._requestImageError = TileProviderError.handleError(
-                    that._requestImageError,
-                    imageryProvider,
-                    imageryProvider.errorEvent,
-                    message,
-                    imagery.x, imagery.y, imagery.level,
-                    doRequest,
-                    e);
-        }
-=======
 import Cartesian2 from "../Core/Cartesian2.js";
+import Cartesian3 from "../Core/Cartesian3.js";
 import Cartesian4 from "../Core/Cartesian4.js";
+import Cartographic from "../Core/Cartographic.js";
 import defaultValue from "../Core/defaultValue.js";
 import defined from "../Core/defined.js";
 import destroyObject from "../Core/destroyObject.js";
@@ -766,6 +10,7 @@
 import GeographicProjection from "../Core/GeographicProjection.js";
 import IndexDatatype from "../Core/IndexDatatype.js";
 import CesiumMath from "../Core/Math.js";
+import oneTimeWarning from "../Core/oneTimeWarning.js";
 import PixelFormat from "../Core/PixelFormat.js";
 import Rectangle from "../Core/Rectangle.js";
 import Request from "../Core/Request.js";
@@ -789,6 +34,8 @@
 import VertexArray from "../Renderer/VertexArray.js";
 import ReprojectWebMercatorFS from "../Shaders/ReprojectWebMercatorFS.js";
 import ReprojectWebMercatorVS from "../Shaders/ReprojectWebMercatorVS.js";
+import ReprojectArbitraryVS from "../Shaders/ReprojectArbitraryVS.js";
+import ReprojectArbitraryFS from "../Shaders/ReprojectArbitraryFS.js";
 import when from "../ThirdParty/when.js";
 import Imagery from "./Imagery.js";
 import ImagerySplitDirection from "./ImagerySplitDirection.js";
@@ -869,6 +116,7 @@
  * @param {Number} [options.maximumTerrainLevel] The maximum terrain level-of-detail at which to show this imagery layer,
  *                 or undefined to show it at all levels.  Level zero is the least-detailed level.
  * @param {Rectangle} [options.cutoutRectangle] Cartographic rectangle for cutting out a portion of this ImageryLayer.
+ * @param {Number} [options.projectedImageryReprojectionWidth=128] Width of the grid for reprojecting imagery that uses a {@link ProjectedImageryTilingScheme}. Clamps between 2-255 (inclusive).
  * @param {Color} [options.colorToAlpha] Color to be used as alpha.
  * @param {Number} [options.colorToAlphaThreshold=0.004] Threshold for color-to-alpha.
  */
@@ -1033,6 +281,16 @@
 
   this._reprojectComputeCommands = [];
 
+  var reprojectionVertexWidth = defaultValue(
+    options.projectedImageryReprojectionWidth,
+    ImageryLayer.DEFAULT_PROJECTED_IMAGERY_REPROJECTION_WIDTH
+  );
+  this._arbitraryReprojectionWidth = CesiumMath.clamp(
+    reprojectionVertexWidth,
+    2,
+    255
+  );
+
   /**
    * Rectangle cutout in this layer of imagery.
    *
@@ -1146,6 +404,13 @@
 ImageryLayer.DEFAULT_MAGNIFICATION_FILTER = TextureMagnificationFilter.LINEAR;
 
 /**
+ * This value is used as the default grid width when reprojecting imagery that uses a {@link ProjectedImageryTilingScheme}.
+ * @type {Number}
+ * @default 128
+ */
+ImageryLayer.DEFAULT_PROJECTED_IMAGERY_REPROJECTION_WIDTH = 128;
+
+/**
  * This value is used as the default threshold for color-to-alpha if one is not provided
  * during construction or by the imagery provider.
  * @type {Number}
@@ -1322,7 +587,6 @@
         baseImageryRectangle.north
       );
     }
->>>>>>> 2fd0e8f7
 
     if (baseTerrainRectangle.west >= baseImageryRectangle.east) {
       rectangle.west = rectangle.east = baseImageryRectangle.east;
@@ -1668,137 +932,9 @@
       return failure();
     }
 
-<<<<<<< HEAD
-    /**
-     * Request a particular piece of projected imagery from the imagery provider that will be integrated into a
-     * geographic-projected Imagery tile.
-     *
-     * This method handles raising an error event if the request fails, and retrying the request if necessary.
-     *
-     * @private
-     *
-     * @param {Imagery} imagery The imagery to request.
-     * @param {Number[]} projectedIndices The x/y coordinates of the projected images to be requested.
-     * @param {Number} level The level of the projected images to request.
-     * @param {Number} imageIndex The index of the image to request.
-     * @param {Function} [priorityFunction] The priority function used for sorting the imagery request.
-     */
-    ImageryLayer.prototype._requestProjectedImages = function(imagery, projectedIndices, level, imageIndex, priorityFunction) {
-        var imageryProvider = this._imageryProvider;
-
-        var indicesStart = imageIndex * 2;
-        var x = projectedIndices[indicesStart];
-        var y = projectedIndices[indicesStart + 1];
-        var finalImage = indicesStart === (projectedIndices.length - 2);
-
-        var that = this;
-
-        function success(image) {
-            if (!defined(image)) {
-                return failure(undefined);
-            }
-
-            imagery.projectedImages[imageIndex] = image;
-            imagery.request = undefined;
-
-            if (finalImage) {
-                imagery.state = ImageryState.RECEIVED;
-                return;
-            }
-
-            TileProviderError.handleSuccess(that._requestImageError);
-
-            that._requestProjectedImages(imagery, projectedIndices, level, imageIndex + 1, priorityFunction);
-        }
-
-        function failure(e) {
-            if (imagery.request.state === RequestState.CANCELLED) {
-                // Cancelled due to low priority - try again later.
-                imagery.state = ImageryState.UNLOADED;
-                imagery.request = undefined;
-                return;
-            }
-
-            // Initially assume failure.  handleError may retry, in which case the state will
-            // change to TRANSITIONING.
-            imagery.state = ImageryState.FAILED;
-            imagery.request = undefined;
-
-            var message = 'Failed to obtain image tile X: ' + x + ' Y: ' + y + ' Level: ' + level + '. ';
-            that._requestImageError = TileProviderError.handleError(
-                    that._requestImageError,
-                    imageryProvider,
-                    imageryProvider.errorEvent,
-                    message,
-                    x, y, level,
-                    doRequest,
-                    e);
-        }
-
-        function doRequest() {
-            var request = new Request({
-                throttle : true,
-                throttleByServer : true,
-                type : RequestType.IMAGERY,
-                priorityFunction : priorityFunction
-            });
-            imagery.request = request;
-            imagery.state = ImageryState.TRANSITIONING;
-            var imagePromise = imageryProvider.requestImage(x, y, level, request);
-
-            if (!defined(imagePromise)) {
-                // Too many parallel requests, so postpone loading tile.
-                imagery.state = ImageryState.UNLOADED;
-                imagery.request = undefined;
-                return;
-            }
-
-            if (defined(imageryProvider.getTileCredits) && finalImage) {
-                imagery.credits = imageryProvider.getTileCredits(x, y, level);
-            }
-
-            when(imagePromise, success, failure);
-        }
-
-        doRequest();
-    };
-
-    /**
-     * Create a WebGL texture for a given {@link Imagery} instance.
-     *
-     * @private
-     *
-     * @param {Context} context The rendered context to use to create textures.
-     * @param {Imagery} imagery The imagery for which to create a texture.
-     */
-    ImageryLayer.prototype._createTexture = function(context, imagery) {
-        var imageryProvider = this._imageryProvider;
-        var image = imagery.image;
-
-        // If this imagery provider has a discard policy, use it to check if this
-        // image should be discarded.
-        if (defined(imageryProvider.tileDiscardPolicy)) {
-            var discardPolicy = imageryProvider.tileDiscardPolicy;
-            if (defined(discardPolicy)) {
-                // If the discard policy is not ready yet, transition back to the
-                // RECEIVED state and we'll try again next time.
-                if (!discardPolicy.isReady()) {
-                    imagery.state = ImageryState.RECEIVED;
-                    return;
-                }
-
-                // Mark discarded imagery tiles invalid.  Parent imagery will be used instead.
-                if (discardPolicy.shouldDiscardImage(image)) {
-                    imagery.state = ImageryState.INVALID;
-                    return;
-                }
-            }
-        }
-=======
     imagery.image = image;
     imagery.state = ImageryState.RECEIVED;
     imagery.request = undefined;
->>>>>>> 2fd0e8f7
 
     TileProviderError.handleSuccess(that._requestImageError);
   }
@@ -1859,103 +995,12 @@
       return;
     }
 
-<<<<<<< HEAD
-    /**
-     * Creates WebGL textures for each image in a given multi-source {@link Imagery} instance.
-     * @private
-     *
-     * @param {Context} context The rendered context to use to create textures.
-     * @param {Imagery} imagery The imagery for which to create a texture.
-     */
-    ImageryLayer.prototype._createMultipleTextures = function(context, imagery) {
-        var imageryProvider = this._imageryProvider;
-        var projectedImages = imagery.projectedImages;
-        var projectedImagesLength = projectedImages.length;
-        var i;
-
-        // If this imagery provider has a discard policy, use it to check if the
-        // images should be discarded.
-        if (defined(imageryProvider.tileDiscardPolicy)) {
-            var discardPolicy = imageryProvider.tileDiscardPolicy;
-            if (defined(discardPolicy)) {
-                // If the discard policy is not ready yet, transition back to the
-                // RECEIVED state and we'll try again next time.
-                if (!discardPolicy.isReady()) {
-                    imagery.state = ImageryState.RECEIVED;
-                    return;
-                }
-
-                // If any imagery tiles are invalid, mark the generated imagery tile as invalid.
-                // Parent imagery will be used instead.
-                for (i = 0; i < projectedImagesLength; i++) {
-                    if (discardPolicy.shouldDiscardImage(projectedImages[i])) {
-
-                        //>>includeStart('debug', pragmas.debug);
-                        oneTimeWarning('Discarding images from an imagery tileset in this projection may cause portions of other images to also be discarded.');
-                        //>>includeEnd('debug');
-
-                        imagery.state = ImageryState.INVALID;
-                        return;
-                    }
-                }
-            }
-        }
-
-        //>>includeStart('debug', pragmas.debug);
-        if (this.minificationFilter !== TextureMinificationFilter.NEAREST &&
-            this.minificationFilter !== TextureMinificationFilter.LINEAR) {
-            throw new DeveloperError('ImageryLayer minification filter must be NEAREST or LINEAR');
-        }
-        //>>includeEnd('debug');
-
-        var sampler = new Sampler({
-            minificationFilter : this.minificationFilter,
-            magnificationFilter : this.magnificationFilter
-        });
-
-        for (i = 0; i < projectedImagesLength; i++) {
-            var image = projectedImages[i];
-
-            var texture;
-            if (defined(image.internalFormat)) {
-                texture = new Texture({
-                    context : context,
-                    pixelFormat : image.internalFormat,
-                    width : image.width,
-                    height : image.height,
-                    source : {
-                        arrayBufferView : image.bufferView
-                    },
-                    sampler : sampler
-                });
-            } else {
-                texture = new Texture({
-                    context : context,
-                    source : image,
-                    pixelFormat : imageryProvider.hasAlphaChannel ? PixelFormat.RGBA : PixelFormat.RGB,
-                    sampler : sampler
-                });
-            }
-            if (defined(image.destroy)) {
-                image.destroy();
-            }
-
-            imagery.projectedTextures[i] = texture;
-        }
-        imagery.projectedImages.length = 0;
-        imagery.state = ImageryState.TEXTURE_LOADED;
-    };
-
-    function getSamplerKey(minificationFilter, magnificationFilter, maximumAnisotropy) {
-        return minificationFilter + ':' + magnificationFilter + ':' + maximumAnisotropy;
-=======
     if (defined(imageryProvider.getTileCredits)) {
       imagery.credits = imageryProvider.getTileCredits(
         imagery.x,
         imagery.y,
         imagery.level
       );
->>>>>>> 2fd0e8f7
     }
 
     when(imagePromise, success, failure);
@@ -1995,6 +1040,122 @@
 };
 
 /**
+ * Request a particular piece of projected imagery from the imagery provider that will be integrated into a
+ * geographic-projected Imagery tile.
+ *
+ * This method handles raising an error event if the request fails, and retrying the request if necessary.
+ *
+ * @private
+ *
+ * @param {Imagery} imagery The imagery to request.
+ * @param {Number[]} projectedIndices The x/y coordinates of the projected images to be requested.
+ * @param {Number} level The level of the projected images to request.
+ * @param {Number} imageIndex The index of the image to request.
+ * @param {Function} [priorityFunction] The priority function used for sorting the imagery request.
+ */
+ImageryLayer.prototype._requestProjectedImages = function (
+  imagery,
+  projectedIndices,
+  level,
+  imageIndex,
+  priorityFunction
+) {
+  var imageryProvider = this._imageryProvider;
+
+  var indicesStart = imageIndex * 2;
+  var x = projectedIndices[indicesStart];
+  var y = projectedIndices[indicesStart + 1];
+  var finalImage = indicesStart === projectedIndices.length - 2;
+
+  var that = this;
+
+  function success(image) {
+    if (!defined(image)) {
+      return failure(undefined);
+    }
+
+    imagery.projectedImages[imageIndex] = image;
+    imagery.request = undefined;
+
+    if (finalImage) {
+      imagery.state = ImageryState.RECEIVED;
+      return;
+    }
+
+    TileProviderError.handleSuccess(that._requestImageError);
+
+    that._requestProjectedImages(
+      imagery,
+      projectedIndices,
+      level,
+      imageIndex + 1,
+      priorityFunction
+    );
+  }
+
+  function failure(e) {
+    if (imagery.request.state === RequestState.CANCELLED) {
+      // Cancelled due to low priority - try again later.
+      imagery.state = ImageryState.UNLOADED;
+      imagery.request = undefined;
+      return;
+    }
+
+    // Initially assume failure.  handleError may retry, in which case the state will
+    // change to TRANSITIONING.
+    imagery.state = ImageryState.FAILED;
+    imagery.request = undefined;
+
+    var message =
+      "Failed to obtain image tile X: " +
+      x +
+      " Y: " +
+      y +
+      " Level: " +
+      level +
+      ". ";
+    that._requestImageError = TileProviderError.handleError(
+      that._requestImageError,
+      imageryProvider,
+      imageryProvider.errorEvent,
+      message,
+      x,
+      y,
+      level,
+      doRequest,
+      e
+    );
+  }
+
+  function doRequest() {
+    var request = new Request({
+      throttle: true,
+      throttleByServer: true,
+      type: RequestType.IMAGERY,
+      priorityFunction: priorityFunction,
+    });
+    imagery.request = request;
+    imagery.state = ImageryState.TRANSITIONING;
+    var imagePromise = imageryProvider.requestImage(x, y, level, request);
+
+    if (!defined(imagePromise)) {
+      // Too many parallel requests, so postpone loading tile.
+      imagery.state = ImageryState.UNLOADED;
+      imagery.request = undefined;
+      return;
+    }
+
+    if (defined(imageryProvider.getTileCredits) && finalImage) {
+      imagery.credits = imageryProvider.getTileCredits(x, y, level);
+    }
+
+    when(imagePromise, success, failure);
+  }
+
+  doRequest();
+};
+
+/**
  * Create a WebGL texture for a given {@link Imagery} instance.
  *
  * @private
@@ -2048,6 +1209,99 @@
     imagery.texture = texture;
   }
   imagery.image = undefined;
+  imagery.state = ImageryState.TEXTURE_LOADED;
+};
+
+/**
+ * Creates WebGL textures for each image in a given multi-source {@link Imagery} instance.
+ * @private
+ *
+ * @param {Context} context The rendered context to use to create textures.
+ * @param {Imagery} imagery The imagery for which to create a texture.
+ */
+ImageryLayer.prototype._createMultipleTextures = function (context, imagery) {
+  var imageryProvider = this._imageryProvider;
+  var projectedImages = imagery.projectedImages;
+  var projectedImagesLength = projectedImages.length;
+  var i;
+
+  // If this imagery provider has a discard policy, use it to check if the
+  // images should be discarded.
+  if (defined(imageryProvider.tileDiscardPolicy)) {
+    var discardPolicy = imageryProvider.tileDiscardPolicy;
+    if (defined(discardPolicy)) {
+      // If the discard policy is not ready yet, transition back to the
+      // RECEIVED state and we'll try again next time.
+      if (!discardPolicy.isReady()) {
+        imagery.state = ImageryState.RECEIVED;
+        return;
+      }
+
+      // If any imagery tiles are invalid, mark the generated imagery tile as invalid.
+      // Parent imagery will be used instead.
+      for (i = 0; i < projectedImagesLength; i++) {
+        if (discardPolicy.shouldDiscardImage(projectedImages[i])) {
+          //>>includeStart('debug', pragmas.debug);
+          oneTimeWarning(
+            "Discarding images from an imagery tileset in this projection may cause portions of other images to also be discarded."
+          );
+          //>>includeEnd('debug');
+
+          imagery.state = ImageryState.INVALID;
+          return;
+        }
+      }
+    }
+  }
+
+  //>>includeStart('debug', pragmas.debug);
+  if (
+    this.minificationFilter !== TextureMinificationFilter.NEAREST &&
+    this.minificationFilter !== TextureMinificationFilter.LINEAR
+  ) {
+    throw new DeveloperError(
+      "ImageryLayer minification filter must be NEAREST or LINEAR"
+    );
+  }
+  //>>includeEnd('debug');
+
+  var sampler = new Sampler({
+    minificationFilter: this.minificationFilter,
+    magnificationFilter: this.magnificationFilter,
+  });
+
+  for (i = 0; i < projectedImagesLength; i++) {
+    var image = projectedImages[i];
+
+    var texture;
+    if (defined(image.internalFormat)) {
+      texture = new Texture({
+        context: context,
+        pixelFormat: image.internalFormat,
+        width: image.width,
+        height: image.height,
+        source: {
+          arrayBufferView: image.bufferView,
+        },
+        sampler: sampler,
+      });
+    } else {
+      texture = new Texture({
+        context: context,
+        source: image,
+        pixelFormat: imageryProvider.hasAlphaChannel
+          ? PixelFormat.RGBA
+          : PixelFormat.RGB,
+        sampler: sampler,
+      });
+    }
+    if (defined(image.destroy)) {
+      image.destroy();
+    }
+
+    imagery.projectedTextures[i] = texture;
+  }
+  imagery.projectedImages.length = 0;
   imagery.state = ImageryState.TEXTURE_LOADED;
 };
 
@@ -2187,6 +1441,268 @@
     imagery.state = ImageryState.READY;
   }
 };
+
+function MakeCommandOptions() {
+  this.projectedCoordinates = undefined;
+  this.shaderProgram = undefined;
+  this.context = undefined;
+  this.outputTexture = undefined;
+  this.imagery = undefined;
+  this.imageryLayer = undefined;
+  this.vertexArray = undefined;
+  this.projectedRectangle = undefined;
+  this.projectedTexture = undefined;
+  this.final = undefined;
+}
+
+var arbitraryReprojectAttributeIndices = {
+  position: 0,
+  projectedCoordinates: 1,
+};
+
+var geographicCartographicScratch = new Cartographic();
+var projectedScratch = new Cartesian3();
+
+/**
+ * Enqueues commands re-projecting multiple textures to a {@link GeographicProjection} on the next update
+ * and generate mipmaps for the geographic texture.
+ */
+ImageryLayer.prototype._multisourceReprojectTexture = function (
+  frameState,
+  imagery
+) {
+  var projectedTextures = imagery.projectedTextures;
+  var projectedRectangles = imagery.projectedRectangles;
+  var projectedTexturesLength = projectedTextures.length;
+  var someTexture = projectedTextures[0];
+
+  var width = someTexture.width;
+  var height = someTexture.height;
+
+  var outputTexture = (imagery.texture = new Texture({
+    context: frameState.context,
+    width: width,
+    height: height,
+    pixelFormat: someTexture.pixelFormat,
+    pixelDatatype: someTexture.pixelDatatype,
+    preMultiplyAlpha: someTexture.preMultiplyAlpha,
+  }));
+
+  // Allocate memory for the mipmaps.  Failure to do this before rendering
+  // to the texture via the FBO, and calling generateMipmap later,
+  // will result in the texture appearing blank.  I can't pretend to
+  // understand exactly why this is.
+  if (CesiumMath.isPowerOfTwo(width) && CesiumMath.isPowerOfTwo(height)) {
+    outputTexture.generateMipmap(MipmapHint.NICEST);
+  }
+  var index;
+  var w;
+  var h;
+
+  var projection = this._imageryProvider.tilingScheme.sourceProjection;
+  var context = frameState.context;
+  var verticesWidth = this._arbitraryReprojectionWidth;
+  var contextCache = context.cache;
+
+  var sampler = contextCache.imageryLayer_arbitraryReprojectionSampler;
+  if (!defined(sampler)) {
+    sampler = contextCache.imageryLayer_arbitraryReprojectionSampler = new Sampler(
+      {
+        wrapS: TextureWrap.CLAMP_TO_EDGE,
+        wrapT: TextureWrap.CLAMP_TO_EDGE,
+        minificationFilter: TextureMinificationFilter.LINEAR,
+        magnificationFilter: TextureMagnificationFilter.LINEAR,
+      }
+    );
+  }
+
+  var shaderProgram = contextCache.imageryLayer_arbitraryReprojectionShader;
+  if (!defined(shaderProgram)) {
+    shaderProgram = contextCache.imageryLayer_arbitraryReprojectionShader = ShaderProgram.fromCache(
+      {
+        context: context,
+        vertexShaderSource: ReprojectArbitraryVS,
+        fragmentShaderSource: ReprojectArbitraryFS,
+        attributeLocations: arbitraryReprojectAttributeIndices,
+      }
+    );
+  }
+
+  var cachedVertexArrayKey =
+    "imageryLayer_reproject" + verticesWidth + "_vertexArray";
+  var vertexArray = contextCache[cachedVertexArrayKey];
+  if (!defined(vertexArray)) {
+    // Create reuseable position and index buffers
+    var positions = new Float32Array(verticesWidth * verticesWidth * 2);
+    index = 0;
+    var widthIncrement = 1.0 / (verticesWidth - 1);
+    var heightIncrement = 1.0 / (verticesWidth - 1);
+    for (w = 0; w < verticesWidth; w++) {
+      for (h = 0; h < verticesWidth; h++) {
+        positions[index++] = w * widthIncrement;
+        positions[index++] = h * heightIncrement;
+      }
+    }
+
+    var positionsBuffer = Buffer.createVertexBuffer({
+      context: context,
+      typedArray: positions,
+      usage: BufferUsage.STATIC_DRAW,
+    });
+
+    var indexBuffer = Buffer.createIndexBuffer({
+      context: context,
+      typedArray: TerrainProvider.getRegularGridIndices(
+        verticesWidth,
+        verticesWidth
+      ),
+      usage: BufferUsage.STATIC_DRAW,
+      indexDatatype: IndexDatatype.UNSIGNED_SHORT,
+    });
+
+    vertexArray = contextCache[cachedVertexArrayKey] = new VertexArray({
+      context: context,
+      attributes: [
+        {
+          index: arbitraryReprojectAttributeIndices.position,
+          vertexBuffer: positionsBuffer,
+          componentsPerAttribute: 2,
+        },
+        {
+          index: arbitraryReprojectAttributeIndices.projectedCoordinates,
+          vertexBuffer: Buffer.createVertexBuffer({
+            context: context,
+            sizeInBytes: verticesWidth * verticesWidth * 2 * 4,
+            usage: BufferUsage.STREAM_DRAW,
+          }),
+          componentsPerAttribute: 2,
+        },
+      ],
+      indexBuffer: indexBuffer,
+    });
+  }
+
+  // For each vertex in the target grid, project into the projection
+  var cartographicRectangle = imagery.rectangle;
+  var south = cartographicRectangle.south;
+  var west = cartographicRectangle.west;
+
+  var unprojectedWidthIncrement =
+    cartographicRectangle.width / (verticesWidth - 1);
+  var unprojectedHeightIncrement =
+    cartographicRectangle.height / (verticesWidth - 1);
+  var geographicCartographic = geographicCartographicScratch;
+  var projected = projectedScratch;
+
+  var projectedCoordinates = new Float32Array(
+    verticesWidth * verticesWidth * 2
+  );
+  index = 0;
+  for (w = 0; w < verticesWidth; w++) {
+    for (h = 0; h < verticesWidth; h++) {
+      geographicCartographic.longitude = west + w * unprojectedWidthIncrement;
+      geographicCartographic.latitude = south + h * unprojectedHeightIncrement;
+
+      projection.project(geographicCartographic, projected);
+
+      projectedCoordinates[index++] = projected.x;
+      projectedCoordinates[index++] = projected.y;
+    }
+  }
+
+  for (var i = 0; i < projectedTexturesLength; i++) {
+    imagery.addReference();
+    var projectedTexture = projectedTextures[i];
+    projectedTexture.sampler = sampler;
+
+    var makeCommandOptions = new MakeCommandOptions();
+    makeCommandOptions.shaderProgram = shaderProgram;
+    makeCommandOptions.projectedCoordinates = projectedCoordinates;
+    makeCommandOptions.context = context;
+    makeCommandOptions.outputTexture = outputTexture;
+    makeCommandOptions.imagery = imagery;
+    makeCommandOptions.imageryLayer = this;
+    makeCommandOptions.vertexArray = vertexArray;
+    makeCommandOptions.projectedTexture = projectedTexture;
+    makeCommandOptions.projectedRectangle = projectedRectangles[i];
+    makeCommandOptions.final = i === projectedTexturesLength - 1;
+
+    var computeCommand = makeCommand(makeCommandOptions);
+    this._reprojectComputeCommands.push(computeCommand);
+  }
+};
+
+function makeCommand(makeCommandOptions) {
+  var imagery = makeCommandOptions.imagery;
+  return new ComputeCommand({
+    persists: true,
+    owner: this,
+    // Update render resources right before execution instead of now.
+    // This allows different ImageryLayers to share the same vao and buffers.
+    preExecute: function (command) {
+      reprojectFromArbitrary(command, makeCommandOptions);
+    },
+    postExecute: function (outputTexture) {
+      if (makeCommandOptions.final) {
+        var projectedTextures = imagery.projectedTextures;
+        var projectedTexturesLength = projectedTextures.length;
+        for (var i = 0; i < projectedTexturesLength; i++) {
+          projectedTextures[i].destroy();
+        }
+
+        makeCommandOptions.imageryLayer._finalizeReprojectTexture(
+          makeCommandOptions.context,
+          outputTexture
+        );
+        imagery.state = ImageryState.READY;
+        imagery.projectedTextures.length = 0;
+      }
+      imagery.releaseReference();
+    },
+  });
+}
+
+var arbitraryUniformMap = {
+  u_textureDimensions: function () {
+    return this.textureDimensions;
+  },
+  u_texture: function () {
+    return this.texture;
+  },
+  u_westSouthInverseWidthHeight: function () {
+    return this.westSouthInverseWidthHeight;
+  },
+  westSouthInverseWidthHeight: new Cartesian4(),
+  textureDimensions: new Cartesian2(),
+  texture: undefined,
+};
+
+function reprojectFromArbitrary(command, makeCommandOptions) {
+  var vertexArray = makeCommandOptions.vertexArray;
+  vertexArray
+    .getAttribute(arbitraryReprojectAttributeIndices.projectedCoordinates)
+    .vertexBuffer.copyFromArrayView(makeCommandOptions.projectedCoordinates);
+
+  var texture = makeCommandOptions.projectedTexture;
+  var projectedRectangle = makeCommandOptions.projectedRectangle;
+
+  arbitraryUniformMap.textureDimensions.x = texture.width;
+  arbitraryUniformMap.textureDimensions.y = texture.height;
+  arbitraryUniformMap.texture = texture;
+
+  arbitraryUniformMap.westSouthInverseWidthHeight.x = projectedRectangle.west;
+  arbitraryUniformMap.westSouthInverseWidthHeight.y = projectedRectangle.south;
+  arbitraryUniformMap.westSouthInverseWidthHeight.z =
+    1.0 / projectedRectangle.width;
+  arbitraryUniformMap.westSouthInverseWidthHeight.w =
+    1.0 / projectedRectangle.height;
+
+  command.clear = false;
+  command.shaderProgram = makeCommandOptions.shaderProgram;
+  command.outputTexture = makeCommandOptions.outputTexture;
+  command.uniformMap = arbitraryUniformMap;
+  command.vertexArray = vertexArray;
+}
 
 /**
  * Updates frame state to execute any queued texture re-projections.
@@ -2306,262 +1822,8 @@
         if (defined(this.vertexArray)) {
           this.vertexArray.destroy();
         }
-<<<<<<< HEAD
-    };
-
-    function MakeCommandOptions() {
-        this.projectedCoordinates = undefined;
-        this.shaderProgram = undefined;
-        this.context = undefined;
-        this.outputTexture = undefined;
-        this.imagery = undefined;
-        this.imageryLayer = undefined;
-        this.vertexArray = undefined;
-        this.projectedRectangle = undefined;
-        this.projectedTexture = undefined;
-        this.final = undefined;
-    }
-
-    var arbitraryReprojectAttributeIndices = {
-        position : 0,
-        projectedCoordinates : 1
-    };
-
-    var geographicCartographicScratch = new Cartographic();
-    var projectedScratch = new Cartesian3();
-
-    /**
-     * Enqueues commands re-projecting multiple textures to a {@link GeographicProjection} on the next update
-     * and generate mipmaps for the geographic texture.
-     */
-    ImageryLayer.prototype._multisourceReprojectTexture = function(frameState, imagery) {
-        var projectedTextures = imagery.projectedTextures;
-        var projectedRectangles = imagery.projectedRectangles;
-        var projectedTexturesLength = projectedTextures.length;
-        var someTexture = projectedTextures[0];
-
-        var width = someTexture.width;
-        var height = someTexture.height;
-
-        var outputTexture = imagery.texture = new Texture({
-            context : frameState.context,
-            width : width,
-            height : height,
-            pixelFormat : someTexture.pixelFormat,
-            pixelDatatype : someTexture.pixelDatatype,
-            preMultiplyAlpha : someTexture.preMultiplyAlpha
-        });
-
-        // Allocate memory for the mipmaps.  Failure to do this before rendering
-        // to the texture via the FBO, and calling generateMipmap later,
-        // will result in the texture appearing blank.  I can't pretend to
-        // understand exactly why this is.
-        if (CesiumMath.isPowerOfTwo(width) && CesiumMath.isPowerOfTwo(height)) {
-            outputTexture.generateMipmap(MipmapHint.NICEST);
-        }
-        var index;
-        var w;
-        var h;
-
-        var projection = this._imageryProvider.tilingScheme.sourceProjection;
-        var context = frameState.context;
-        var verticesWidth = this._arbitraryReprojectionWidth;
-        var contextCache = context.cache;
-
-        var sampler = contextCache.imageryLayer_arbitraryReprojectionSampler;
-        if (!defined(sampler)) {
-            sampler = contextCache.imageryLayer_arbitraryReprojectionSampler = new Sampler({
-                wrapS : TextureWrap.CLAMP_TO_EDGE,
-                wrapT : TextureWrap.CLAMP_TO_EDGE,
-                minificationFilter : TextureMinificationFilter.LINEAR,
-                magnificationFilter : TextureMagnificationFilter.LINEAR
-            });
-        }
-
-        var shaderProgram = contextCache.imageryLayer_arbitraryReprojectionShader;
-        if (!defined(shaderProgram)) {
-            shaderProgram = contextCache.imageryLayer_arbitraryReprojectionShader = ShaderProgram.fromCache({
-                context : context,
-                vertexShaderSource : ReprojectArbitraryVS,
-                fragmentShaderSource : ReprojectArbitraryFS,
-                attributeLocations : arbitraryReprojectAttributeIndices
-            });
-        }
-
-        var cachedVertexArrayKey = 'imageryLayer_reproject' + verticesWidth + '_vertexArray';
-        var vertexArray = contextCache[cachedVertexArrayKey];
-        if (!defined(vertexArray)) {
-            // Create reuseable position and index buffers
-            var positions = new Float32Array(verticesWidth * verticesWidth * 2);
-            index = 0;
-            var widthIncrement = 1.0 / (verticesWidth - 1);
-            var heightIncrement = 1.0 / (verticesWidth - 1);
-            for (w = 0; w < verticesWidth; w++) {
-                for (h = 0; h < verticesWidth; h++) {
-                    positions[index++] = w * widthIncrement;
-                    positions[index++] = h * heightIncrement;
-                }
-            }
-
-            var positionsBuffer = Buffer.createVertexBuffer({
-                context : context,
-                typedArray : positions,
-                usage : BufferUsage.STATIC_DRAW
-            });
-
-            var indexBuffer = Buffer.createIndexBuffer({
-                context : context,
-                typedArray : TerrainProvider.getRegularGridIndices(verticesWidth, verticesWidth),
-                usage : BufferUsage.STATIC_DRAW,
-                indexDatatype : IndexDatatype.UNSIGNED_SHORT
-            });
-
-            vertexArray = contextCache[cachedVertexArrayKey] = new VertexArray({
-                context: context,
-                attributes: [{
-                    index: arbitraryReprojectAttributeIndices.position,
-                    vertexBuffer: positionsBuffer,
-                    componentsPerAttribute: 2
-                }, {
-                    index: arbitraryReprojectAttributeIndices.projectedCoordinates,
-                    vertexBuffer : Buffer.createVertexBuffer({
-                        context : context,
-                        sizeInBytes : verticesWidth * verticesWidth * 2 * 4,
-                        usage : BufferUsage.STREAM_DRAW
-                    }),
-                    componentsPerAttribute: 2
-                }],
-                indexBuffer: indexBuffer
-            });
-        }
-
-        // For each vertex in the target grid, project into the projection
-        var cartographicRectangle = imagery.rectangle;
-        var south = cartographicRectangle.south;
-        var west = cartographicRectangle.west;
-
-        var unprojectedWidthIncrement = cartographicRectangle.width / (verticesWidth - 1);
-        var unprojectedHeightIncrement = cartographicRectangle.height / (verticesWidth - 1);
-        var geographicCartographic = geographicCartographicScratch;
-        var projected = projectedScratch;
-
-        var projectedCoordinates = new Float32Array(verticesWidth * verticesWidth * 2);
-        index = 0;
-        for (w = 0; w < verticesWidth; w++) {
-            for (h = 0; h < verticesWidth; h++) {
-                geographicCartographic.longitude = west + w * unprojectedWidthIncrement;
-                geographicCartographic.latitude = south + h * unprojectedHeightIncrement;
-
-                projection.project(geographicCartographic, projected);
-
-                projectedCoordinates[index++] = projected.x;
-                projectedCoordinates[index++] = projected.y;
-            }
-        }
-
-        for (var i = 0; i < projectedTexturesLength; i++) {
-            imagery.addReference();
-            var projectedTexture = projectedTextures[i];
-            projectedTexture.sampler = sampler;
-
-            var makeCommandOptions = new MakeCommandOptions();
-            makeCommandOptions.shaderProgram = shaderProgram;
-            makeCommandOptions.projectedCoordinates = projectedCoordinates;
-            makeCommandOptions.context = context;
-            makeCommandOptions.outputTexture = outputTexture;
-            makeCommandOptions.imagery = imagery;
-            makeCommandOptions.imageryLayer = this;
-            makeCommandOptions.vertexArray = vertexArray;
-            makeCommandOptions.projectedTexture = projectedTexture;
-            makeCommandOptions.projectedRectangle = projectedRectangles[i];
-            makeCommandOptions.final = (i === projectedTexturesLength - 1);
-
-            var computeCommand = makeCommand(makeCommandOptions);
-            this._reprojectComputeCommands.push(computeCommand);
-        }
-    };
-
-    function makeCommand(makeCommandOptions) {
-        var imagery = makeCommandOptions.imagery;
-        return new ComputeCommand({
-            persists : true,
-            owner : this,
-            // Update render resources right before execution instead of now.
-            // This allows different ImageryLayers to share the same vao and buffers.
-            preExecute : function(command) {
-                reprojectFromArbitrary(command, makeCommandOptions);
-            },
-            postExecute : function(outputTexture) {
-                if (makeCommandOptions.final) {
-                    var projectedTextures = imagery.projectedTextures;
-                    var projectedTexturesLength = projectedTextures.length;
-                    for (var i = 0; i < projectedTexturesLength; i++) {
-                        projectedTextures[i].destroy();
-                    }
-
-                    makeCommandOptions.imageryLayer._finalizeReprojectTexture(makeCommandOptions.context, outputTexture);
-                    imagery.state = ImageryState.READY;
-                    imagery.projectedTextures.length = 0;
-                }
-                imagery.releaseReference();
-            }
-        });
-    }
-
-    var arbitraryUniformMap = {
-        u_textureDimensions : function() {
-            return this.textureDimensions;
-        },
-        u_texture : function() {
-            return this.texture;
-        },
-        u_westSouthInverseWidthHeight : function() {
-            return this.westSouthInverseWidthHeight;
-        },
-        westSouthInverseWidthHeight : new Cartesian4(),
-        textureDimensions : new Cartesian2(),
-        texture : undefined
-    };
-
-    function reprojectFromArbitrary(command, makeCommandOptions) {
-        var vertexArray = makeCommandOptions.vertexArray;
-        vertexArray.getAttribute(arbitraryReprojectAttributeIndices.projectedCoordinates).vertexBuffer.copyFromArrayView(makeCommandOptions.projectedCoordinates);
-
-        var texture = makeCommandOptions.projectedTexture;
-        var projectedRectangle = makeCommandOptions.projectedRectangle;
-
-        arbitraryUniformMap.textureDimensions.x = texture.width;
-        arbitraryUniformMap.textureDimensions.y = texture.height;
-        arbitraryUniformMap.texture = texture;
-
-        arbitraryUniformMap.westSouthInverseWidthHeight.x = projectedRectangle.west;
-        arbitraryUniformMap.westSouthInverseWidthHeight.y = projectedRectangle.south;
-        arbitraryUniformMap.westSouthInverseWidthHeight.z = 1.0 / projectedRectangle.width;
-        arbitraryUniformMap.westSouthInverseWidthHeight.w = 1.0 / projectedRectangle.height;
-
-        command.clear = false;
-        command.shaderProgram = makeCommandOptions.shaderProgram;
-        command.outputTexture = makeCommandOptions.outputTexture;
-        command.uniformMap = arbitraryUniformMap;
-        command.vertexArray = vertexArray;
-    }
-
-    /**
-     * Updates frame state to execute any queued texture re-projections.
-     *
-     * @private
-     *
-     * @param {FrameState} frameState The frameState.
-     */
-    ImageryLayer.prototype.queueReprojectionCommands = function(frameState) {
-        var computeCommands = this._reprojectComputeCommands;
-        var length = computeCommands.length;
-        for (var i = 0; i < length; ++i) {
-            frameState.commandList.push(computeCommands[i]);
-=======
         if (defined(this.shaderProgram)) {
           this.shaderProgram.destroy();
->>>>>>> 2fd0e8f7
         }
       },
     };
