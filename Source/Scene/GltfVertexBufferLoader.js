import arrayFill from "../Core/arrayFill.js";
import Check from "../Core/Check.js";
import defaultValue from "../Core/defaultValue.js";
import defined from "../Core/defined.js";
import DeveloperError from "../Core/DeveloperError.js";
import Buffer from "../Renderer/Buffer.js";
import BufferUsage from "../Renderer/BufferUsage.js";
import when from "../ThirdParty/when.js";
import AttributeType from "./AttributeType.js";
import JobType from "./JobType.js";
import ModelComponents from "./ModelComponents.js";
import ResourceLoader from "./ResourceLoader.js";
import ResourceLoaderState from "./ResourceLoaderState.js";

/**
 * Loads a vertex buffer from a glTF buffer view.
 * <p>
 * Implements the {@link ResourceLoader} interface.
 * </p>
 *
 * @alias GltfVertexBufferLoader
 * @constructor
 * @augments ResourceLoader
 *
 * @param {Object} options Object with the following properties:
 * @param {ResourceCache} options.resourceCache The {@link ResourceCache} (to avoid circular dependencies).
 * @param {Object} options.gltf The glTF JSON.
 * @param {Resource} options.gltfResource The {@link Resource} containing the glTF.
 * @param {Resource} options.baseResource The {@link Resource} that paths in the glTF JSON are relative to.
 * @param {Number} [options.bufferViewId] The bufferView ID corresponding to the vertex buffer.
 * @param {Object} [options.draco] The Draco extension object.
 * @param {String} [options.dracoAttributeSemantic] The Draco attribute semantic, e.g. POSITION or NORMAL.
 * @param {String} [options.dracoAccessorId] The Draco accessor id.
 * @param {String} [options.cacheKey] The cache key of the resource.
 * @param {Boolean} [options.asynchronous=true] Determines if WebGL resource creation will be spread out over several frames or block until all WebGL resources are created.
 *
 * @exception {DeveloperError} One of options.bufferViewId and options.draco must be defined.
 * @exception {DeveloperError} When options.draco is defined options.dracoAttributeSemantic must also be defined.
 * @exception {DeveloperError} When options.draco is defined options.dracoAccessorId must also be defined.
 *
 * @private
 */
export default function GltfVertexBufferLoader(options) {
  options = defaultValue(options, defaultValue.EMPTY_OBJECT);
  var resourceCache = options.resourceCache;
  var gltf = options.gltf;
  var gltfResource = options.gltfResource;
  var baseResource = options.baseResource;
  var bufferViewId = options.bufferViewId;
  var draco = options.draco;
  var dracoAttributeSemantic = options.dracoAttributeSemantic;
  var dracoAccessorId = options.dracoAccessorId;
  var cacheKey = options.cacheKey;
  var asynchronous = defaultValue(options.asynchronous, true);

  //>>includeStart('debug', pragmas.debug);
  Check.typeOf.func("options.resourceCache", resourceCache);
  Check.typeOf.object("options.gltf", gltf);
  Check.typeOf.object("options.gltfResource", gltfResource);
  Check.typeOf.object("options.baseResource", baseResource);

  var hasBufferViewId = defined(bufferViewId);
  var hasDraco = defined(draco);
  var hasDracoAttributeSemantic = defined(dracoAttributeSemantic);
  var hasDracoAccessorId = defined(dracoAccessorId);

  if (hasBufferViewId === hasDraco) {
    throw new DeveloperError(
      "One of options.bufferViewId and options.draco must be defined."
    );
  }

  if (hasDraco && !hasDracoAttributeSemantic) {
    throw new DeveloperError(
      "When options.draco is defined options.dracoAttributeSemantic must also be defined."
    );
  }

  if (hasDraco && !hasDracoAccessorId) {
    throw new DeveloperError(
      "When options.draco is defined options.dracoAccessorId must also be defined."
    );
  }

  if (hasDraco) {
    Check.typeOf.object("options.draco", draco);
    Check.typeOf.string(
      "options.dracoAttributeSemantic",
      dracoAttributeSemantic
    );
    Check.typeOf.number("options.dracoAccessorId", dracoAccessorId);
  }
  //>>includeEnd('debug');

  this._resourceCache = resourceCache;
  this._gltfResource = gltfResource;
  this._baseResource = baseResource;
  this._gltf = gltf;
  this._bufferViewId = bufferViewId;
  this._draco = draco;
  this._dracoAttributeSemantic = dracoAttributeSemantic;
  this._dracoAccessorId = dracoAccessorId;
  this._cacheKey = cacheKey;
  this._asynchronous = asynchronous;
  this._bufferViewLoader = undefined;
  this._dracoLoader = undefined;
  this._quantization = undefined;
  this._typedArray = undefined;
  this._vertexBuffer = undefined;
  this._state = ResourceLoaderState.UNLOADED;
  this._promise = when.defer();
}

if (defined(Object.create)) {
  GltfVertexBufferLoader.prototype = Object.create(ResourceLoader.prototype);
  GltfVertexBufferLoader.prototype.constructor = GltfVertexBufferLoader;
}

Object.defineProperties(GltfVertexBufferLoader.prototype, {
  /**
   * A promise that resolves to the resource when the resource is ready.
   *
   * @memberof GltfVertexBufferLoader.prototype
   *
   * @type {Promise.<GltfVertexBufferLoader>}
   * @readonly
   * @private
   */
  promise: {
    get: function () {
      return this._promise.promise;
    },
  },
  /**
   * The cache key of the resource.
   *
   * @memberof GltfVertexBufferLoader.prototype
   *
   * @type {String}
   * @readonly
   * @private
   */
  cacheKey: {
    get: function () {
      return this._cacheKey;
    },
  },
  /**
   * The vertex buffer.
   *
   * @memberof GltfVertexBufferLoader.prototype
   *
   * @type {Buffer}
   * @readonly
   * @private
   */
  vertexBuffer: {
    get: function () {
      return this._vertexBuffer;
    },
  },
  /**
   * Information about the quantized vertex attribute after Draco decode.
   *
   * @memberof GltfVertexBufferLoader.prototype
   *
   * @type {ModelComponents.Quantization}
   * @readonly
   * @private
   */
  quantization: {
    get: function () {
      return this._quantization;
    },
  },
});

/**
 * Loads the resource.
 * @private
 */
GltfVertexBufferLoader.prototype.load = function () {
  if (defined(this._draco)) {
    loadFromDraco(this);
  } else {
    loadFromBufferView(this);
  }
};

function getQuantizationInformation(
  dracoQuantization,
  componentDatatype,
  componentCount,
  type
) {
  var MathType = AttributeType.getMathType(type);
  var quantizationBits = dracoQuantization.quantizationBits;
  var normalizationRange = (1 << quantizationBits) - 1;

  var quantization = new ModelComponents.Quantization();
  quantization.componentDatatype = componentDatatype;
  quantization.octEncoded = dracoQuantization.octEncoded;
  quantization.octEncodedZXY = true;
<<<<<<< HEAD
  quantization.normalizationRange = MathType.unpack(
    arrayFill(new Array(componentCount), normalizationRange)
  );
=======
  quantization.type = type;
>>>>>>> c4f748e5

  if (quantization.octEncoded) {
    quantization.type = AttributeType.VEC2;
    quantization.normalizationRange = normalizationRange;
  } else {
    if (MathType === Number) {
      quantization.quantizedVolumeOffset = dracoQuantization.minValues[0];
      quantization.quantizedVolumeDimensions = dracoQuantization.range;
      quantization.normalizationRange = normalizationRange;
    } else {
      quantization.quantizedVolumeOffset = MathType.unpack(
        dracoQuantization.minValues
      );
      quantization.quantizedVolumeDimensions = MathType.unpack(
        arrayFill(new Array(componentCount), dracoQuantization.range)
      );
      quantization.normalizationRange = MathType.unpack(
        arrayFill(new Array(componentCount), normalizationRange)
      );
    }
  }

  return quantization;
}

function loadFromDraco(vertexBufferLoader) {
  var resourceCache = vertexBufferLoader._resourceCache;
  var dracoLoader = resourceCache.loadDraco({
    gltf: vertexBufferLoader._gltf,
    draco: vertexBufferLoader._draco,
    gltfResource: vertexBufferLoader._gltfResource,
    baseResource: vertexBufferLoader._baseResource,
  });

  vertexBufferLoader._dracoLoader = dracoLoader;
  vertexBufferLoader._state = ResourceLoaderState.LOADING;

  dracoLoader.promise
    .then(function () {
      if (vertexBufferLoader.isDestroyed()) {
        return;
      }
      // Get the typed array and quantization information
      var decodedVertexAttributes = dracoLoader.decodedData.vertexAttributes;
      var dracoSemantic = vertexBufferLoader._dracoAttributeSemantic;
      var dracoAttribute = decodedVertexAttributes[dracoSemantic];
      var dracoAccessorId = vertexBufferLoader._dracoAccessorId;
      var dracoAccessor = vertexBufferLoader._gltf.accessors[dracoAccessorId];
      var type = dracoAccessor.type;
      var typedArray = dracoAttribute.array;
      var dracoQuantization = dracoAttribute.data.quantization;
      if (defined(dracoQuantization)) {
        vertexBufferLoader._quantization = getQuantizationInformation(
          dracoQuantization,
          dracoAttribute.data.componentDatatype,
          dracoAttribute.data.componentsPerAttribute,
          type
        );
      }

      // Now wait for process() to run to finish loading
      vertexBufferLoader._typedArray = typedArray;
      vertexBufferLoader._state = ResourceLoaderState.PROCESSING;
    })
    .otherwise(function (error) {
      if (vertexBufferLoader.isDestroyed()) {
        return;
      }
      handleError(vertexBufferLoader, error);
    });
}

function loadFromBufferView(vertexBufferLoader) {
  var resourceCache = vertexBufferLoader._resourceCache;
  var bufferViewLoader = resourceCache.loadBufferView({
    gltf: vertexBufferLoader._gltf,
    bufferViewId: vertexBufferLoader._bufferViewId,
    gltfResource: vertexBufferLoader._gltfResource,
    baseResource: vertexBufferLoader._baseResource,
  });
  vertexBufferLoader._state = ResourceLoaderState.LOADING;
  vertexBufferLoader._bufferViewLoader = bufferViewLoader;

  bufferViewLoader.promise
    .then(function () {
      if (vertexBufferLoader.isDestroyed()) {
        return;
      }
      // Now wait for process() to run to finish loading
      vertexBufferLoader._typedArray = bufferViewLoader.typedArray;
      vertexBufferLoader._state = ResourceLoaderState.PROCESSING;
    })
    .otherwise(function (error) {
      if (vertexBufferLoader.isDestroyed()) {
        return;
      }
      handleError(vertexBufferLoader, error);
    });
}

function handleError(vertexBufferLoader, error) {
  vertexBufferLoader.unload();
  vertexBufferLoader._state = ResourceLoaderState.FAILED;
  var errorMessage = "Failed to load vertex buffer";
  error = vertexBufferLoader.getError(errorMessage, error);
  vertexBufferLoader._promise.reject(error);
}

function CreateVertexBufferJob() {
  this.typedArray = undefined;
  this.context = undefined;
  this.vertexBuffer = undefined;
}

CreateVertexBufferJob.prototype.set = function (typedArray, context) {
  this.typedArray = typedArray;
  this.context = context;
};

CreateVertexBufferJob.prototype.execute = function () {
  this.vertexBuffer = createVertexBuffer(this.typedArray, this.context);
};

function createVertexBuffer(typedArray, context) {
  var vertexBuffer = Buffer.createVertexBuffer({
    typedArray: typedArray,
    context: context,
    usage: BufferUsage.STATIC_DRAW,
  });
  vertexBuffer.vertexArrayDestroyable = false;
  return vertexBuffer;
}

var scratchVertexBufferJob = new CreateVertexBufferJob();

/**
 * Processes the resource until it becomes ready.
 *
 * @param {FrameState} frameState The frame state.
 * @private
 */
GltfVertexBufferLoader.prototype.process = function (frameState) {
  //>>includeStart('debug', pragmas.debug);
  Check.typeOf.object("frameState", frameState);
  //>>includeEnd('debug');

  if (defined(this._dracoLoader)) {
    this._dracoLoader.process(frameState);
  }

  if (defined(this._vertexBuffer)) {
    // Already created vertex buffer
    return;
  }

  if (!defined(this._typedArray)) {
    // Not ready to create vertex buffer
    return;
  }

  var vertexBuffer;

  if (this._asynchronous) {
    var vertexBufferJob = scratchVertexBufferJob;
    vertexBufferJob.set(this._typedArray, frameState.context);
    var jobScheduler = frameState.jobScheduler;
    if (!jobScheduler.execute(vertexBufferJob, JobType.BUFFER)) {
      // Job scheduler is full. Try again next frame.
      return;
    }
    vertexBuffer = vertexBufferJob.vertexBuffer;
  } else {
    vertexBuffer = createVertexBuffer(this._typedArray, frameState.context);
  }

  // Unload everything except the vertex buffer
  this.unload();

  this._vertexBuffer = vertexBuffer;
  this._state = ResourceLoaderState.READY;
  this._promise.resolve(this);
};

/**
 * Unloads the resource.
 * @private
 */
GltfVertexBufferLoader.prototype.unload = function () {
  if (defined(this._vertexBuffer)) {
    this._vertexBuffer.destroy();
  }

  var resourceCache = this._resourceCache;

  if (defined(this._bufferViewLoader)) {
    resourceCache.unload(this._bufferViewLoader);
  }

  if (defined(this._dracoLoader)) {
    resourceCache.unload(this._dracoLoader);
  }

  this._bufferViewLoader = undefined;
  this._dracoLoader = undefined;
  this._typedArray = undefined;
  this._vertexBuffer = undefined;
  this._gltf = undefined;
};<|MERGE_RESOLUTION|>--- conflicted
+++ resolved
@@ -201,33 +201,28 @@
   quantization.componentDatatype = componentDatatype;
   quantization.octEncoded = dracoQuantization.octEncoded;
   quantization.octEncodedZXY = true;
-<<<<<<< HEAD
   quantization.normalizationRange = MathType.unpack(
     arrayFill(new Array(componentCount), normalizationRange)
   );
-=======
   quantization.type = type;
->>>>>>> c4f748e5
 
   if (quantization.octEncoded) {
     quantization.type = AttributeType.VEC2;
     quantization.normalizationRange = normalizationRange;
+  } else if (MathType === Number) {
+    quantization.quantizedVolumeOffset = dracoQuantization.minValues[0];
+    quantization.quantizedVolumeDimensions = dracoQuantization.range;
+    quantization.normalizationRange = normalizationRange;
   } else {
-    if (MathType === Number) {
-      quantization.quantizedVolumeOffset = dracoQuantization.minValues[0];
-      quantization.quantizedVolumeDimensions = dracoQuantization.range;
-      quantization.normalizationRange = normalizationRange;
-    } else {
-      quantization.quantizedVolumeOffset = MathType.unpack(
-        dracoQuantization.minValues
-      );
-      quantization.quantizedVolumeDimensions = MathType.unpack(
-        arrayFill(new Array(componentCount), dracoQuantization.range)
-      );
-      quantization.normalizationRange = MathType.unpack(
-        arrayFill(new Array(componentCount), normalizationRange)
-      );
-    }
+    quantization.quantizedVolumeOffset = MathType.unpack(
+      dracoQuantization.minValues
+    );
+    quantization.quantizedVolumeDimensions = MathType.unpack(
+      arrayFill(new Array(componentCount), dracoQuantization.range)
+    );
+    quantization.normalizationRange = MathType.unpack(
+      arrayFill(new Array(componentCount), normalizationRange)
+    );
   }
 
   return quantization;
