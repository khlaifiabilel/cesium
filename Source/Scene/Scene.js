define([
        '../Core/ApproximateTerrainHeights',
        '../Core/BoundingRectangle',
        '../Core/BoundingSphere',
        '../Core/BoxGeometry',
        '../Core/Cartesian2',
        '../Core/Cartesian3',
        '../Core/Cartographic',
        '../Core/Check',
        '../Core/Color',
        '../Core/ColorGeometryInstanceAttribute',
        '../Core/createGuid',
        '../Core/CullingVolume',
        '../Core/defaultValue',
        '../Core/defined',
        '../Core/defineProperties',
        '../Core/deprecationWarning',
        '../Core/destroyObject',
        '../Core/DeveloperError',
        '../Core/EllipsoidGeometry',
        '../Core/Event',
        '../Core/GeographicProjection',
        '../Core/GeometryInstance',
        '../Core/GeometryPipeline',
        '../Core/Intersect',
        '../Core/JulianDate',
        '../Core/MapProjection',
        '../Core/Math',
        '../Core/Matrix4',
        '../Core/mergeSort',
        '../Core/Occluder',
        '../Core/OrthographicFrustum',
        '../Core/OrthographicOffCenterFrustum',
        '../Core/PerspectiveFrustum',
        '../Core/PerspectiveOffCenterFrustum',
        '../Core/PixelFormat',
        '../Core/Ray',
        '../Core/RequestScheduler',
        '../Core/SerializedMapProjection',
        '../Core/ShowGeometryInstanceAttribute',
        '../Core/TaskProcessor',
        '../Core/Transforms',
        '../Renderer/ClearCommand',
        '../Renderer/ComputeEngine',
        '../Renderer/Context',
        '../Renderer/ContextLimits',
        '../Renderer/DrawCommand',
        '../Renderer/Framebuffer',
        '../Renderer/Pass',
        '../Renderer/PixelDatatype',
        '../Renderer/ShaderProgram',
        '../Renderer/ShaderSource',
        '../Renderer/Texture',
        './BrdfLutGenerator',
        './Camera',
        './Cesium3DTileFeature',
        './CreditDisplay',
        './DebugCameraPrimitive',
        './DepthPlane',
        './DerivedCommand',
        './DeviceOrientationCameraController',
        './Fog',
        './FrameState',
        './GlobeDepth',
        './InvertClassification',
        './JobScheduler',
        './MapMode2D',
        './PerformanceDisplay',
        './PerInstanceColorAppearance',
        './PickDepth',
        './PostProcessStageCollection',
        './Primitive',
        './PrimitiveCollection',
        './SceneMode',
        './SceneTransforms',
        './SceneTransitioner',
        './ScreenSpaceCameraController',
        './ShadowMap',
        './SunPostProcess',
        './TweenCollection',
        './View'
    ], function(
        ApproximateTerrainHeights,
        BoundingRectangle,
        BoundingSphere,
        BoxGeometry,
        Cartesian2,
        Cartesian3,
        Cartographic,
        Check,
        Color,
        ColorGeometryInstanceAttribute,
        createGuid,
        CullingVolume,
        defaultValue,
        defined,
        defineProperties,
        deprecationWarning,
        destroyObject,
        DeveloperError,
        EllipsoidGeometry,
        Event,
        GeographicProjection,
        GeometryInstance,
        GeometryPipeline,
        Intersect,
        JulianDate,
        MapProjection,
        CesiumMath,
        Matrix4,
        mergeSort,
        Occluder,
        OrthographicFrustum,
        OrthographicOffCenterFrustum,
        PerspectiveFrustum,
        PerspectiveOffCenterFrustum,
        PixelFormat,
        Ray,
        RequestScheduler,
        SerializedMapProjection,
        ShowGeometryInstanceAttribute,
        TaskProcessor,
        Transforms,
        ClearCommand,
        ComputeEngine,
        Context,
        ContextLimits,
        DrawCommand,
        Framebuffer,
        Pass,
        PixelDatatype,
        ShaderProgram,
        ShaderSource,
        Texture,
        BrdfLutGenerator,
        Camera,
        Cesium3DTileFeature,
        CreditDisplay,
        DebugCameraPrimitive,
        DepthPlane,
        DerivedCommand,
        DeviceOrientationCameraController,
        Fog,
        FrameState,
        GlobeDepth,
        InvertClassification,
        JobScheduler,
        MapMode2D,
        PerformanceDisplay,
        PerInstanceColorAppearance,
        PickDepth,
        PostProcessStageCollection,
        Primitive,
        PrimitiveCollection,
        SceneMode,
        SceneTransforms,
        SceneTransitioner,
        ScreenSpaceCameraController,
        ShadowMap,
        SunPostProcess,
        TweenCollection,
        View) {
    'use strict';

    var requestRenderAfterFrame = function (scene) {
        return function () {
            scene.frameState.afterRender.push(function() {
                scene.requestRender();
            });
        };
    };

    /**
     * The container for all 3D graphical objects and state in a Cesium virtual scene.  Generally,
     * a scene is not created directly; instead, it is implicitly created by {@link CesiumWidget}.
     * <p>
     * <em><code>contextOptions</code> parameter details:</em>
     * </p>
     * <p>
     * The default values are:
     * <code>
     * {
     *   webgl : {
     *     alpha : false,
     *     depth : true,
     *     stencil : false,
     *     antialias : true,
     *     premultipliedAlpha : true,
     *     preserveDrawingBuffer : false,
     *     failIfMajorPerformanceCaveat : false
     *   },
     *   allowTextureFilterAnisotropic : true
     * }
     * </code>
     * </p>
     * <p>
     * The <code>webgl</code> property corresponds to the {@link http://www.khronos.org/registry/webgl/specs/latest/#5.2|WebGLContextAttributes}
     * object used to create the WebGL context.
     * </p>
     * <p>
     * <code>webgl.alpha</code> defaults to false, which can improve performance compared to the standard WebGL default
     * of true.  If an application needs to composite Cesium above other HTML elements using alpha-blending, set
     * <code>webgl.alpha</code> to true.
     * </p>
     * <p>
     * The other <code>webgl</code> properties match the WebGL defaults for {@link http://www.khronos.org/registry/webgl/specs/latest/#5.2|WebGLContextAttributes}.
     * </p>
     * <p>
     * <code>allowTextureFilterAnisotropic</code> defaults to true, which enables anisotropic texture filtering when the
     * WebGL extension is supported.  Setting this to false will improve performance, but hurt visual quality, especially for horizon views.
     * </p>
     *
     * @alias Scene
     * @constructor
     *
     * @param {Object} [options] Object with the following properties:
     * @param {Canvas} options.canvas The HTML canvas element to create the scene for.
     * @param {Object} [options.contextOptions] Context and WebGL creation properties.  See details above.
     * @param {Element} [options.creditContainer] The HTML element in which the credits will be displayed.
     * @param {Element} [options.creditViewport] The HTML element in which to display the credit popup.  If not specified, the viewport will be a added as a sibling of the canvas.
     * @param {MapProjection} [options.mapProjection=new GeographicProjection()] The map projection to use in 2D and Columbus View modes.
     * @param {Boolean} [options.orderIndependentTranslucency=true] If true and the configuration supports it, use order independent translucency.
     * @param {Boolean} [options.scene3DOnly=false] If true, optimizes memory use and performance for 3D mode but disables the ability to use 2D or Columbus View.
     * @param {Number} [options.terrainExaggeration=1.0] A scalar used to exaggerate the terrain. Note that terrain exaggeration will not modify any other primitive as they are positioned relative to the ellipsoid.
     * @param {Boolean} [options.shadows=false] Determines if shadows are cast by the sun.
     * @param {MapMode2D} [options.mapMode2D] Determines if the 2D map is rotatable or can be scrolled infinitely in the horizontal direction. MapMode2D.INFINITE_SCROLL is default for scenes using GeographicProjection or WebMercatorProjection.
     * @param {Boolean} [options.requestRenderMode=false] If true, rendering a frame will only occur when needed as determined by changes within the scene. Enabling improves performance of the application, but requires using {@link Scene#requestRender} to render a new frame explicitly in this mode. This will be necessary in many cases after making changes to the scene in other parts of the API. See {@link https://cesium.com/blog/2018/01/24/cesium-scene-rendering-performance/|Improving Performance with Explicit Rendering}.
     * @param {Number} [options.maximumRenderTimeChange=0.0] If requestRenderMode is true, this value defines the maximum change in simulation time allowed before a render is requested. See {@link https://cesium.com/blog/2018/01/24/cesium-scene-rendering-performance/|Improving Performance with Explicit Rendering}.
     *
     * @see CesiumWidget
     * @see {@link http://www.khronos.org/registry/webgl/specs/latest/#5.2|WebGLContextAttributes}
     *
     * @exception {DeveloperError} options and options.canvas are required.
     *
     * @example
     * // Create scene without anisotropic texture filtering
     * var scene = new Cesium.Scene({
     *   canvas : canvas,
     *   contextOptions : {
     *     allowTextureFilterAnisotropic : false
     *   }
     * });
     */
    function Scene(options) {
        options = defaultValue(options, defaultValue.EMPTY_OBJECT);
        var canvas = options.canvas;
        var contextOptions = options.contextOptions;
        var creditContainer = options.creditContainer;
        var creditViewport = options.creditViewport;

        //>>includeStart('debug', pragmas.debug);
        if (!defined(canvas)) {
            throw new DeveloperError('options and options.canvas are required.');
        }
        //>>includeEnd('debug');
        var hasCreditContainer = defined(creditContainer);
        var context = new Context(canvas, contextOptions);
        if (!hasCreditContainer) {
            creditContainer = document.createElement('div');
            creditContainer.style.position = 'absolute';
            creditContainer.style.bottom = '0';
            creditContainer.style['text-shadow'] = '0 0 2px #000000';
            creditContainer.style.color = '#ffffff';
            creditContainer.style['font-size'] = '10px';
            creditContainer.style['padding-right'] = '5px';
            canvas.parentNode.appendChild(creditContainer);
        }
        if (!defined(creditViewport)) {
            creditViewport = canvas.parentNode;
        }

        this._id = createGuid();
        this._jobScheduler = new JobScheduler();
        this._frameState = new FrameState(context, new CreditDisplay(creditContainer, ' • ', creditViewport), this._jobScheduler);
        this._frameState.scene3DOnly = defaultValue(options.scene3DOnly, false);
        this._removeCreditContainer = !hasCreditContainer;
        this._creditContainer = creditContainer;

        this._canvas = canvas;
        this._context = context;
        this._computeEngine = new ComputeEngine(context);
        this._globe = undefined;
        this._primitives = new PrimitiveCollection();
        this._groundPrimitives = new PrimitiveCollection();

        this._logDepthBuffer = context.fragmentDepth;
        this._logDepthBufferDirty = true;

        this._tweens = new TweenCollection();

        this._shaderFrameCount = 0;

        this._sunPostProcess = undefined;

        this._computeCommandList = [];
        this._overlayCommandList = [];

        this._useOIT = defaultValue(options.orderIndependentTranslucency, true);
        this._executeOITFunction = undefined;

        this._depthPlane = new DepthPlane();

        this._clearColorCommand = new ClearCommand({
            color : new Color(),
            stencil : 0,
            owner : this
        });
        this._depthClearCommand = new ClearCommand({
            depth : 1.0,
            owner : this
        });
        this._stencilClearCommand = new ClearCommand({
            stencil : 0
        });

        this._depthOnlyRenderStateCache = {};
        this._pickRenderStateCache = {};

        this._transitioner = new SceneTransitioner(this);

        this._preUpdate = new Event();
        this._postUpdate = new Event();

        this._renderError = new Event();
        this._preRender = new Event();
        this._postRender = new Event();

        this._pickPositionCache = {};
        this._pickPositionCacheDirty = false;

        this._minimumDisableDepthTestDistance = 0.0;

        /**
         * Exceptions occurring in <code>render</code> are always caught in order to raise the
         * <code>renderError</code> event.  If this property is true, the error is rethrown
         * after the event is raised.  If this property is false, the <code>render</code> function
         * returns normally after raising the event.
         *
         * @type {Boolean}
         * @default false
         */
        this.rethrowRenderErrors = false;

        /**
         * Determines whether or not to instantly complete the
         * scene transition animation on user input.
         *
         * @type {Boolean}
         * @default true
         */
        this.completeMorphOnUserInput = true;

        /**
         * The event fired at the beginning of a scene transition.
         * @type {Event}
         * @default Event()
         */
        this.morphStart = new Event();

        /**
         * The event fired at the completion of a scene transition.
         * @type {Event}
         * @default Event()
         */
        this.morphComplete = new Event();

        /**
         * The {@link SkyBox} used to draw the stars.
         *
         * @type {SkyBox}
         * @default undefined
         *
         * @see Scene#backgroundColor
         */
        this.skyBox = undefined;

        /**
         * The sky atmosphere drawn around the globe.
         *
         * @type {SkyAtmosphere}
         * @default undefined
         */
        this.skyAtmosphere = undefined;

        /**
         * The {@link Sun}.
         *
         * @type {Sun}
         * @default undefined
         */
        this.sun = undefined;

        /**
         * Uses a bloom filter on the sun when enabled.
         *
         * @type {Boolean}
         * @default true
         */
        this.sunBloom = true;
        this._sunBloom = undefined;

        /**
         * The {@link Moon}
         *
         * @type Moon
         * @default undefined
         */
        this.moon = undefined;

        /**
         * The background color, which is only visible if there is no sky box, i.e., {@link Scene#skyBox} is undefined.
         *
         * @type {Color}
         * @default {@link Color.BLACK}
         *
         * @see Scene#skyBox
         */
        this.backgroundColor = Color.clone(Color.BLACK);

        this._mode = SceneMode.SCENE3D;

        var mapProjection = defined(options.mapProjection) ? options.mapProjection : new GeographicProjection();
        this._mapProjection = mapProjection;
        this._serializedMapProjection = new SerializedMapProjection(mapProjection);
        this._maxCoord2D = MapProjection.approximateMaximumCoordinate(mapProjection);

        /**
         * The current morph transition time between 2D/Columbus View and 3D,
         * with 0.0 being 2D or Columbus View and 1.0 being 3D.
         *
         * @type {Number}
         * @default 1.0
         */
        this.morphTime = 1.0;

        /**
         * The far-to-near ratio of the multi-frustum when using a normal depth buffer.
         * <p>
         * This value is used to create the near and far values for each frustum of the multi-frustum. It is only used
         * when {@link Scene#logarithmicDepthBuffer} is <code>false</code>. When <code>logarithmicDepthBuffer</code> is
         * <code>true</code>, use {@link Scene#logarithmicDepthFarToNearRatio}.
         * </p>
         *
         * @type {Number}
         * @default 1000.0
         */
        this.farToNearRatio = 1000.0;

        /**
         * The far-to-near ratio of the multi-frustum when using a logarithmic depth buffer.
         * <p>
         * This value is used to create the near and far values for each frustum of the multi-frustum. It is only used
         * when {@link Scene#logarithmicDepthBuffer} is <code>true</code>. When <code>logarithmicDepthBuffer</code> is
         * <code>false</code>, use {@link Scene#farToNearRatio}.
         * </p>
         *
         * @type {Number}
         * @default 1e9
         */
        this.logarithmicDepthFarToNearRatio = 1e9;

        /**
         * Determines the uniform depth size in meters of each frustum of the multifrustum in 2D. If a primitive or model close
         * to the surface shows z-fighting, decreasing this will eliminate the artifact, but decrease performance. On the
         * other hand, increasing this will increase performance but may cause z-fighting among primitives close to the surface.
         *
         * @type {Number}
         * @default 1.75e6
         */
        this.nearToFarDistance2D = 1.75e6;

        /**
         * This property is for debugging only; it is not for production use.
         * <p>
         * A function that determines what commands are executed.  As shown in the examples below,
         * the function receives the command's <code>owner</code> as an argument, and returns a boolean indicating if the
         * command should be executed.
         * </p>
         * <p>
         * The default is <code>undefined</code>, indicating that all commands are executed.
         * </p>
         *
         * @type Function
         *
         * @default undefined
         *
         * @example
         * // Do not execute any commands.
         * scene.debugCommandFilter = function(command) {
         *     return false;
         * };
         *
         * // Execute only the billboard's commands.  That is, only draw the billboard.
         * var billboards = new Cesium.BillboardCollection();
         * scene.debugCommandFilter = function(command) {
         *     return command.owner === billboards;
         * };
         */
        this.debugCommandFilter = undefined;

        /**
         * This property is for debugging only; it is not for production use.
         * <p>
         * When <code>true</code>, commands are randomly shaded.  This is useful
         * for performance analysis to see what parts of a scene or model are
         * command-dense and could benefit from batching.
         * </p>
         *
         * @type Boolean
         *
         * @default false
         */
        this.debugShowCommands = false;

        /**
         * This property is for debugging only; it is not for production use.
         * <p>
         * When <code>true</code>, commands are shaded based on the frustums they
         * overlap.  Commands in the closest frustum are tinted red, commands in
         * the next closest are green, and commands in the farthest frustum are
         * blue.  If a command overlaps more than one frustum, the color components
         * are combined, e.g., a command overlapping the first two frustums is tinted
         * yellow.
         * </p>
         *
         * @type Boolean
         *
         * @default false
         */
        this.debugShowFrustums = false;

        /**
         * This property is for debugging only; it is not for production use.
         * <p>
         * Displays frames per second and time between frames.
         * </p>
         *
         * @type Boolean
         *
         * @default false
         */
        this.debugShowFramesPerSecond = false;

        /**
         * This property is for debugging only; it is not for production use.
         * <p>
         * Displays depth information for the indicated frustum.
         * </p>
         *
         * @type Boolean
         *
         * @default false
         */
        this.debugShowGlobeDepth = false;

        /**
         * This property is for debugging only; it is not for production use.
         * <p>
         * Indicates which frustum will have depth information displayed.
         * </p>
         *
         * @type Number
         *
         * @default 1
         */
        this.debugShowDepthFrustum = 1;

        /**
         * This property is for debugging only; it is not for production use.
         * <p>
         * When <code>true</code>, draws outlines to show the boundaries of the camera frustums
         * </p>
         *
         * @type Boolean
         *
         * @default false
         */
        this.debugShowFrustumPlanes = false;
        this._debugShowFrustumPlanes = false;
        this._debugFrustumPlanes = undefined;

        /**
         * When <code>true</code>, enables picking using the depth buffer.
         *
         * @type Boolean
         * @default true
         */
        this.useDepthPicking = true;

        /**
         * When <code>true</code>, enables picking translucent geometry using the depth buffer. Note that {@link Scene#useDepthPicking} must also be true for enabling this to work.
         *
         * <p>
         * Render must be called between picks.
         * <br>There is a decrease in performance when enabled. There are extra draw calls to write depth for
         * translucent geometry.
         * </p>
         *
         * @example
         * // picking the position of a translucent primitive
         * viewer.screenSpaceEventHandler.setInputAction(function onLeftClick(movement) {
         *      var pickedFeature = viewer.scene.pick(movement.position);
         *      if (!Cesium.defined(pickedFeature)) {
         *          // nothing picked
         *          return;
         *      }
         *      viewer.scene.render();
         *      var worldPosition = viewer.scene.pickPosition(movement.position);
         * }, Cesium.ScreenSpaceEventType.LEFT_CLICK);
         *
         * @type {Boolean}
         * @default false
         */
        this.pickTranslucentDepth = false;

        /**
         * The time in milliseconds to wait before checking if the camera has not moved and fire the cameraMoveEnd event.
         * @type {Number}
         * @default 500.0
         * @private
         */
        this.cameraEventWaitTime = 500.0;

        /**
         * Blends the atmosphere to geometry far from the camera for horizon views. Allows for additional
         * performance improvements by rendering less geometry and dispatching less terrain requests.
         * @type {Fog}
         */
        this.fog = new Fog();

        this._sunCamera = new Camera(this);

        /**
         * The shadow map in the scene. When enabled, models, primitives, and the globe may cast and receive shadows.
         * By default the light source of the shadow map is the sun.
         * @type {ShadowMap}
         */
        this.shadowMap = new ShadowMap({
            context : context,
            lightCamera : this._sunCamera,
            enabled : defaultValue(options.shadows, false)
        });

        /**
         * When <code>false</code>, 3D Tiles will render normally. When <code>true</code>, classified 3D Tile geometry will render normally and
         * unclassified 3D Tile geometry will render with the color multiplied by {@link Scene#invertClassificationColor}.
         * @type {Boolean}
         * @default false
         */
        this.invertClassification = false;

        /**
         * The highlight color of unclassified 3D Tile geometry when {@link Scene#invertClassification} is <code>true</code>.
         * <p>When the color's alpha is less than 1.0, the unclassified portions of the 3D Tiles will not blend correctly with the classified positions of the 3D Tiles.</p>
         * <p>Also, when the color's alpha is less than 1.0, the WEBGL_depth_texture and EXT_frag_depth WebGL extensions must be supported.</p>
         * @type {Color}
         * @default Color.WHITE
         */
        this.invertClassificationColor = Color.clone(Color.WHITE);

        this._actualInvertClassificationColor = Color.clone(this._invertClassificationColor);
        this._invertClassification = new InvertClassification();

        /**
         * The focal length for use when with cardboard or WebVR.
         * @type {Number}
         */
        this.focalLength = undefined;

        /**
         * The eye separation distance in meters for use with cardboard or WebVR.
         * @type {Number}
         */
        this.eyeSeparation = undefined;

        /**
         * Post processing effects applied to the final render.
         * @type {PostProcessStageCollection}
         */
        this.postProcessStages = new PostProcessStageCollection();

        this._brdfLutGenerator = new BrdfLutGenerator();

        this._terrainExaggeration = defaultValue(options.terrainExaggeration, 1.0);

        this._performanceDisplay = undefined;
        this._debugVolume = undefined;

        this._screenSpaceCameraController = new ScreenSpaceCameraController(this);
        this._mapMode2D = defaultValue(options.mapMode2D, mapProjection.isNormalCylindrical ? MapMode2D.INFINITE_SCROLL : MapMode2D.ROTATE);

        // Keeps track of the state of a frame. FrameState is the state across
        // the primitives of the scene. This state is for internally keeping track
        // of celestial and environment effects that need to be updated/rendered in
        // a certain order as well as updating/tracking framebuffer usage.
        this._environmentState = {
            skyBoxCommand : undefined,
            skyAtmosphereCommand : undefined,
            sunDrawCommand : undefined,
            sunComputeCommand : undefined,
            moonCommand : undefined,

            isSunVisible : false,
            isMoonVisible : false,
            isReadyForAtmosphere : false,
            isSkyAtmosphereVisible : false,

            clearGlobeDepth : false,
            useDepthPlane : false,
            renderTranslucentDepthForPick : false,

            originalFramebuffer : undefined,
            useGlobeDepthFramebuffer : false,
            useOIT : false,
            useInvertClassification : false,
            usePostProcess : false,
            usePostProcessSelected : false,
            useWebVR : false
        };

        this._useWebVR = false;
        this._cameraVR = undefined;
        this._aspectRatioVR = undefined;

        /**
         * When <code>true</code>, rendering a frame will only occur when needed as determined by changes within the scene.
         * Enabling improves performance of the application, but requires using {@link Scene#requestRender}
         * to render a new frame explicitly in this mode. This will be necessary in many cases after making changes
         * to the scene in other parts of the API.
         *
         * @see {@link https://cesium.com/blog/2018/01/24/cesium-scene-rendering-performance/|Improving Performance with Explicit Rendering}
         * @see Scene#maximumRenderTimeChange
         * @see Scene#requestRender
         *
         * @type {Boolean}
         * @default false
         */
        this.requestRenderMode = defaultValue(options.requestRenderMode, false);
        this._renderRequested = true;

        /**
         * If {@link Scene#requestRenderMode} is <code>true</code>, this value defines the maximum change in
         * simulation time allowed before a render is requested. Lower values increase the number of frames rendered
         * and higher values decrease the number of frames rendered. If <code>undefined</code>, changes to
         * the simulation time will never request a render.
         * This value impacts the rate of rendering for changes in the scene like lighting, entity property updates,
         * and animations.
         *
         * @see {@link https://cesium.com/blog/2018/01/24/cesium-scene-rendering-performance/|Improving Performance with Explicit Rendering}
         * @see Scene#requestRenderMode
         *
         * @type {Number}
         * @default 0.5
         */
        this.maximumRenderTimeChange = defaultValue(options.maximumRenderTimeChange, 0.0);
        this._lastRenderTime = undefined;
        this._frameRateMonitor = undefined;

        this._removeRequestListenerCallback = RequestScheduler.requestCompletedEvent.addEventListener(requestRenderAfterFrame(this));
        this._removeTaskProcessorListenerCallback = TaskProcessor.taskCompletedEvent.addEventListener(requestRenderAfterFrame(this));
        this._removeGlobeCallbacks = [];

        var viewport = new BoundingRectangle(0, 0, context.drawingBufferWidth, context.drawingBufferHeight);
        var camera = new Camera(this);

        if (this._logDepthBuffer) {
            camera.frustum.near = 0.1;
            camera.frustum.far = 10000000000.0;
        }

        var pickOffscreenViewport = new BoundingRectangle(0, 0, 1, 1);
        var pickOffscreenCamera = new Camera(this);
        pickOffscreenCamera.frustum = new OrthographicFrustum({
            width: 0.01,
            aspectRatio: 1.0,
            near: 0.1
        });

        this._view = new View(this, camera, viewport);
        this._pickOffscreenView = new View(this, pickOffscreenCamera, pickOffscreenViewport);

        this._defaultView = new View(this, camera, viewport);
        this._view = this._defaultView;

        // Give frameState, camera, and screen space camera controller initial state before rendering
        updateFrameNumber(this, 0.0, JulianDate.now());
        updateFrameState(this);
        this.initializeFrame();
    }

    function updateGlobeListeners(scene, globe) {
        for (var i = 0; i < scene._removeGlobeCallbacks.length; ++i) {
            scene._removeGlobeCallbacks[i]();
        }
        scene._removeGlobeCallbacks.length = 0;

        var removeGlobeCallbacks = [];
        if (defined(globe)) {
            removeGlobeCallbacks.push(globe.imageryLayersUpdatedEvent.addEventListener(requestRenderAfterFrame(scene)));
            removeGlobeCallbacks.push(globe.terrainProviderChanged.addEventListener(requestRenderAfterFrame(scene)));
        }
        scene._removeGlobeCallbacks = removeGlobeCallbacks;
    }

    defineProperties(Scene.prototype, {
        /**
         * Gets the canvas element to which this scene is bound.
         * @memberof Scene.prototype
         *
         * @type {Canvas}
         * @readonly
         */
        canvas : {
            get : function() {
                return this._canvas;
            }
        },

        /**
         * The drawingBufferHeight of the underlying GL context.
         * @memberof Scene.prototype
         *
         * @type {Number}
         * @readonly
         *
         * @see {@link https://www.khronos.org/registry/webgl/specs/1.0/#DOM-WebGLRenderingContext-drawingBufferHeight|drawingBufferHeight}
         */
        drawingBufferHeight : {
            get : function() {
                return this._context.drawingBufferHeight;
            }
        },

        /**
         * The drawingBufferHeight of the underlying GL context.
         * @memberof Scene.prototype
         *
         * @type {Number}
         * @readonly
         *
         * @see {@link https://www.khronos.org/registry/webgl/specs/1.0/#DOM-WebGLRenderingContext-drawingBufferHeight|drawingBufferHeight}
         */
        drawingBufferWidth : {
            get : function() {
                return this._context.drawingBufferWidth;
            }
        },

        /**
         * The maximum aliased line width, in pixels, supported by this WebGL implementation.  It will be at least one.
         * @memberof Scene.prototype
         *
         * @type {Number}
         * @readonly
         *
         * @see {@link https://www.khronos.org/opengles/sdk/docs/man/xhtml/glGet.xml|glGet} with <code>ALIASED_LINE_WIDTH_RANGE</code>.
         */
        maximumAliasedLineWidth : {
            get : function() {
                return ContextLimits.maximumAliasedLineWidth;
            }
        },

        /**
         * The maximum length in pixels of one edge of a cube map, supported by this WebGL implementation.  It will be at least 16.
         * @memberof Scene.prototype
         *
         * @type {Number}
         * @readonly
         *
         * @see {@link https://www.khronos.org/opengles/sdk/docs/man/xhtml/glGet.xml|glGet} with <code>GL_MAX_CUBE_MAP_TEXTURE_SIZE</code>.
         */
        maximumCubeMapSize : {
            get : function() {
                return ContextLimits.maximumCubeMapSize;
            }
        },

        /**
         * Returns <code>true</code> if the {@link Scene#pickPosition} function is supported.
         * @memberof Scene.prototype
         *
         * @type {Boolean}
         * @readonly
         *
         * @see Scene#pickPosition
         */
        pickPositionSupported : {
            get : function() {
                return this._context.depthTexture;
            }
        },

        /**
         * Returns <code>true</code> if the {@link Scene#sampleHeight} function is supported.
         * @memberof Scene.prototype
         *
         * @type {Boolean}
         * @readonly
         *
         * @see Scene#sampleHeight
         */
        sampleHeightSupported : {
            get : function() {
                return this._context.depthTexture;
            }
        },

        /**
         * Returns <code>true</code> if the {@link Scene#clampToHeight} function is supported.
         * @memberof Scene.prototype
         *
         * @type {Boolean}
         * @readonly
         *
         * @see Scene#clampToHeight
         */
        clampToHeightSupported : {
            get : function() {
                return this._context.depthTexture;
            }
        },

        /**
         * Gets or sets the depth-test ellipsoid.
         * @memberof Scene.prototype
         *
         * @type {Globe}
         */
        globe : {
            get: function() {
                return this._globe;
            },

            set: function(globe) {
                this._globe = this._globe && this._globe.destroy();
                this._globe = globe;

                updateGlobeListeners(this, globe);
            }
        },

        /**
         * Gets the collection of primitives.
         * @memberof Scene.prototype
         *
         * @type {PrimitiveCollection}
         * @readonly
         */
        primitives : {
            get : function() {
                return this._primitives;
            }
        },

        /**
         * Gets the collection of ground primitives.
         * @memberof Scene.prototype
         *
         * @type {PrimitiveCollection}
         * @readonly
         */
        groundPrimitives : {
            get : function() {
                return this._groundPrimitives;
            }
        },

        /**
         * Gets the camera.
         * @memberof Scene.prototype
         *
         * @type {Camera}
         * @readonly
         */
        camera : {
            get : function() {
                return this._view.camera;
            },
            set : function(camera) {
                // For internal use only. Documentation is still @readonly.
                this._view.camera = camera;
            }
        },

        /**
         * Gets the controller for camera input handling.
         * @memberof Scene.prototype
         *
         * @type {ScreenSpaceCameraController}
         * @readonly
         */
        screenSpaceCameraController : {
            get : function() {
                return this._screenSpaceCameraController;
            }
        },

        /**
         * Get the map projection to use in 2D and Columbus View modes.
         * @memberof Scene.prototype
         *
         * @type {MapProjection}
         * @readonly
         *
         * @default new GeographicProjection()
         */
        mapProjection : {
            get: function() {
                return this._mapProjection;
            }
        },

        /**
         * Gets state information about the current scene. If called outside of a primitive's <code>update</code>
         * function, the previous frame's state is returned.
         * @memberof Scene.prototype
         *
         * @type {FrameState}
         * @readonly
         *
         * @private
         */
        frameState : {
            get: function() {
                return this._frameState;
            }
        },

        /**
         * Gets the collection of tweens taking place in the scene.
         * @memberof Scene.prototype
         *
         * @type {TweenCollection}
         * @readonly
         *
         * @private
         */
        tweens : {
            get : function() {
                return this._tweens;
            }
        },

        /**
         * Gets the collection of image layers that will be rendered on the globe.
         * @memberof Scene.prototype
         *
         * @type {ImageryLayerCollection}
         * @readonly
         */
        imageryLayers : {
            get : function() {
                if (!defined(this.globe)) {
                    return undefined;
                }

                return this.globe.imageryLayers;
            }
        },

        /**
         * The terrain provider providing surface geometry for the globe.
         * @memberof Scene.prototype
         *
         * @type {TerrainProvider}
         */
        terrainProvider : {
            get : function() {
                if (!defined(this.globe)) {
                    return undefined;
                }

                return this.globe.terrainProvider;
            },
            set : function(terrainProvider) {
                if (defined(this.globe)) {
                    this.globe.terrainProvider = terrainProvider;
                }
            }
        },

        /**
         * Gets an event that's raised when the terrain provider is changed
         * @memberof Scene.prototype
         *
         * @type {Event}
         * @readonly
         */
        terrainProviderChanged : {
            get : function() {
                if (!defined(this.globe)) {
                    return undefined;
                }

                return this.globe.terrainProviderChanged;
            }
        },

        /**
         * Gets the event that will be raised before the scene is updated or rendered.  Subscribers to the event
         * receive the Scene instance as the first parameter and the current time as the second parameter.
         * @memberof Scene.prototype
         *
         * @see {@link https://cesium.com/blog/2018/01/24/cesium-scene-rendering-performance/|Improving Performance with Explicit Rendering}
         * @see Scene#postUpdate
         * @see Scene#preRender
         * @see Scene#postRender
         *
         * @type {Event}
         * @readonly
         */
        preUpdate : {
            get : function() {
                return this._preUpdate;
            }
        },

        /**
         * Gets the event that will be raised immediately after the scene is updated and before the scene is rendered.
         * Subscribers to the event receive the Scene instance as the first parameter and the current time as the second
         * parameter.
         * @memberof Scene.prototype
         *
         * @see {@link https://cesium.com/blog/2018/01/24/cesium-scene-rendering-performance/|Improving Performance with Explicit Rendering}
         * @see Scene#preUpdate
         * @see Scene#preRender
         * @see Scene#postRender
         *
         * @type {Event}
         * @readonly
         */
        postUpdate : {
            get : function() {
                return this._postUpdate;
            }
        },

        /**
         * Gets the event that will be raised when an error is thrown inside the <code>render</code> function.
         * The Scene instance and the thrown error are the only two parameters passed to the event handler.
         * By default, errors are not rethrown after this event is raised, but that can be changed by setting
         * the <code>rethrowRenderErrors</code> property.
         * @memberof Scene.prototype
         *
         * @type {Event}
         * @readonly
         */
        renderError : {
            get : function() {
                return this._renderError;
            }
        },

        /**
         * Gets the event that will be raised after the scene is updated and immediately before the scene is rendered.
         * Subscribers to the event receive the Scene instance as the first parameter and the current time as the second
         * parameter.
         * @memberof Scene.prototype
         *
         * @see {@link https://cesium.com/blog/2018/01/24/cesium-scene-rendering-performance/|Improving Performance with Explicit Rendering}
         * @see Scene#preUpdate
         * @see Scene#postUpdate
         * @see Scene#postRender
         *
         * @type {Event}
         * @readonly
         */
        preRender : {
            get : function() {
                return this._preRender;
            }
        },

        /**
         * Gets the event that will be raised immediately after the scene is rendered.  Subscribers to the event
         * receive the Scene instance as the first parameter and the current time as the second parameter.
         * @memberof Scene.prototype
         *
         * @see {@link https://cesium.com/blog/2018/01/24/cesium-scene-rendering-performance/|Improving Performance with Explicit Rendering}
         * @see Scene#preUpdate
         * @see Scene#postUpdate
         * @see Scene#postRender
         *
         * @type {Event}
         * @readonly
         */
        postRender : {
            get : function() {
                return this._postRender;
            }
        },

        /**
         * Gets the simulation time when the scene was last rendered. Returns undefined if the scene has not yet been
         * rendered.
         * @memberof Scene.prototype
         *
         * @type {JulianDate}
         * @readonly
         */
        lastRenderTime : {
            get : function() {
                return this._lastRenderTime;
            }
        },

        /**
         * @memberof Scene.prototype
         * @private
         * @readonly
         */
        context : {
            get : function() {
                return this._context;
            }
        },

        /**
         * This property is for debugging only; it is not for production use.
         * <p>
         * When {@link Scene.debugShowFrustums} is <code>true</code>, this contains
         * properties with statistics about the number of command execute per frustum.
         * <code>totalCommands</code> is the total number of commands executed, ignoring
         * overlap. <code>commandsInFrustums</code> is an array with the number of times
         * commands are executed redundantly, e.g., how many commands overlap two or
         * three frustums.
         * </p>
         *
         * @memberof Scene.prototype
         *
         * @type {Object}
         * @readonly
         *
         * @default undefined
         */
        debugFrustumStatistics : {
            get : function() {
                return this._view.debugFrustumStatistics;
            }
        },

        /**
         * Gets whether or not the scene is optimized for 3D only viewing.
         * @memberof Scene.prototype
         * @type {Boolean}
         * @readonly
         */
        scene3DOnly : {
            get : function() {
                return this._frameState.scene3DOnly;
            }
        },

        /**
         * Gets whether or not the scene has order independent translucency enabled.
         * Note that this only reflects the original construction option, and there are
         * other factors that could prevent OIT from functioning on a given system configuration.
         * @memberof Scene.prototype
         * @type {Boolean}
         * @readonly
         */
        orderIndependentTranslucency : {
            get : function() {
                return this._useOIT;
            }
        },

        /**
         * Gets the unique identifier for this scene.
         * @memberof Scene.prototype
         * @type {String}
         * @readonly
         */
        id : {
            get : function() {
                return this._id;
            }
        },

        /**
         * Gets or sets the current mode of the scene.
         * @memberof Scene.prototype
         * @type {SceneMode}
         * @default {@link SceneMode.SCENE3D}
         */
        mode : {
            get : function() {
                return this._mode;
            },
            set : function(value) {
                //>>includeStart('debug', pragmas.debug);
                if (this.scene3DOnly && value !== SceneMode.SCENE3D) {
                    throw new DeveloperError('Only SceneMode.SCENE3D is valid when scene3DOnly is true.');
                }
                //>>includeEnd('debug');
                if (value === SceneMode.SCENE2D) {
                    this.morphTo2D(0);
                } else if (value === SceneMode.SCENE3D) {
                    this.morphTo3D(0);
                } else if (value === SceneMode.COLUMBUS_VIEW) {
                    this.morphToColumbusView(0);
                    //>>includeStart('debug', pragmas.debug);
                } else {
                    throw new DeveloperError('value must be a valid SceneMode enumeration.');
                    //>>includeEnd('debug');
                }
                this._mode = value;
            }
        },

        /**
         * Gets the number of frustums used in the last frame.
         * @memberof Scene.prototype
         * @type {FrustumCommands[]}
         *
         * @private
         */
        frustumCommandsList : {
            get : function() {
                return this._view.frustumCommandsList;
            }
        },

        /**
         * Gets the number of frustums used in the last frame.
         * @memberof Scene.prototype
         * @type {Number}
         *
         * @private
         */
        numberOfFrustums : {
            get : function() {
                return this._view.frustumCommandsList.length;
            }
        },

        /**
         * Gets the scalar used to exaggerate the terrain.
         * @memberof Scene.prototype
         * @type {Number}
         */
        terrainExaggeration : {
            get : function() {
                return this._terrainExaggeration;
            }
        },

        /**
         * When <code>true</code>, splits the scene into two viewports with steroscopic views for the left and right eyes.
         * Used for cardboard and WebVR.
         * @memberof Scene.prototype
         * @type {Boolean}
         * @default false
         */
        useWebVR : {
            get : function() {
                return this._useWebVR;
            },
            set : function(value) {
                //>>includeStart('debug', pragmas.debug);
                if (this.camera.frustum instanceof OrthographicFrustum) {
                    throw new DeveloperError('VR is unsupported with an orthographic projection.');
                }
                //>>includeEnd('debug');
                this._useWebVR = value;
                if (this._useWebVR) {
                    this._frameState.creditDisplay.container.style.visibility = 'hidden';
                    this._cameraVR = new Camera(this);
                    if (!defined(this._deviceOrientationCameraController)) {
                        this._deviceOrientationCameraController = new DeviceOrientationCameraController(this);
                    }

                    this._aspectRatioVR = this.camera.frustum.aspectRatio;
                } else {
                    this._frameState.creditDisplay.container.style.visibility = 'visible';
                    this._cameraVR = undefined;
                    this._deviceOrientationCameraController = this._deviceOrientationCameraController && !this._deviceOrientationCameraController.isDestroyed() && this._deviceOrientationCameraController.destroy();

                    this.camera.frustum.aspectRatio = this._aspectRatioVR;
                    this.camera.frustum.xOffset = 0.0;
                }
            }
        },

        /**
         * Determines if the 2D map is rotatable or can be scrolled infinitely in the horizontal direction.
         * @memberof Scene.prototype
         * @type {Boolean}
         */
        mapMode2D : {
            get : function() {
                return this._mapMode2D;
            }
        },

        /**
         * Gets or sets the position of the Imagery splitter within the viewport.  Valid values are between 0.0 and 1.0.
         * @memberof Scene.prototype
         *
         * @type {Number}
         */
        imagerySplitPosition : {
            get: function() {
                return this._frameState.imagerySplitPosition;
            },
            set: function(value) {
                this._frameState.imagerySplitPosition = value;
            }
        },

        /**
         * The distance from the camera at which to disable the depth test of billboards, labels and points
         * to, for example, prevent clipping against terrain. When set to zero, the depth test should always
         * be applied. When less than zero, the depth test should never be applied. Setting the disableDepthTestDistance
         * property of a billboard, label or point will override this value.
         * @memberof Scene.prototype
         * @type {Number}
         * @default 0.0
         */
        minimumDisableDepthTestDistance : {
            get : function() {
                return this._minimumDisableDepthTestDistance;
            },
            set : function(value) {
                //>>includeStart('debug', pragmas.debug);
                if (!defined(value) || value < 0.0) {
                    throw new DeveloperError('minimumDisableDepthTestDistance must be greater than or equal to 0.0.');
                }
                //>>includeEnd('debug');
                this._minimumDisableDepthTestDistance = value;
            }
        },

        /**
         * Whether or not to use a logarithmic depth buffer. Enabling this option will allow for less frustums in the multi-frustum,
         * increasing performance. This property relies on {@link Context#fragmentDepth} being supported.
         * @memberof Scene.prototype
         * @type {Boolean}
         */
        logarithmicDepthBuffer : {
            get : function() {
                return this._logDepthBuffer;
            },
            set : function(value) {
                value = this._context.fragmentDepth && value;
                if (this._logDepthBuffer !== value) {
                    this._logDepthBuffer = value;
                    this._logDepthBufferDirty = true;
                    this._defaultView.updateFrustums = true;
                }
            }
        },

        /**
         * @private
         */
        opaqueFrustumNearOffset : {
            get : function() {
                return this._frameState.useLogDepth ? 0.9 : 0.9999;
            }
        }
    });

    /**
     * Determines if a compressed texture format is supported.
     * @param {String} format The texture format. May be the name of the format or the WebGL extension name, e.g. s3tc or WEBGL_compressed_texture_s3tc.
     * @return {boolean} Whether or not the format is supported.
     */
    Scene.prototype.getCompressedTextureFormatSupported = function(format) {
        var context = this.context;
        return ((format === 'WEBGL_compressed_texture_s3tc' || format === 's3tc') && context.s3tc) ||
               ((format === 'WEBGL_compressed_texture_pvrtc' || format === 'pvrtc') && context.pvrtc) ||
               ((format === 'WEBGL_compressed_texture_etc1' || format === 'etc1') && context.etc1);
    };

    function updateDerivedCommands(scene, command, shadowsDirty) {
        var frameState = scene._frameState;
        var context = scene._context;
        var oit = scene._view.oit;
        var lightShadowMaps = frameState.shadowState.lightShadowMaps;
        var lightShadowsEnabled = frameState.shadowState.lightShadowsEnabled;

        var derivedCommands = command.derivedCommands;

        if (lightShadowsEnabled && command.receiveShadows) {
            derivedCommands.shadows = ShadowMap.createReceiveDerivedCommand(lightShadowMaps, command, shadowsDirty, context, derivedCommands.shadows);
        }

        if (defined(command.pickId)) {
            derivedCommands.picking = DerivedCommand.createPickDerivedCommand(scene, command, context, derivedCommands.picking);
        }

        if (command.pass === Pass.TRANSLUCENT && defined(oit) && oit.isSupported()) {
            if (lightShadowsEnabled && command.receiveShadows) {
                derivedCommands.oit = defined(derivedCommands.oit) ? derivedCommands.oit : {};
                derivedCommands.oit.shadows = oit.createDerivedCommands(derivedCommands.shadows.receiveCommand, context, derivedCommands.oit.shadows);
            } else {
                derivedCommands.oit = oit.createDerivedCommands(command, context, derivedCommands.oit);
            }
        }

        if (!command.pickOnly) {
            derivedCommands.depth = DerivedCommand.createDepthOnlyDerivedCommand(scene, command, context, derivedCommands.depth);
        }

        derivedCommands.originalCommand = command;
    }

    /**
     * @private
     */
    Scene.prototype.updateDerivedCommands = function(command) {
        if (!defined(command.derivedCommands)) {
            // Is not a DrawCommand
            return;
        }

        var frameState = this._frameState;
        var context = this._context;

        // Update derived commands when any shadow maps become dirty
        var shadowsDirty = false;
        var lastDirtyTime = frameState.shadowState.lastDirtyTime;
        if (command.lastDirtyTime !== lastDirtyTime) {
            command.lastDirtyTime = lastDirtyTime;
            command.dirty = true;
            shadowsDirty = true;
        }

        var useLogDepth = frameState.useLogDepth;
        var derivedCommands = command.derivedCommands;
        var hasLogDepthDerivedCommands = defined(derivedCommands.logDepth);
        var hasDerivedCommands = defined(derivedCommands.originalCommand);
        var needsLogDepthDerivedCommands = useLogDepth && !hasLogDepthDerivedCommands;
        var needsDerivedCommands = !useLogDepth && !hasDerivedCommands;
        command.dirty = command.dirty || needsLogDepthDerivedCommands || needsDerivedCommands;

        if (command.dirty) {
            command.dirty = false;

            var shadowMaps = frameState.shadowState.shadowMaps;
            var shadowsEnabled = frameState.shadowState.shadowsEnabled;
            if (shadowsEnabled && command.castShadows) {
                derivedCommands.shadows = ShadowMap.createCastDerivedCommand(shadowMaps, command, shadowsDirty, context, derivedCommands.shadows);
            }

            if (hasLogDepthDerivedCommands || needsLogDepthDerivedCommands) {
                derivedCommands.logDepth = DerivedCommand.createLogDepthCommand(command, context, derivedCommands.logDepth);
                updateDerivedCommands(this, derivedCommands.logDepth.command, shadowsDirty);
            }
            if (hasDerivedCommands || needsDerivedCommands) {
                updateDerivedCommands(this, command, shadowsDirty);
            }
        }
    };

    var scratchOccluderBoundingSphere = new BoundingSphere();
    var scratchOccluder;

    function getOccluder(scene) {
        // TODO: The occluder is the top-level globe. When we add
        //       support for multiple central bodies, this should be the closest one.
        var globe = scene.globe;
        if (scene._mode === SceneMode.SCENE3D && defined(globe) && globe.show) {
            var ellipsoid = globe.ellipsoid;
            scratchOccluderBoundingSphere.radius = ellipsoid.minimumRadius;
            scratchOccluder = Occluder.fromBoundingSphere(scratchOccluderBoundingSphere, scene.camera.positionWC, scratchOccluder);
            return scratchOccluder;
        }

        return undefined;
    }

    function clearPasses(passes) {
        passes.render = false;
        passes.pick = false;
        passes.depth = false;
        passes.postProcess = false;
        passes.offscreen = false;
    }

    function updateFrameNumber(scene, frameNumber, time) {
        var frameState = scene._frameState;
        frameState.frameNumber = frameNumber;
        frameState.time = JulianDate.clone(time, frameState.time);
    }

    function updateFrameState(scene) {
        var camera = scene.camera;

        var frameState = scene._frameState;
        frameState.commandList.length = 0;
        frameState.shadowMaps.length = 0;
        frameState.brdfLutGenerator = scene._brdfLutGenerator;
        frameState.environmentMap = scene.skyBox && scene.skyBox._cubeMap;
        frameState.mode = scene._mode;
        frameState.morphTime = scene.morphTime;
        frameState.mapProjection = scene.mapProjection;
<<<<<<< HEAD
        frameState.serializedMapProjection = scene._serializedMapProjection;
        frameState.frameNumber = frameNumber;
        frameState.time = JulianDate.clone(time, frameState.time);
=======
>>>>>>> a8002219
        frameState.camera = camera;
        frameState.cullingVolume = camera.frustum.computeCullingVolume(camera.positionWC, camera.directionWC, camera.upWC);
        frameState.occluder = getOccluder(scene);
        frameState.terrainExaggeration = scene._terrainExaggeration;
        frameState.minimumDisableDepthTestDistance = scene._minimumDisableDepthTestDistance;
        frameState.invertClassification = scene.invertClassification;
        frameState.useLogDepth = scene._logDepthBuffer && !(scene.camera.frustum instanceof OrthographicFrustum || scene.camera.frustum instanceof OrthographicOffCenterFrustum);

        scene._actualInvertClassificationColor = Color.clone(scene.invertClassificationColor, scene._actualInvertClassificationColor);
        if (!InvertClassification.isTranslucencySupported(scene._context)) {
            scene._actualInvertClassificationColor.alpha = 1.0;
        }

        frameState.invertClassificationColor = scene._actualInvertClassificationColor;

        if (defined(scene.globe)) {
            frameState.maximumScreenSpaceError = scene.globe.maximumScreenSpaceError;
        } else {
            frameState.maximumScreenSpaceError = 2;
        }

        clearPasses(frameState.passes);
    }

    var scratchCullingVolume = new CullingVolume();

    /**
     * @private
     */
    Scene.prototype.isVisible = function(command, cullingVolume, occluder) {
        return ((defined(command)) &&
                ((!defined(command.boundingVolume)) ||
                 !command.cull ||
                 ((cullingVolume.computeVisibility(command.boundingVolume) !== Intersect.OUTSIDE) &&
                  (!defined(occluder) || !command.boundingVolume.isOccluded(occluder)))));
    };

    function getAttributeLocations(shaderProgram) {
        var attributeLocations = {};
        var attributes = shaderProgram.vertexAttributes;
        for (var a in attributes) {
            if (attributes.hasOwnProperty(a)) {
                attributeLocations[a] = attributes[a].index;
            }
        }

        return attributeLocations;
    }

    function createDebugFragmentShaderProgram(command, scene, shaderProgram) {
        var context = scene.context;
        var sp = defaultValue(shaderProgram, command.shaderProgram);
        var fs = sp.fragmentShaderSource.clone();

        var targets = [];
        fs.sources = fs.sources.map(function(source) {
            source = ShaderSource.replaceMain(source, 'czm_Debug_main');
            var re = /gl_FragData\[(\d+)\]/g;
            var match;
            while ((match = re.exec(source)) !== null) {
                if (targets.indexOf(match[1]) === -1) {
                    targets.push(match[1]);
                }
            }
            return source;
        });
        var length = targets.length;

        var newMain =
            'void main() \n' +
            '{ \n' +
            '    czm_Debug_main(); \n';

        var i;
        if (scene.debugShowCommands) {
            if (!defined(command._debugColor)) {
                command._debugColor = Color.fromRandom();
            }
            var c = command._debugColor;
            if (length > 0) {
                for (i = 0; i < length; ++i) {
                    newMain += '    gl_FragData[' + targets[i] + '].rgb *= vec3(' + c.red + ', ' + c.green + ', ' + c.blue + '); \n';
                }
            } else {
                newMain += '    ' + 'gl_FragColor' + '.rgb *= vec3(' + c.red + ', ' + c.green + ', ' + c.blue + '); \n';
            }
        }

        if (scene.debugShowFrustums) {
            // Support up to three frustums.  If a command overlaps all
            // three, it's code is not changed.
            var r = (command.debugOverlappingFrustums & (1 << 0)) ? '1.0' : '0.0';
            var g = (command.debugOverlappingFrustums & (1 << 1)) ? '1.0' : '0.0';
            var b = (command.debugOverlappingFrustums & (1 << 2)) ? '1.0' : '0.0';
            if (length > 0) {
                for (i = 0; i < length; ++i) {
                    newMain += '    gl_FragData[' + targets[i] + '].rgb *= vec3(' + r + ', ' + g + ', ' + b + '); \n';
                }
            } else {
                newMain += '    ' + 'gl_FragColor' + '.rgb *= vec3(' + r + ', ' + g + ', ' + b + '); \n';
            }
        }

        newMain += '}';

        fs.sources.push(newMain);

        var attributeLocations = getAttributeLocations(sp);

        return ShaderProgram.fromCache({
            context : context,
            vertexShaderSource : sp.vertexShaderSource,
            fragmentShaderSource : fs,
            attributeLocations : attributeLocations
        });
    }

    function executeDebugCommand(command, scene, passState) {
        var debugCommand = DrawCommand.shallowClone(command);
        debugCommand.shaderProgram = createDebugFragmentShaderProgram(command, scene);
        debugCommand.execute(scene.context, passState);
        debugCommand.shaderProgram.destroy();
    }

    var transformFrom2D = new Matrix4(0.0, 0.0, 1.0, 0.0,
                                      1.0, 0.0, 0.0, 0.0,
                                      0.0, 1.0, 0.0, 0.0,
                                      0.0, 0.0, 0.0, 1.0);
    transformFrom2D = Matrix4.inverseTransformation(transformFrom2D, transformFrom2D);

    function debugShowBoundingVolume(command, scene, passState, debugFramebuffer) {
        // Debug code to draw bounding volume for command.  Not optimized!
        // Assumes bounding volume is a bounding sphere or box
        var frameState = scene._frameState;
        var context = frameState.context;
        var boundingVolume = command.boundingVolume;

        if (defined(scene._debugVolume)) {
            scene._debugVolume.destroy();
        }

        var geometry;

        var center = Cartesian3.clone(boundingVolume.center);
        if (frameState.mode !== SceneMode.SCENE3D) {
            center = Matrix4.multiplyByPoint(transformFrom2D, center, center);
            var projection = frameState.mapProjection;
            var centerCartographic = projection.unproject(center);
            center = projection.ellipsoid.cartographicToCartesian(centerCartographic);
        }

        if (defined(boundingVolume.radius)) {
            var radius = boundingVolume.radius;

            geometry = GeometryPipeline.toWireframe(EllipsoidGeometry.createGeometry(new EllipsoidGeometry({
                radii : new Cartesian3(radius, radius, radius),
                vertexFormat : PerInstanceColorAppearance.FLAT_VERTEX_FORMAT
            })));

            scene._debugVolume = new Primitive({
                geometryInstances : new GeometryInstance({
                    geometry : geometry,
                    modelMatrix : Matrix4.fromTranslation(center),
                    attributes : {
                        color : new ColorGeometryInstanceAttribute(1.0, 0.0, 0.0, 1.0)
                    }
                }),
                appearance : new PerInstanceColorAppearance({
                    flat : true,
                    translucent : false
                }),
                asynchronous : false
            });
        } else {
            var halfAxes = boundingVolume.halfAxes;

            geometry = GeometryPipeline.toWireframe(BoxGeometry.createGeometry(BoxGeometry.fromDimensions({
                dimensions : new Cartesian3(2.0, 2.0, 2.0),
                vertexFormat : PerInstanceColorAppearance.FLAT_VERTEX_FORMAT
            })));

            scene._debugVolume = new Primitive({
                geometryInstances : new GeometryInstance({
                    geometry : geometry,
                    modelMatrix : Matrix4.fromRotationTranslation(halfAxes, center, new Matrix4()),
                    attributes : {
                        color : new ColorGeometryInstanceAttribute(1.0, 0.0, 0.0, 1.0)
                    }
                }),
                appearance : new PerInstanceColorAppearance({
                    flat : true,
                    translucent : false
                }),
                asynchronous : false
            });
        }

        var savedCommandList = frameState.commandList;
        var commandList = frameState.commandList = [];
        scene._debugVolume.update(frameState);

        command = commandList[0];

        if (frameState.useLogDepth) {
            var logDepth = DerivedCommand.createLogDepthCommand(command, context);
            command = logDepth.command;
        }

        var framebuffer;
        if (defined(debugFramebuffer)) {
            framebuffer = passState.framebuffer;
            passState.framebuffer = debugFramebuffer;
        }

        command.execute(context, passState);

        if (defined(framebuffer)) {
            passState.framebuffer = framebuffer;
        }

        frameState.commandList = savedCommandList;
    }

    function executeCommand(command, scene, context, passState, debugFramebuffer) {
        var frameState = scene._frameState;

        if ((defined(scene.debugCommandFilter)) && !scene.debugCommandFilter(command)) {
            return;
        }

        if (command instanceof ClearCommand) {
            command.execute(context, passState);
            return;
        }

        if (command.debugShowBoundingVolume && (defined(command.boundingVolume))) {
            debugShowBoundingVolume(command, scene, passState, debugFramebuffer);
        }

        if (frameState.useLogDepth && defined(command.derivedCommands.logDepth)) {
            command = command.derivedCommands.logDepth.command;
        }

        var passes = frameState.passes;
        if (passes.pick || passes.depth) {
            if (passes.pick && !passes.depth && defined(command.derivedCommands.picking)) {
                command = command.derivedCommands.picking.pickCommand;
                command.execute(context, passState);
                return;
            } else if (defined(command.derivedCommands.depth)) {
                command = command.derivedCommands.depth.depthOnlyCommand;
                command.execute(context, passState);
                return;
            }
        }

        if (scene.debugShowCommands || scene.debugShowFrustums) {
            executeDebugCommand(command, scene, passState);
            return;
        }

        if (frameState.shadowState.lightShadowsEnabled && command.receiveShadows && defined(command.derivedCommands.shadows)) {
            // If the command receives shadows, execute the derived shadows command.
            // Some commands, such as OIT derived commands, do not have derived shadow commands themselves
            // and instead shadowing is built-in. In this case execute the command regularly below.
            command.derivedCommands.shadows.receiveCommand.execute(context, passState);
        } else {
            command.execute(context, passState);
        }
    }

    function executeIdCommand(command, scene, context, passState) {
        var frameState = scene._frameState;
        var derivedCommands = command.derivedCommands;
        if (!defined(derivedCommands)) {
            return;
        }

        if (frameState.useLogDepth && defined(derivedCommands.logDepth)) {
            command = derivedCommands.logDepth.command;
        }

        derivedCommands = command.derivedCommands;
        if (defined(derivedCommands.picking)) {
            command = derivedCommands.picking.pickCommand;
            command.execute(context, passState);
        } else if (defined(derivedCommands.depth)) {
            command = derivedCommands.depth.depthOnlyCommand;
            command.execute(context, passState);
        }
    }

    function backToFront(a, b, position) {
        return b.boundingVolume.distanceSquaredTo(position) - a.boundingVolume.distanceSquaredTo(position);
    }

    function frontToBack(a, b, position) {
        // When distances are equal equal favor sorting b before a. This gives render priority to commands later in the list.
        return a.boundingVolume.distanceSquaredTo(position) - b.boundingVolume.distanceSquaredTo(position) + CesiumMath.EPSILON12;
    }

    function executeTranslucentCommandsBackToFront(scene, executeFunction, passState, commands, invertClassification) {
        var context = scene.context;

        mergeSort(commands, backToFront, scene.camera.positionWC);

        if (defined(invertClassification)) {
            executeFunction(invertClassification.unclassifiedCommand, scene, context, passState);
        }

        var length = commands.length;
        for (var i = 0; i < length; ++i) {
            executeFunction(commands[i], scene, context, passState);
        }
    }

    function executeTranslucentCommandsFrontToBack(scene, executeFunction, passState, commands, invertClassification) {
        var context = scene.context;

        mergeSort(commands, frontToBack, scene.camera.positionWC);

        if (defined(invertClassification)) {
            executeFunction(invertClassification.unclassifiedCommand, scene, context, passState);
        }

        var length = commands.length;
        for (var i = 0; i < length; ++i) {
            executeFunction(commands[i], scene, context, passState);
        }
    }

    function getDebugGlobeDepth(scene, index) {
        var globeDepths = scene._view.debugGlobeDepths;
        var globeDepth = globeDepths[index];
        if (!defined(globeDepth) && scene.context.depthTexture) {
            globeDepth = new GlobeDepth();
            globeDepths[index] = globeDepth;
        }
        return globeDepth;
    }

    function getPickDepth(scene, index) {
        var pickDepths = scene._view.pickDepths;
        var pickDepth = pickDepths[index];
        if (!defined(pickDepth)) {
            pickDepth = new PickDepth();
            pickDepths[index] = pickDepth;
        }
        return pickDepth;
    }

    var scratchPerspectiveFrustum = new PerspectiveFrustum();
    var scratchPerspectiveOffCenterFrustum = new PerspectiveOffCenterFrustum();
    var scratchOrthographicFrustum = new OrthographicFrustum();
    var scratchOrthographicOffCenterFrustum = new OrthographicOffCenterFrustum();

    function executeCommands(scene, passState) {
        var camera = scene.camera;
        var context = scene.context;
        var us = context.uniformState;

        us.updateCamera(camera);

        // Create a working frustum from the original camera frustum.
        var frustum;
        if (defined(camera.frustum.fov)) {
            frustum = camera.frustum.clone(scratchPerspectiveFrustum);
        } else if (defined(camera.frustum.infiniteProjectionMatrix)){
            frustum = camera.frustum.clone(scratchPerspectiveOffCenterFrustum);
        } else if (defined(camera.frustum.width)) {
            frustum = camera.frustum.clone(scratchOrthographicFrustum);
        } else {
            frustum = camera.frustum.clone(scratchOrthographicOffCenterFrustum);
        }

        // Ideally, we would render the sky box and atmosphere last for
        // early-z, but we would have to draw it in each frustum
        frustum.near = camera.frustum.near;
        frustum.far = camera.frustum.far;
        us.updateFrustum(frustum);
        us.updatePass(Pass.ENVIRONMENT);

        var passes = scene._frameState.passes;
        var picking = passes.pick;
        var environmentState = scene._environmentState;
        var view = scene._view;
        var renderTranslucentDepthForPick = environmentState.renderTranslucentDepthForPick;
        var useWebVR = environmentState.useWebVR;

        // Do not render environment primitives during a pick pass since they do not generate picking commands.
        if (!picking) {
            var skyBoxCommand = environmentState.skyBoxCommand;
            if (defined(skyBoxCommand)) {
                executeCommand(skyBoxCommand, scene, context, passState);
            }

            if (environmentState.isSkyAtmosphereVisible) {
                executeCommand(environmentState.skyAtmosphereCommand, scene, context, passState);
            }

            if (environmentState.isSunVisible) {
                environmentState.sunDrawCommand.execute(context, passState);
                if (scene.sunBloom && !useWebVR) {
                    var framebuffer;
                    if (environmentState.useGlobeDepthFramebuffer) {
                        framebuffer = view.globeDepth.framebuffer;
                    } else if (environmentState.usePostProcess) {
                        framebuffer = view.sceneFramebuffer.getFramebuffer();
                    } else {
                        framebuffer = environmentState.originalFramebuffer;
                    }
                    scene._sunPostProcess.execute(context);
                    scene._sunPostProcess.copy(context, framebuffer);
                    passState.framebuffer = framebuffer;
                }
            }

            // Moon can be seen through the atmosphere, since the sun is rendered after the atmosphere.
            if (environmentState.isMoonVisible) {
                environmentState.moonCommand.execute(context, passState);
            }
        }

        // Determine how translucent surfaces will be handled.
        var executeTranslucentCommands;
        if (environmentState.useOIT) {
            if (!defined(scene._executeOITFunction)) {
                scene._executeOITFunction = function(scene, executeFunction, passState, commands, invertClassification) {
                    view.oit.executeCommands(scene, executeFunction, passState, commands, invertClassification);
                };
            }
            executeTranslucentCommands = scene._executeOITFunction;
        } else if (passes.render) {
            executeTranslucentCommands = executeTranslucentCommandsBackToFront;
        } else {
            executeTranslucentCommands = executeTranslucentCommandsFrontToBack;
        }

        var clearGlobeDepth = environmentState.clearGlobeDepth;
        var useDepthPlane = environmentState.useDepthPlane;
        var clearDepth = scene._depthClearCommand;
        var clearStencil = scene._stencilClearCommand;
        var depthPlane = scene._depthPlane;
        var usePostProcessSelected = environmentState.usePostProcessSelected;

        var height2D = camera.position.z;

        // Execute commands in each frustum in back to front order
        var j;
        var frustumCommandsList = view.frustumCommandsList;
        var numFrustums = frustumCommandsList.length;

        for (var i = 0; i < numFrustums; ++i) {
            var index = numFrustums - i - 1;
            var frustumCommands = frustumCommandsList[index];

            if (scene.mode === SceneMode.SCENE2D) {
                // To avoid z-fighting in 2D, move the camera to just before the frustum
                // and scale the frustum depth to be in [1.0, nearToFarDistance2D].
                camera.position.z = height2D - frustumCommands.near + 1.0;
                frustum.far = Math.max(1.0, frustumCommands.far - frustumCommands.near);
                frustum.near = 1.0;
                us.update(scene.frameState);
                us.updateFrustum(frustum);
            } else {
                // Avoid tearing artifacts between adjacent frustums in the opaque passes
                frustum.near = index !== 0 ? frustumCommands.near * scene.opaqueFrustumNearOffset : frustumCommands.near;
                frustum.far = frustumCommands.far;
                us.updateFrustum(frustum);
            }

            var globeDepth = scene.debugShowGlobeDepth ? getDebugGlobeDepth(scene, index) : view.globeDepth;

            var fb;
            if (scene.debugShowGlobeDepth && defined(globeDepth) && environmentState.useGlobeDepthFramebuffer) {
                globeDepth.update(context, passState, view.viewport);
                globeDepth.clear(context, passState, scene._clearColorCommand.color);
                fb = passState.framebuffer;
                passState.framebuffer = globeDepth.framebuffer;
            }

            clearDepth.execute(context, passState);

            if (context.stencilBuffer) {
                clearStencil.execute(context, passState);
            }

            us.updatePass(Pass.GLOBE);
            var commands = frustumCommands.commands[Pass.GLOBE];
            var length = frustumCommands.indices[Pass.GLOBE];
            for (j = 0; j < length; ++j) {
                executeCommand(commands[j], scene, context, passState);
            }

            if (defined(globeDepth) && environmentState.useGlobeDepthFramebuffer) {
                globeDepth.update(context, passState, view.viewport);
                globeDepth.executeCopyDepth(context, passState);
            }

            if (scene.debugShowGlobeDepth && defined(globeDepth) && environmentState.useGlobeDepthFramebuffer) {
                passState.framebuffer = fb;
            }

            // Draw terrain classification
            us.updatePass(Pass.TERRAIN_CLASSIFICATION);
            commands = frustumCommands.commands[Pass.TERRAIN_CLASSIFICATION];
            length = frustumCommands.indices[Pass.TERRAIN_CLASSIFICATION];
            for (j = 0; j < length; ++j) {
                executeCommand(commands[j], scene, context, passState);
            }

            // Draw classification marked for both terrain and 3D Tiles classification
            us.updatePass(Pass.CLASSIFICATION);
            commands = frustumCommands.commands[Pass.CLASSIFICATION];
            length = frustumCommands.indices[Pass.CLASSIFICATION];
            for (j = 0; j < length; ++j) {
                executeCommand(commands[j], scene, context, passState);
            }

            if (clearGlobeDepth) {
                clearDepth.execute(context, passState);
            }

            if (!environmentState.useInvertClassification || picking) {
                // Common/fastest path. Draw 3D Tiles and classification normally.

                // Draw 3D Tiles
                us.updatePass(Pass.CESIUM_3D_TILE);
                commands = frustumCommands.commands[Pass.CESIUM_3D_TILE];
                length = frustumCommands.indices[Pass.CESIUM_3D_TILE];
                for (j = 0; j < length; ++j) {
                    executeCommand(commands[j], scene, context, passState);
                }

                // Draw classifications. Modifies 3D Tiles color.
                us.updatePass(Pass.CESIUM_3D_TILE_CLASSIFICATION);
                commands = frustumCommands.commands[Pass.CESIUM_3D_TILE_CLASSIFICATION];
                length = frustumCommands.indices[Pass.CESIUM_3D_TILE_CLASSIFICATION];
                for (j = 0; j < length; ++j) {
                    executeCommand(commands[j], scene, context, passState);
                }

                // Draw classification marked for both terrain and 3D Tiles classification
                us.updatePass(Pass.CLASSIFICATION);
                commands = frustumCommands.commands[Pass.CLASSIFICATION];
                length = frustumCommands.indices[Pass.CLASSIFICATION];
                for (j = 0; j < length; ++j) {
                    executeCommand(commands[j], scene, context, passState);
                }
            } else {
                // When the invert classification color is opaque:
                //    Main FBO (FBO1):                   Main_Color   + Main_DepthStencil
                //    Invert classification FBO (FBO2) : Invert_Color + Main_DepthStencil
                //
                //    1. Clear FBO2 color to vec4(0.0) for each frustum
                //    2. Draw 3D Tiles to FBO2
                //    3. Draw classification to FBO2
                //    4. Fullscreen pass to FBO1, draw Invert_Color when:
                //           * Main_DepthStencil has the stencil bit set > 0 (classified)
                //    5. Fullscreen pass to FBO1, draw Invert_Color * czm_invertClassificationColor when:
                //           * Main_DepthStencil has stencil bit set to 0 (unclassified) and
                //           * Invert_Color !== vec4(0.0)
                //
                // When the invert classification color is translucent:
                //    Main FBO (FBO1):                  Main_Color         + Main_DepthStencil
                //    Invert classification FBO (FBO2): Invert_Color       + Invert_DepthStencil
                //    IsClassified FBO (FBO3):          IsClassified_Color + Invert_DepthStencil
                //
                //    1. Clear FBO2 and FBO3 color to vec4(0.0), stencil to 0, and depth to 1.0
                //    2. Draw 3D Tiles to FBO2
                //    3. Draw classification to FBO2
                //    4. Fullscreen pass to FBO3, draw any color when
                //           * Invert_DepthStencil has the stencil bit set > 0 (classified)
                //    5. Fullscreen pass to FBO1, draw Invert_Color when:
                //           * Invert_Color !== vec4(0.0) and
                //           * IsClassified_Color !== vec4(0.0)
                //    6. Fullscreen pass to FBO1, draw Invert_Color * czm_invertClassificationColor when:
                //           * Invert_Color !== vec4(0.0) and
                //           * IsClassified_Color === vec4(0.0)
                //
                // NOTE: Step six when translucent invert color occurs after the TRANSLUCENT pass
                //
                scene._invertClassification.clear(context, passState);

                var opaqueClassificationFramebuffer = passState.framebuffer;
                passState.framebuffer = scene._invertClassification._fbo;

                // Draw normally
                us.updatePass(Pass.CESIUM_3D_TILE);
                commands = frustumCommands.commands[Pass.CESIUM_3D_TILE];
                length = frustumCommands.indices[Pass.CESIUM_3D_TILE];
                for (j = 0; j < length; ++j) {
                    executeCommand(commands[j], scene, context, passState);
                }

                // Set stencil
                us.updatePass(Pass.CESIUM_3D_TILE_CLASSIFICATION_IGNORE_SHOW);
                commands = frustumCommands.commands[Pass.CESIUM_3D_TILE_CLASSIFICATION_IGNORE_SHOW];
                length = frustumCommands.indices[Pass.CESIUM_3D_TILE_CLASSIFICATION_IGNORE_SHOW];
                for (j = 0; j < length; ++j) {
                    executeCommand(commands[j], scene, context, passState);
                }

                passState.framebuffer = opaqueClassificationFramebuffer;

                // Fullscreen pass to copy classified fragments
                scene._invertClassification.executeClassified(context, passState);
                if (scene.frameState.invertClassificationColor.alpha === 1.0) {
                    // Fullscreen pass to copy unclassified fragments when alpha == 1.0
                    scene._invertClassification.executeUnclassified(context, passState);
                }

                // Clear stencil set by the classification for the next classification pass
                if (length > 0 && context.stencilBuffer) {
                    clearStencil.execute(context, passState);
                }

                // Draw style over classification.
                us.updatePass(Pass.CESIUM_3D_TILE_CLASSIFICATION);
                commands = frustumCommands.commands[Pass.CESIUM_3D_TILE_CLASSIFICATION];
                length = frustumCommands.indices[Pass.CESIUM_3D_TILE_CLASSIFICATION];
                for (j = 0; j < length; ++j) {
                    executeCommand(commands[j], scene, context, passState);
                }

                // Draw style over classification marked for both terrain and 3D Tiles classification
                us.updatePass(Pass.CLASSIFICATION);
                commands = frustumCommands.commands[Pass.CLASSIFICATION];
                length = frustumCommands.indices[Pass.CLASSIFICATION];
                for (j = 0; j < length; ++j) {
                    executeCommand(commands[j], scene, context, passState);
                }
            }

            if (length > 0 && context.stencilBuffer) {
                clearStencil.execute(context, passState);
            }

            if (clearGlobeDepth && useDepthPlane) {
                depthPlane.execute(context, passState);
            }

            us.updatePass(Pass.OPAQUE);
            commands = frustumCommands.commands[Pass.OPAQUE];
            length = frustumCommands.indices[Pass.OPAQUE];
            for (j = 0; j < length; ++j) {
                executeCommand(commands[j], scene, context, passState);
            }

            if (index !== 0 && scene.mode !== SceneMode.SCENE2D) {
                // Do not overlap frustums in the translucent pass to avoid blending artifacts
                frustum.near = frustumCommands.near;
                us.updateFrustum(frustum);
            }

            var invertClassification;
            if (!picking && environmentState.useInvertClassification && scene.frameState.invertClassificationColor.alpha < 1.0) {
                // Fullscreen pass to copy unclassified fragments when alpha < 1.0.
                // Not executed when undefined.
                invertClassification = scene._invertClassification;
            }

            us.updatePass(Pass.TRANSLUCENT);
            commands = frustumCommands.commands[Pass.TRANSLUCENT];
            commands.length = frustumCommands.indices[Pass.TRANSLUCENT];
            executeTranslucentCommands(scene, executeCommand, passState, commands, invertClassification);

            if (context.depthTexture && scene.useDepthPicking && (environmentState.useGlobeDepthFramebuffer || renderTranslucentDepthForPick)) {
                // PERFORMANCE_IDEA: Use MRT to avoid the extra copy.
                var depthStencilTexture = renderTranslucentDepthForPick ? passState.framebuffer.depthStencilTexture : globeDepth.framebuffer.depthStencilTexture;
                var pickDepth = getPickDepth(scene, index);
                pickDepth.update(context, depthStencilTexture);
                pickDepth.executeCopyDepth(context, passState);
            }

            if (picking || !usePostProcessSelected) {
                continue;
            }

            var originalFramebuffer = passState.framebuffer;
            passState.framebuffer = view.sceneFramebuffer.getIdFramebuffer();

            // reset frustum
            frustum.near = index !== 0 ? frustumCommands.near * scene.opaqueFrustumNearOffset : frustumCommands.near;
            frustum.far = frustumCommands.far;
            us.updateFrustum(frustum);

            us.updatePass(Pass.GLOBE);
            commands = frustumCommands.commands[Pass.GLOBE];
            length = frustumCommands.indices[Pass.GLOBE];
            for (j = 0; j < length; ++j) {
                executeIdCommand(commands[j], scene, context, passState);
            }

            if (clearGlobeDepth) {
                clearDepth.framebuffer = passState.framebuffer;
                clearDepth.execute(context, passState);
                clearDepth.framebuffer = undefined;
            }

            if (clearGlobeDepth && useDepthPlane) {
                depthPlane.execute(context, passState);
            }

            us.updatePass(Pass.CESIUM_3D_TILE);
            commands = frustumCommands.commands[Pass.CESIUM_3D_TILE];
            length = frustumCommands.indices[Pass.CESIUM_3D_TILE];
            for (j = 0; j < length; ++j) {
                executeIdCommand(commands[j], scene, context, passState);
            }

            us.updatePass(Pass.OPAQUE);
            commands = frustumCommands.commands[Pass.OPAQUE];
            length = frustumCommands.indices[Pass.OPAQUE];
            for (j = 0; j < length; ++j) {
                executeIdCommand(commands[j], scene, context, passState);
            }

            us.updatePass(Pass.TRANSLUCENT);
            commands = frustumCommands.commands[Pass.TRANSLUCENT];
            length = frustumCommands.indices[Pass.TRANSLUCENT];
            for (j = 0; j < length; ++j) {
                executeIdCommand(commands[j], scene, context, passState);
            }

            passState.framebuffer = originalFramebuffer;
        }
    }

    function executeComputeCommands(scene) {
        var us = scene.context.uniformState;
        us.updatePass(Pass.COMPUTE);

        var sunComputeCommand = scene._environmentState.sunComputeCommand;
        if (defined(sunComputeCommand)) {
            sunComputeCommand.execute(scene._computeEngine);
        }

        var commandList = scene._computeCommandList;
        var length = commandList.length;
        for (var i = 0; i < length; ++i) {
            commandList[i].execute(scene._computeEngine);
        }
    }

    function executeOverlayCommands(scene, passState) {
        var us = scene.context.uniformState;
        us.updatePass(Pass.OVERLAY);

        var context = scene.context;
        var commandList = scene._overlayCommandList;
        var length = commandList.length;
        for (var i = 0; i < length; ++i) {
            commandList[i].execute(context, passState);
        }
    }

    function insertShadowCastCommands(scene, commandList, shadowMap) {
        var shadowVolume = shadowMap.shadowMapCullingVolume;
        var isPointLight = shadowMap.isPointLight;
        var passes = shadowMap.passes;
        var numberOfPasses = passes.length;

        var length = commandList.length;
        for (var i = 0; i < length; ++i) {
            var command = commandList[i];
            scene.updateDerivedCommands(command);

            if (command.castShadows && (command.pass === Pass.GLOBE || command.pass === Pass.CESIUM_3D_TILE || command.pass === Pass.OPAQUE || command.pass === Pass.TRANSLUCENT)) {
                if (scene.isVisible(command, shadowVolume)) {
                    if (isPointLight) {
                        for (var k = 0; k < numberOfPasses; ++k) {
                            passes[k].commandList.push(command);
                        }
                    } else if (numberOfPasses === 1) {
                        passes[0].commandList.push(command);
                    } else {
                        var wasVisible = false;
                        // Loop over cascades from largest to smallest
                        for (var j = numberOfPasses - 1; j >= 0; --j) {
                            var cascadeVolume = passes[j].cullingVolume;
                            if (scene.isVisible(command, cascadeVolume)) {
                                passes[j].commandList.push(command);
                                wasVisible = true;
                            } else if (wasVisible) {
                                // If it was visible in the previous cascade but now isn't
                                // then there is no need to check any more cascades
                                break;
                            }
                        }
                    }
                }
            }
        }
    }

    function executeShadowMapCastCommands(scene) {
        var frameState = scene.frameState;
        var shadowMaps = frameState.shadowState.shadowMaps;
        var shadowMapLength = shadowMaps.length;

        if (!frameState.shadowState.shadowsEnabled) {
            return;
        }

        var context = scene.context;
        var uniformState = context.uniformState;

        for (var i = 0; i < shadowMapLength; ++i) {
            var shadowMap = shadowMaps[i];
            if (shadowMap.outOfView) {
                continue;
            }

            // Reset the command lists
            var j;
            var passes = shadowMap.passes;
            var numberOfPasses = passes.length;
            for (j = 0; j < numberOfPasses; ++j) {
                passes[j].commandList.length = 0;
            }

            // Insert the primitive/model commands into the command lists
            var sceneCommands = scene.frameState.commandList;
            insertShadowCastCommands(scene, sceneCommands, shadowMap);

            for (j = 0; j < numberOfPasses; ++j) {
                var pass = shadowMap.passes[j];
                uniformState.updateCamera(pass.camera);
                shadowMap.updatePass(context, j);
                var numberOfCommands = pass.commandList.length;
                for (var k = 0; k < numberOfCommands; ++k) {
                    var command = pass.commandList[k];
                    // Set the correct pass before rendering into the shadow map because some shaders
                    // conditionally render based on whether the pass is translucent or opaque.
                    uniformState.updatePass(command.pass);
                    executeCommand(command.derivedCommands.shadows.castCommands[i], scene, context, pass.passState);
                }
            }
        }
    }

    var scratchEyeTranslation = new Cartesian3();

    function updateAndExecuteCommands(scene, passState, backgroundColor) {
        var frameState = scene._frameState;
        var mode = frameState.mode;
        var useWebVR = scene._environmentState.useWebVR;

        if (useWebVR) {
            executeWebVRCommands(scene, passState, backgroundColor);
        } else if (mode !== SceneMode.SCENE2D || scene._mapMode2D === MapMode2D.ROTATE) {
            executeCommandsInViewport(true, scene, passState, backgroundColor);
        } else {
            updateAndClearFramebuffers(scene, passState, backgroundColor);
            execute2DViewportCommands(scene, passState);
        }
    }

    function executeWebVRCommands(scene, passState, backgroundColor) {
        var view = scene._view;
        var camera = view.camera;
        var environmentState = scene._environmentState;
        var renderTranslucentDepthForPick = environmentState.renderTranslucentDepthForPick;

        updateAndClearFramebuffers(scene, passState, backgroundColor);

        if (!renderTranslucentDepthForPick) {
            updateAndRenderPrimitives(scene);
        }

        view.createPotentiallyVisibleSet(scene);

        if (!renderTranslucentDepthForPick) {
            executeComputeCommands(scene);
            executeShadowMapCastCommands(scene);
        }

        // Based on Calculating Stereo pairs by Paul Bourke
        // http://paulbourke.net/stereographics/stereorender/
        var viewport = passState.viewport;
        viewport.x = 0;
        viewport.y = 0;
        viewport.width = viewport.width * 0.5;

        var savedCamera = Camera.clone(camera, scene._cameraVR);
        savedCamera.frustum = camera.frustum;

        var near = camera.frustum.near;
        var fo = near * defaultValue(scene.focalLength, 5.0);
        var eyeSeparation = defaultValue(scene.eyeSeparation, fo / 30.0);
        var eyeTranslation = Cartesian3.multiplyByScalar(savedCamera.right, eyeSeparation * 0.5, scratchEyeTranslation);

        camera.frustum.aspectRatio = viewport.width / viewport.height;

        var offset = 0.5 * eyeSeparation * near / fo;

        Cartesian3.add(savedCamera.position, eyeTranslation, camera.position);
        camera.frustum.xOffset = offset;

        executeCommands(scene, passState);

        viewport.x = viewport.width;

        Cartesian3.subtract(savedCamera.position, eyeTranslation, camera.position);
        camera.frustum.xOffset = -offset;

        executeCommands(scene, passState);

        Camera.clone(savedCamera, camera);
    }

    var scratch2DViewportMaxCoord = new Cartesian3();
    var scratch2DViewportSavedPosition = new Cartesian3();
    var scratch2DViewportTransform = new Matrix4();
    var scratch2DViewportCameraTransform = new Matrix4();
    var scratch2DViewportEyePoint = new Cartesian3();
    var scratch2DViewportWindowCoords = new Cartesian3();
    var scratch2DViewport = new BoundingRectangle();

    function execute2DViewportCommands(scene, passState) {
        var context = scene.context;
        var frameState = scene.frameState;
        var camera = scene.camera;

        var originalViewport = passState.viewport;
        var viewport = BoundingRectangle.clone(originalViewport, scratch2DViewport);
        passState.viewport = viewport;

        var maxCoord = scratch2DViewportMaxCoord;

        Cartesian3.clone(scene._maxCoord2D, maxCoord);

        var position = Cartesian3.clone(camera.position, scratch2DViewportSavedPosition);
        var transform = Matrix4.clone(camera.transform, scratch2DViewportCameraTransform);
        var frustum = camera.frustum.clone();

        camera._setTransform(Matrix4.IDENTITY);

        var viewportTransformation = Matrix4.computeViewportTransformation(viewport, 0.0, 1.0, scratch2DViewportTransform);
        var projectionMatrix = camera.frustum.projectionMatrix;

        var x = camera.positionWC.y;
        var eyePoint = Cartesian3.fromElements(CesiumMath.sign(x) * maxCoord.x - x, 0.0, -camera.positionWC.x, scratch2DViewportEyePoint);
        var windowCoordinates = Transforms.pointToGLWindowCoordinates(projectionMatrix, viewportTransformation, eyePoint, scratch2DViewportWindowCoords);

        windowCoordinates.x = Math.floor(windowCoordinates.x);

        var viewportX = viewport.x;
        var viewportWidth = viewport.width;

        if (x === 0.0 || windowCoordinates.x <= viewportX  || windowCoordinates.x >= viewportX + viewportWidth) {
            executeCommandsInViewport(true, scene, passState);
        } else if (Math.abs(viewportX + viewportWidth * 0.5 - windowCoordinates.x) < 1.0) {
            viewport.width = windowCoordinates.x - viewport.x;

            camera.position.x *= CesiumMath.sign(camera.position.x);

            camera.frustum.right = 0.0;

            frameState.cullingVolume = camera.frustum.computeCullingVolume(camera.positionWC, camera.directionWC, camera.upWC);
            context.uniformState.update(frameState);

            executeCommandsInViewport(true, scene, passState);

            viewport.x = windowCoordinates.x;

            camera.position.x = -camera.position.x;

            camera.frustum.right = -camera.frustum.left;
            camera.frustum.left = 0.0;

            frameState.cullingVolume = camera.frustum.computeCullingVolume(camera.positionWC, camera.directionWC, camera.upWC);
            context.uniformState.update(frameState);

            executeCommandsInViewport(false, scene, passState);
        } else if (windowCoordinates.x > viewportX + viewportWidth * 0.5) {
            viewport.width = windowCoordinates.x - viewportX;

            var right = camera.frustum.right;
            camera.frustum.right = maxCoord.x - x;

            frameState.cullingVolume = camera.frustum.computeCullingVolume(camera.positionWC, camera.directionWC, camera.upWC);
            context.uniformState.update(frameState);

            executeCommandsInViewport(true, scene, passState);

            viewport.x = windowCoordinates.x;
            viewport.width = viewportX + viewportWidth - windowCoordinates.x;

            camera.position.x = -camera.position.x;

            camera.frustum.left = -camera.frustum.right;
            camera.frustum.right = right - camera.frustum.right * 2.0;

            frameState.cullingVolume = camera.frustum.computeCullingVolume(camera.positionWC, camera.directionWC, camera.upWC);
            context.uniformState.update(frameState);

            executeCommandsInViewport(false, scene, passState);
        } else {
            viewport.x = windowCoordinates.x;
            viewport.width = viewportX + viewportWidth - windowCoordinates.x;

            var left = camera.frustum.left;
            camera.frustum.left = -maxCoord.x - x;

            frameState.cullingVolume = camera.frustum.computeCullingVolume(camera.positionWC, camera.directionWC, camera.upWC);
            context.uniformState.update(frameState);

            executeCommandsInViewport(true, scene, passState);

            viewport.x = viewportX;
            viewport.width = windowCoordinates.x - viewportX;

            camera.position.x = -camera.position.x;

            camera.frustum.right = -camera.frustum.left;
            camera.frustum.left = left - camera.frustum.left * 2.0;

            frameState.cullingVolume = camera.frustum.computeCullingVolume(camera.positionWC, camera.directionWC, camera.upWC);
            context.uniformState.update(frameState);

            executeCommandsInViewport(false, scene, passState);
        }

        camera._setTransform(transform);
        Cartesian3.clone(position, camera.position);
        camera.frustum = frustum.clone();
        passState.viewport = originalViewport;
    }

    function executeCommandsInViewport(firstViewport, scene, passState, backgroundColor) {
        var environmentState = scene._environmentState;
        var view = scene._view;
        var renderTranslucentDepthForPick = environmentState.renderTranslucentDepthForPick;

        if (!firstViewport && !renderTranslucentDepthForPick) {
            scene.frameState.commandList.length = 0;
        }

        if (!renderTranslucentDepthForPick) {
            updateAndRenderPrimitives(scene);
        }

        view.createPotentiallyVisibleSet(scene);

        if (firstViewport) {
            if (defined(backgroundColor)) {
                updateAndClearFramebuffers(scene, passState, backgroundColor);
            }
            if (!renderTranslucentDepthForPick) {
                executeComputeCommands(scene);
                executeShadowMapCastCommands(scene);
            }
        }

        executeCommands(scene, passState);
    }

    function updateEnvironment(scene) {
        var frameState = scene._frameState;
        var view = scene._view;

        // Update celestial and terrestrial environment effects.
        var environmentState = scene._environmentState;
        var renderPass = frameState.passes.render;
        var offscreenPass = frameState.passes.offscreen;
        var skyAtmosphere = scene.skyAtmosphere;
        var globe = scene.globe;

        if (!renderPass || (scene._mode !== SceneMode.SCENE2D && view.camera.frustum instanceof OrthographicFrustum)) {
            environmentState.skyAtmosphereCommand = undefined;
            environmentState.skyBoxCommand = undefined;
            environmentState.sunDrawCommand = undefined;
            environmentState.sunComputeCommand = undefined;
            environmentState.moonCommand = undefined;
        } else {
            if (defined(skyAtmosphere) && defined(globe)) {
                skyAtmosphere.setDynamicAtmosphereColor(globe.enableLighting);
                environmentState.isReadyForAtmosphere = environmentState.isReadyForAtmosphere || globe._surface._tilesToRender.length > 0;
            }
            environmentState.skyAtmosphereCommand = defined(skyAtmosphere) ? skyAtmosphere.update(frameState) : undefined;
            environmentState.skyBoxCommand = defined(scene.skyBox) ? scene.skyBox.update(frameState) : undefined;
            var sunCommands = defined(scene.sun) ? scene.sun.update(frameState, view.passState) : undefined;
            environmentState.sunDrawCommand = defined(sunCommands) ? sunCommands.drawCommand : undefined;
            environmentState.sunComputeCommand = defined(sunCommands) ? sunCommands.computeCommand : undefined;
            environmentState.moonCommand = defined(scene.moon) ? scene.moon.update(frameState) : undefined;
        }

        var clearGlobeDepth = environmentState.clearGlobeDepth = defined(globe) && (!globe.depthTestAgainstTerrain || scene.mode === SceneMode.SCENE2D);
        var useDepthPlane = environmentState.useDepthPlane = clearGlobeDepth && scene.mode === SceneMode.SCENE3D;
        if (useDepthPlane) {
            // Update the depth plane that is rendered in 3D when the primitives are
            // not depth tested against terrain so primitives on the backface
            // of the globe are not picked.
            scene._depthPlane.update(frameState);
        }

        environmentState.renderTranslucentDepthForPick = false;
        environmentState.useWebVR = scene._useWebVR && scene.mode !== SceneMode.SCENE2D  && !offscreenPass;

        var occluder = (frameState.mode === SceneMode.SCENE3D) ? frameState.occluder: undefined;
        var cullingVolume = frameState.cullingVolume;

        // get user culling volume minus the far plane.
        var planes = scratchCullingVolume.planes;
        for (var k = 0; k < 5; ++k) {
            planes[k] = cullingVolume.planes[k];
        }
        cullingVolume = scratchCullingVolume;

        // Determine visibility of celestial and terrestrial environment effects.
        environmentState.isSkyAtmosphereVisible = defined(environmentState.skyAtmosphereCommand) && environmentState.isReadyForAtmosphere;
        environmentState.isSunVisible = scene.isVisible(environmentState.sunDrawCommand, cullingVolume, occluder);
        environmentState.isMoonVisible = scene.isVisible(environmentState.moonCommand, cullingVolume, occluder);
    }

    function updateDebugFrustumPlanes(scene) {
        var frameState = scene._frameState;
        if (scene.debugShowFrustumPlanes !== scene._debugShowFrustumPlanes) {
            if (scene.debugShowFrustumPlanes) {
                scene._debugFrustumPlanes = new DebugCameraPrimitive({
                    camera: scene.camera,
                    updateOnChange: false
                });
            } else {
                scene._debugFrustumPlanes = scene._debugFrustumPlanes && scene._debugFrustumPlanes.destroy();
            }
            scene._debugShowFrustumPlanes = scene.debugShowFrustumPlanes;
        }

        if (defined(scene._debugFrustumPlanes)) {
            scene._debugFrustumPlanes.update(frameState);
        }
    }

    function updateShadowMaps(scene) {
        var frameState = scene._frameState;
        var shadowMaps = frameState.shadowMaps;
        var length = shadowMaps.length;

        var shadowsEnabled = (length > 0) && !frameState.passes.pick && (scene.mode === SceneMode.SCENE3D);
        if (shadowsEnabled !== frameState.shadowState.shadowsEnabled) {
            // Update derived commands when shadowsEnabled changes
            ++frameState.shadowState.lastDirtyTime;
            frameState.shadowState.shadowsEnabled = shadowsEnabled;
        }

        frameState.shadowState.lightShadowsEnabled = false;

        if (!shadowsEnabled) {
            return;
        }

        // Check if the shadow maps are different than the shadow maps last frame.
        // If so, the derived commands need to be updated.
        for (var j = 0; j < length; ++j) {
            if (shadowMaps[j] !== frameState.shadowState.shadowMaps[j]) {
                ++frameState.shadowState.lastDirtyTime;
                break;
            }
        }

        frameState.shadowState.shadowMaps.length = 0;
        frameState.shadowState.lightShadowMaps.length = 0;

        for (var i = 0; i < length; ++i) {
            var shadowMap = shadowMaps[i];
            shadowMap.update(frameState);

            frameState.shadowState.shadowMaps.push(shadowMap);

            if (shadowMap.fromLightSource) {
                frameState.shadowState.lightShadowMaps.push(shadowMap);
                frameState.shadowState.lightShadowsEnabled = true;
            }

            if (shadowMap.dirty) {
                ++frameState.shadowState.lastDirtyTime;
                shadowMap.dirty = false;
            }
        }
    }

    function updateAndRenderPrimitives(scene) {
        var frameState = scene._frameState;

        scene._groundPrimitives.update(frameState);
        scene._primitives.update(frameState);

        updateDebugFrustumPlanes(scene);
        updateShadowMaps(scene);

        if (scene._globe) {
            scene._globe.render(frameState);
        }
    }

    function updateAndClearFramebuffers(scene, passState, clearColor) {
        var context = scene._context;
        var frameState = scene._frameState;
        var environmentState = scene._environmentState;
        var view = scene._view;

        var passes = scene._frameState.passes;
        var picking = passes.pick;
        var useWebVR = environmentState.useWebVR;

        // Preserve the reference to the original framebuffer.
        environmentState.originalFramebuffer = passState.framebuffer;

        // Manage sun bloom post-processing effect.
        if (defined(scene.sun) && scene.sunBloom !== scene._sunBloom) {
            if (scene.sunBloom && !useWebVR) {
                scene._sunPostProcess = new SunPostProcess();
            } else if(defined(scene._sunPostProcess)){
                scene._sunPostProcess = scene._sunPostProcess.destroy();
            }

            scene._sunBloom = scene.sunBloom;
        } else if (!defined(scene.sun) && defined(scene._sunPostProcess)) {
            scene._sunPostProcess = scene._sunPostProcess.destroy();
            scene._sunBloom = false;
        }

        // Clear the pass state framebuffer.
        var clear = scene._clearColorCommand;
        Color.clone(clearColor, clear.color);
        clear.execute(context, passState);

        // Update globe depth rendering based on the current context and clear the globe depth framebuffer.
        // Globe depth is copied for the pick pass to support picking batched geometries in GroundPrimitives.
        var useGlobeDepthFramebuffer = environmentState.useGlobeDepthFramebuffer = defined(view.globeDepth);
        if (useGlobeDepthFramebuffer) {
            view.globeDepth.update(context, passState, view.viewport);
            view.globeDepth.clear(context, passState, clearColor);
        }

        // If supported, configure OIT to use the globe depth framebuffer and clear the OIT framebuffer.
        var oit = view.oit;
        var useOIT = environmentState.useOIT = !picking && defined(oit) && oit.isSupported();
        if (useOIT) {
            oit.update(context, passState, view.globeDepth.framebuffer);
            oit.clear(context, passState, clearColor);
            environmentState.useOIT = oit.isSupported();
        }

        var postProcess = scene.postProcessStages;
        var usePostProcess = environmentState.usePostProcess = !picking && (postProcess.length > 0 || postProcess.ambientOcclusion.enabled || postProcess.fxaa.enabled || postProcess.bloom.enabled);
        environmentState.usePostProcessSelected = false;
        if (usePostProcess) {
            view.sceneFramebuffer.update(context, view.viewport);
            view.sceneFramebuffer.clear(context, passState, clearColor);

            postProcess.update(context, frameState.useLogDepth);
            postProcess.clear(context);

            usePostProcess = environmentState.usePostProcess = postProcess.ready;
            environmentState.usePostProcessSelected = usePostProcess && postProcess.hasSelected;
        }

        if (environmentState.isSunVisible && scene.sunBloom && !useWebVR) {
            passState.framebuffer = scene._sunPostProcess.update(passState);
            scene._sunPostProcess.clear(context, passState, clearColor);
        } else if (useGlobeDepthFramebuffer) {
            passState.framebuffer = view.globeDepth.framebuffer;
        } else if (usePostProcess) {
            passState.framebuffer = view.sceneFramebuffer.getFramebuffer();
        }

        if (defined(passState.framebuffer)) {
            clear.execute(context, passState);
        }

        var useInvertClassification = environmentState.useInvertClassification = !picking && defined(passState.framebuffer) && scene.invertClassification;
        if (useInvertClassification) {
            var depthFramebuffer;
            if (scene.frameState.invertClassificationColor.alpha === 1.0) {
                if (environmentState.useGlobeDepthFramebuffer) {
                    depthFramebuffer = view.globeDepth.framebuffer;
                }
            }

            if (defined(depthFramebuffer) || context.depthTexture) {
                scene._invertClassification.previousFramebuffer = depthFramebuffer;
                scene._invertClassification.update(context);
                scene._invertClassification.clear(context, passState);

                if (scene.frameState.invertClassificationColor.alpha < 1.0 && useOIT) {
                    var command = scene._invertClassification.unclassifiedCommand;
                    var derivedCommands = command.derivedCommands;
                    derivedCommands.oit = oit.createDerivedCommands(command, context, derivedCommands.oit);
                }
            } else {
                environmentState.useInvertClassification = false;
            }
        }
    }

    function resolveFramebuffers(scene, passState) {
        var context = scene._context;
        var frameState = scene._frameState;
        var environmentState = scene._environmentState;
        var view = scene._view;

        var useOIT = environmentState.useOIT;
        var useGlobeDepthFramebuffer = environmentState.useGlobeDepthFramebuffer;
        var usePostProcess = environmentState.usePostProcess;

        var defaultFramebuffer = environmentState.originalFramebuffer;
        var globeFramebuffer = useGlobeDepthFramebuffer ? view.globeDepth.framebuffer : undefined;
        var sceneFramebuffer = view.sceneFramebuffer.getFramebuffer();
        var idFramebuffer = view.sceneFramebuffer.getIdFramebuffer();

        if (useOIT) {
            passState.framebuffer = usePostProcess ? sceneFramebuffer : defaultFramebuffer;
            view.oit.execute(context, passState);
        }

        if (usePostProcess) {
            var inputFramebuffer = sceneFramebuffer;
            if (useGlobeDepthFramebuffer && !useOIT) {
                inputFramebuffer = globeFramebuffer;
            }

            var postProcess = scene.postProcessStages;
            var colorTexture = inputFramebuffer.getColorTexture(0);
            var idTexture = idFramebuffer.getColorTexture(0);
            var depthTexture = defaultValue(globeFramebuffer, sceneFramebuffer).depthStencilTexture;
            postProcess.execute(context, colorTexture, depthTexture, idTexture);
            postProcess.copy(context, defaultFramebuffer);
        }

        if (!useOIT && !usePostProcess && useGlobeDepthFramebuffer) {
            passState.framebuffer = defaultFramebuffer;
            view.globeDepth.executeCopyColor(context, passState);
        }

        var useLogDepth = frameState.useLogDepth;

        if (scene.debugShowGlobeDepth && useGlobeDepthFramebuffer) {
            var gd = getDebugGlobeDepth(scene, scene.debugShowDepthFrustum - 1);
            gd.executeDebugGlobeDepth(context, passState, useLogDepth);
        }

        if (scene.debugShowPickDepth && useGlobeDepthFramebuffer) {
            var pd = getPickDepth(scene, scene.debugShowDepthFrustum - 1);
            pd.executeDebugPickDepth(context, passState, useLogDepth);
        }
    }

    function callAfterRenderFunctions(scene) {
        // Functions are queued up during primitive update and executed here in case
        // the function modifies scene state that should remain constant over the frame.
        var functions = scene._frameState.afterRender;
        for (var i = 0, length = functions.length; i < length; ++i) {
            functions[i]();
            scene.requestRender();
        }

        functions.length = 0;
    }

    /**
     * @private
     */
    Scene.prototype.initializeFrame = function() {
        // Destroy released shaders once every 120 frames to avoid thrashing the cache
        if (this._shaderFrameCount++ === 120) {
            this._shaderFrameCount = 0;
            this._context.shaderCache.destroyReleasedShaderPrograms();
        }

        this._tweens.update();

        this._screenSpaceCameraController.update();
        if (defined(this._deviceOrientationCameraController)) {
            this._deviceOrientationCameraController.update();
        }

        this.camera.update(this._mode);
        this.camera._updateCameraChanged();
    };

    function updateDebugShowFramesPerSecond(scene, renderedThisFrame) {
        if (scene.debugShowFramesPerSecond) {
            if (!defined(scene._performanceDisplay)) {
                var performanceContainer = document.createElement('div');
                performanceContainer.className = 'cesium-performanceDisplay-defaultContainer';
                var container = scene._canvas.parentNode;
                container.appendChild(performanceContainer);
                var performanceDisplay = new PerformanceDisplay({container: performanceContainer});
                scene._performanceDisplay = performanceDisplay;
                scene._performanceContainer = performanceContainer;
            }

            scene._performanceDisplay.throttled = scene.requestRenderMode;
            scene._performanceDisplay.update(renderedThisFrame);
        } else if (defined(scene._performanceDisplay)) {
            scene._performanceDisplay = scene._performanceDisplay && scene._performanceDisplay.destroy();
            scene._performanceContainer.parentNode.removeChild(scene._performanceContainer);
        }
    }

    function update(scene) {
        var frameState = scene._frameState;

        if (defined(scene.globe)) {
            scene.globe.update(frameState);
        }

        frameState.creditDisplay.update();
    }

    function render(scene) {
        scene._pickPositionCacheDirty = true;

        var context = scene.context;
        var us = context.uniformState;
        var frameState = scene._frameState;

        var view = scene._defaultView;
        scene._view = view;

        updateFrameState(scene);
        frameState.passes.render = true;
        frameState.passes.postProcess = scene.postProcessStages.hasSelected;

        var backgroundColor = defaultValue(scene.backgroundColor, Color.BLACK);
        frameState.backgroundColor = backgroundColor;

        frameState.creditDisplay.beginFrame();

        scene.fog.update(frameState);

        us.update(frameState);

        var shadowMap = scene.shadowMap;
        if (defined(shadowMap) && shadowMap.enabled) {
            // Update the sun's direction
            Cartesian3.negate(us.sunDirectionWC, scene._sunCamera.direction);
            frameState.shadowMaps.push(shadowMap);
        }

        scene._computeCommandList.length = 0;
        scene._overlayCommandList.length = 0;

        var viewport = view.viewport;
        viewport.x = 0;
        viewport.y = 0;
        viewport.width = context.drawingBufferWidth;
        viewport.height = context.drawingBufferHeight;

        var passState = view.passState;
        passState.framebuffer = undefined;
        passState.blendingEnabled = undefined;
        passState.scissorTest = undefined;
        passState.viewport = BoundingRectangle.clone(viewport, passState.viewport);

        if (defined(scene.globe)) {
            scene.globe.beginFrame(frameState);
        }

        updateEnvironment(scene);
        updateAndExecuteCommands(scene, passState, backgroundColor);
        resolveFramebuffers(scene, passState);

        passState.framebuffer = undefined;
        executeOverlayCommands(scene, passState);

        if (defined(scene.globe)) {
            scene.globe.endFrame(frameState);

            if (!scene.globe.tilesLoaded) {
                scene._renderRequested = true;
            }
        }

        frameState.creditDisplay.endFrame();
        context.endFrame();
    }

    function tryAndCatchError(scene, functionToExecute) {
        try {
            functionToExecute(scene);
        } catch (error) {
            scene._renderError.raiseEvent(scene, error);

            if (scene.rethrowRenderErrors) {
                throw error;
            }
        }
    }

    /**
     * Update and render the scene.
     * @param {JulianDate} [time] The simulation time at which to render.
     *
     * @private
     */
    Scene.prototype.render = function(time) {
        if (!defined(time)) {
            time = JulianDate.now();
        }

        var frameState = this._frameState;
        this._jobScheduler.resetBudgets();

        var cameraChanged = this._view.checkForCameraUpdates(this);
        var shouldRender = !this.requestRenderMode || this._renderRequested || cameraChanged || this._logDepthBufferDirty || (this.mode === SceneMode.MORPHING);
        if (!shouldRender && defined(this.maximumRenderTimeChange) && defined(this._lastRenderTime)) {
            var difference = Math.abs(JulianDate.secondsDifference(this._lastRenderTime, time));
            shouldRender = shouldRender || difference > this.maximumRenderTimeChange;
        }

        if (shouldRender) {
            this._lastRenderTime = JulianDate.clone(time, this._lastRenderTime);
            this._renderRequested = false;
            this._logDepthBufferDirty = false;
            var frameNumber = CesiumMath.incrementWrap(frameState.frameNumber, 15000000.0, 1.0);
            updateFrameNumber(this, frameNumber, time);
        }

        // Update
        this._preUpdate.raiseEvent(this, time);
        tryAndCatchError(this, update);
        this._postUpdate.raiseEvent(this, time);

        if (shouldRender) {
            // Render
            this._preRender.raiseEvent(this, time);
            tryAndCatchError(this, render);

            RequestScheduler.update();
        }

        updateDebugShowFramesPerSecond(this, shouldRender);
        callAfterRenderFunctions(this);

        if (shouldRender) {
            this._postRender.raiseEvent(this, time);
        }
    };

    /**
     * Update and render the scene. Always forces a new render frame regardless of whether a render was
     * previously requested.
     * @param {JulianDate} [time] The simulation time at which to render.
     *
     * @private
     */
    Scene.prototype.forceRender = function(time) {
        this._renderRequested = true;
        this.render(time);
    };

    /**
     * Requests a new rendered frame when {@link Scene#requestRenderMode} is set to <code>true</code>.
     * The render rate will not exceed the {@link CesiumWidget#targetFrameRate}.
     *
     * @see Scene#requestRenderMode
     */
    Scene.prototype.requestRender = function() {
        this._renderRequested = true;
    };

    /**
     * @private
     */
    Scene.prototype.clampLineWidth = function(width) {
        return Math.max(ContextLimits.minimumAliasedLineWidth, Math.min(width, ContextLimits.maximumAliasedLineWidth));
    };

    var orthoPickingFrustum = new OrthographicOffCenterFrustum();
    var scratchOrigin = new Cartesian3();
    var scratchDirection = new Cartesian3();
    var scratchPixelSize = new Cartesian2();
    var scratchPickVolumeMatrix4 = new Matrix4();

    function getPickOrthographicCullingVolume(scene, drawingBufferPosition, width, height, viewport) {
        var camera = scene.camera;
        var frustum = camera.frustum;
        if (defined(frustum._offCenterFrustum)) {
            frustum = frustum._offCenterFrustum;
        }

        var x = 2.0 * (drawingBufferPosition.x - viewport.x) / viewport.width - 1.0;
        x *= (frustum.right - frustum.left) * 0.5;
        var y = 2.0 * (viewport.height - drawingBufferPosition.y - viewport.y) / viewport.height - 1.0;
        y *= (frustum.top - frustum.bottom) * 0.5;

        var transform = Matrix4.clone(camera.transform, scratchPickVolumeMatrix4);
        camera._setTransform(Matrix4.IDENTITY);

        var origin = Cartesian3.clone(camera.position, scratchOrigin);
        Cartesian3.multiplyByScalar(camera.right, x, scratchDirection);
        Cartesian3.add(scratchDirection, origin, origin);
        Cartesian3.multiplyByScalar(camera.up, y, scratchDirection);
        Cartesian3.add(scratchDirection, origin, origin);

        camera._setTransform(transform);

        if (scene.mode === SceneMode.SCENE2D) {
            Cartesian3.fromElements(origin.z, origin.x, origin.y, origin);
        }

        var pixelSize = frustum.getPixelDimensions(viewport.width, viewport.height, 1.0, scratchPixelSize);

        var ortho = orthoPickingFrustum;
        ortho.right = pixelSize.x * 0.5;
        ortho.left = -ortho.right;
        ortho.top = pixelSize.y * 0.5;
        ortho.bottom = -ortho.top;
        ortho.near = frustum.near;
        ortho.far = frustum.far;

        return ortho.computeCullingVolume(origin, camera.directionWC, camera.upWC);
    }

    var perspPickingFrustum = new PerspectiveOffCenterFrustum();

    function getPickPerspectiveCullingVolume(scene, drawingBufferPosition, width, height, viewport) {
        var camera = scene.camera;
        var frustum = camera.frustum;
        var near = frustum.near;

        var tanPhi = Math.tan(frustum.fovy * 0.5);
        var tanTheta = frustum.aspectRatio * tanPhi;

        var x = 2.0 * (drawingBufferPosition.x - viewport.x) / viewport.width - 1.0;
        var y = 2.0 * (viewport.height - drawingBufferPosition.y - viewport.y) / viewport.height - 1.0;

        var xDir = x * near * tanTheta;
        var yDir = y * near * tanPhi;

        var pixelSize = frustum.getPixelDimensions(viewport.width, viewport.height, 1.0, scratchPixelSize);
        var pickWidth = pixelSize.x * width * 0.5;
        var pickHeight = pixelSize.y * height * 0.5;

        var offCenter = perspPickingFrustum;
        offCenter.top = yDir + pickHeight;
        offCenter.bottom = yDir - pickHeight;
        offCenter.right = xDir + pickWidth;
        offCenter.left = xDir - pickWidth;
        offCenter.near = near;
        offCenter.far = frustum.far;

        return offCenter.computeCullingVolume(camera.positionWC, camera.directionWC, camera.upWC);
    }

    function getPickCullingVolume(scene, drawingBufferPosition, width, height, viewport) {
        var frustum = scene.camera.frustum;
        if (frustum instanceof OrthographicFrustum || frustum instanceof OrthographicOffCenterFrustum) {
            return getPickOrthographicCullingVolume(scene, drawingBufferPosition, width, height, viewport);
        }

        return getPickPerspectiveCullingVolume(scene, drawingBufferPosition, width, height, viewport);
    }

    // pick rectangle width and height, assumed odd
    var rectangleWidth = 3.0;
    var rectangleHeight = 3.0;
    var scratchRectangle = new BoundingRectangle(0.0, 0.0, rectangleWidth, rectangleHeight);
    var scratchColorZero = new Color(0.0, 0.0, 0.0, 0.0);
    var scratchPosition = new Cartesian2();

    /**
     * Returns an object with a `primitive` property that contains the first (top) primitive in the scene
     * at a particular window coordinate or undefined if nothing is at the location. Other properties may
     * potentially be set depending on the type of primitive and may be used to further identify the picked object.
     * <p>
     * When a feature of a 3D Tiles tileset is picked, <code>pick</code> returns a {@link Cesium3DTileFeature} object.
     * </p>
     *
     * @example
     * // On mouse over, color the feature yellow.
     * handler.setInputAction(function(movement) {
     *     var feature = scene.pick(movement.endPosition);
     *     if (feature instanceof Cesium.Cesium3DTileFeature) {
     *         feature.color = Cesium.Color.YELLOW;
     *     }
     * }, Cesium.ScreenSpaceEventType.MOUSE_MOVE);
     *
     * @param {Cartesian2} windowPosition Window coordinates to perform picking on.
     * @param {Number} [width=3] Width of the pick rectangle.
     * @param {Number} [height=3] Height of the pick rectangle.
     * @returns {Object} Object containing the picked primitive.
     */
    Scene.prototype.pick = function(windowPosition, width, height) {
        //>>includeStart('debug', pragmas.debug);
        if (!defined(windowPosition)) {
            throw new DeveloperError('windowPosition is undefined.');
        }
        //>>includeEnd('debug');

        rectangleWidth = defaultValue(width, 3.0);
        rectangleHeight = defaultValue(height, rectangleWidth);

        var context = this._context;
        var us = context.uniformState;
        var frameState = this._frameState;

        var view = this._defaultView;
        this._view = view;

        var viewport = view.viewport;
        viewport.x = 0;
        viewport.y = 0;
        viewport.width = context.drawingBufferWidth;
        viewport.height = context.drawingBufferHeight;

        var passState = view.passState;
        passState.viewport = BoundingRectangle.clone(viewport, passState.viewport);

        var drawingBufferPosition = SceneTransforms.transformWindowToDrawingBuffer(this, windowPosition, scratchPosition);

        this._jobScheduler.disableThisFrame();

        updateFrameState(this);
        frameState.cullingVolume = getPickCullingVolume(this, drawingBufferPosition, rectangleWidth, rectangleHeight, viewport);
        frameState.invertClassification = false;
        frameState.passes.pick = true;

        us.update(frameState);

        updateEnvironment(this);

        scratchRectangle.x = drawingBufferPosition.x - ((rectangleWidth - 1.0) * 0.5);
        scratchRectangle.y = (this.drawingBufferHeight - drawingBufferPosition.y) - ((rectangleHeight - 1.0) * 0.5);
        scratchRectangle.width = rectangleWidth;
        scratchRectangle.height = rectangleHeight;
        passState = view.pickFramebuffer.begin(scratchRectangle, view.viewport);

        updateAndExecuteCommands(this, passState, scratchColorZero);
        resolveFramebuffers(this, passState);

        var object = view.pickFramebuffer.end(scratchRectangle);
        context.endFrame();
        return object;
    };

    function renderTranslucentDepthForPick(scene, drawingBufferPosition) {
        // PERFORMANCE_IDEA: render translucent only and merge with the previous frame
        var context = scene._context;
        var frameState = scene._frameState;
        var environmentState = scene._environmentState;

        var view = scene._defaultView;
        scene._view = view;

        var viewport = view.viewport;
        viewport.x = 0;
        viewport.y = 0;
        viewport.width = context.drawingBufferWidth;
        viewport.height = context.drawingBufferHeight;

        var passState = view.passState;
        passState.viewport = BoundingRectangle.clone(viewport, passState.viewport);

        clearPasses(frameState.passes);
        frameState.passes.pick = true;
        frameState.passes.depth = true;
        frameState.cullingVolume = getPickCullingVolume(scene, drawingBufferPosition, 1, 1, viewport);

        updateEnvironment(scene);
        environmentState.renderTranslucentDepthForPick = true;
        passState = view.pickDepthFramebuffer.update(context, drawingBufferPosition, viewport);

        updateAndExecuteCommands(scene, passState, scratchColorZero);
        resolveFramebuffers(scene, passState);

        context.endFrame();
    }

    /**
     * Returns the cartesian position reconstructed from the depth buffer and window position.
     * The returned position is in world coordinates. Used internally by camera functions to
     * prevent conversion to projected 2D coordinates and then back.
     * <p>
     * Set {@link Scene#pickTranslucentDepth} to <code>true</code> to include the depth of
     * translucent primitives; otherwise, this essentially picks through translucent primitives.
     * </p>
     *
     * @private
     *
     * @param {Cartesian2} windowPosition Window coordinates to perform picking on.
     * @param {Cartesian3} [result] The object on which to restore the result.
     * @returns {Cartesian3} The cartesian position in world coordinates.
     *
     * @exception {DeveloperError} Picking from the depth buffer is not supported. Check pickPositionSupported.
     */
    Scene.prototype.pickPositionWorldCoordinates = function(windowPosition, result) {
        if (!this.useDepthPicking) {
            return undefined;
        }

        //>>includeStart('debug', pragmas.debug);
        if (!defined(windowPosition)) {
            throw new DeveloperError('windowPosition is undefined.');
        }
        if (!this._context.depthTexture) {
            throw new DeveloperError('Picking from the depth buffer is not supported. Check pickPositionSupported.');
        }
        //>>includeEnd('debug');

        var cacheKey = windowPosition.toString();

        if (this._pickPositionCacheDirty){
            this._pickPositionCache = {};
            this._pickPositionCacheDirty = false;
        } else if (this._pickPositionCache.hasOwnProperty(cacheKey)){
            return Cartesian3.clone(this._pickPositionCache[cacheKey], result);
        }

        var frameState = this._frameState;
        var context = this._context;
        var uniformState = context.uniformState;

        var view = this._defaultView;
        this._view = view;

        var drawingBufferPosition = SceneTransforms.transformWindowToDrawingBuffer(this, windowPosition, scratchPosition);
        if (this.pickTranslucentDepth) {
            renderTranslucentDepthForPick(this, drawingBufferPosition);
        } else {
            updateFrameState(this, frameState.frameNumber, frameState.time);
            uniformState.update(frameState);
            updateEnvironment(this);
        }
        drawingBufferPosition.y = this.drawingBufferHeight - drawingBufferPosition.y;

        var camera = this.camera;

        // Create a working frustum from the original camera frustum.
        var frustum;
        if (defined(camera.frustum.fov)) {
            frustum = camera.frustum.clone(scratchPerspectiveFrustum);
        } else if (defined(camera.frustum.infiniteProjectionMatrix)){
            frustum = camera.frustum.clone(scratchPerspectiveOffCenterFrustum);
        } else if (defined(camera.frustum.width)) {
            frustum = camera.frustum.clone(scratchOrthographicFrustum);
        } else {
            frustum = camera.frustum.clone(scratchOrthographicOffCenterFrustum);
        }

        var frustumCommandsList = view.frustumCommandsList;
        var numFrustums = frustumCommandsList.length;
        for (var i = 0; i < numFrustums; ++i) {
            var pickDepth = getPickDepth(this, i);
            var depth = pickDepth.getDepth(context, drawingBufferPosition.x, drawingBufferPosition.y);
            if (depth > 0.0 && depth < 1.0) {
                var renderedFrustum = frustumCommandsList[i];
                var height2D;
                if (this.mode === SceneMode.SCENE2D) {
                    height2D = camera.position.z;
                    camera.position.z = height2D - renderedFrustum.near + 1.0;
                    frustum.far = Math.max(1.0, renderedFrustum.far - renderedFrustum.near);
                    frustum.near = 1.0;
                    uniformState.update(frameState);
                    uniformState.updateFrustum(frustum);
                } else {
                    frustum.near = renderedFrustum.near * (i !== 0 ? this.opaqueFrustumNearOffset : 1.0);
                    frustum.far = renderedFrustum.far;
                    uniformState.updateFrustum(frustum);
                }

                result = SceneTransforms.drawingBufferToWgs84Coordinates(this, drawingBufferPosition, depth, result);

                if (this.mode === SceneMode.SCENE2D) {
                    camera.position.z = height2D;
                    uniformState.update(frameState);
                }

                this._pickPositionCache[cacheKey] = Cartesian3.clone(result);
                return result;
            }
        }

        this._pickPositionCache[cacheKey] = undefined;
        return undefined;
    };

    var scratchPickPositionCartographic = new Cartographic();

    /**
     * Returns the cartesian position reconstructed from the depth buffer and window position.
     * <p>
     * The position reconstructed from the depth buffer in 2D may be slightly different from those
     * reconstructed in 3D and Columbus view. This is caused by the difference in the distribution
     * of depth values of perspective and orthographic projection.
     * </p>
     * <p>
     * Set {@link Scene#pickTranslucentDepth} to <code>true</code> to include the depth of
     * translucent primitives; otherwise, this essentially picks through translucent primitives.
     * </p>
     *
     * @param {Cartesian2} windowPosition Window coordinates to perform picking on.
     * @param {Cartesian3} [result] The object on which to restore the result.
     * @returns {Cartesian3} The cartesian position.
     *
     * @exception {DeveloperError} Picking from the depth buffer is not supported. Check pickPositionSupported.
     */
    Scene.prototype.pickPosition = function(windowPosition, result) {
        result = this.pickPositionWorldCoordinates(windowPosition, result);
        if (defined(result) && this.mode !== SceneMode.SCENE3D) {
            Cartesian3.fromElements(result.y, result.z, result.x, result);

            var projection = this.mapProjection;
            var ellipsoid = projection.ellipsoid;

            var cart = projection.unproject(result, scratchPickPositionCartographic);
            ellipsoid.cartographicToCartesian(cart, result);
        }

        return result;
    };

    function drillPick(limit, pickCallback) {
        // PERFORMANCE_IDEA: This function calls each primitive's update for each pass. Instead
        // we could update the primitive once, and then just execute their commands for each pass,
        // and cull commands for picked primitives.  e.g., base on the command's owner.
        var i;
        var attributes;
        var result = [];
        var pickedPrimitives = [];
        var pickedAttributes = [];
        var pickedFeatures = [];
        if (!defined(limit)) {
            limit = Number.MAX_VALUE;
        }

        var pickedResult = pickCallback();
        while (defined(pickedResult)) {
            var object = pickedResult.object;
            var position = pickedResult.position;
            var exclude = pickedResult.exclude;

            if (defined(position) && !defined(object)) {
                result.push(pickedResult);
                break;
            }

            if (!defined(object) || !defined(object.primitive)) {
                break;
            }

            if (!exclude) {
                result.push(pickedResult);
                if (0 >= --limit) {
                    break;
                }
            }

            var primitive = object.primitive;
            var hasShowAttribute = false;

            // If the picked object has a show attribute, use it.
            if (typeof primitive.getGeometryInstanceAttributes === 'function') {
                if (defined(object.id)) {
                    attributes = primitive.getGeometryInstanceAttributes(object.id);
                    if (defined(attributes) && defined(attributes.show)) {
                        hasShowAttribute = true;
                        attributes.show = ShowGeometryInstanceAttribute.toValue(false, attributes.show);
                        pickedAttributes.push(attributes);
                    }
                }
            }

            if (object instanceof Cesium3DTileFeature) {
                hasShowAttribute = true;
                object.show = false;
                pickedFeatures.push(object);
            }

            // Otherwise, hide the entire primitive
            if (!hasShowAttribute) {
                primitive.show = false;
                pickedPrimitives.push(primitive);
            }

            pickedResult = pickCallback();
        }

        // Unhide everything we hid while drill picking
        for (i = 0; i < pickedPrimitives.length; ++i) {
            pickedPrimitives[i].show = true;
        }

        for (i = 0; i < pickedAttributes.length; ++i) {
            attributes = pickedAttributes[i];
            attributes.show = ShowGeometryInstanceAttribute.toValue(true, attributes.show);
        }

        for (i = 0; i < pickedFeatures.length; ++i) {
            pickedFeatures[i].show = true;
        }

        return result;
    }

    /**
     * Returns a list of objects, each containing a `primitive` property, for all primitives at
     * a particular window coordinate position. Other properties may also be set depending on the
     * type of primitive and may be used to further identify the picked object. The primitives in
     * the list are ordered by their visual order in the scene (front to back).
     *
     * @param {Cartesian2} windowPosition Window coordinates to perform picking on.
     * @param {Number} [limit] If supplied, stop drilling after collecting this many picks.
     * @param {Number} [width=3] Width of the pick rectangle.
     * @param {Number} [height=3] Height of the pick rectangle.
     * @returns {Object[]} Array of objects, each containing 1 picked primitives.
     *
     * @exception {DeveloperError} windowPosition is undefined.
     *
     * @example
     * var pickedObjects = scene.drillPick(new Cesium.Cartesian2(100.0, 200.0));
     *
     * @see Scene#pick
     */
    Scene.prototype.drillPick = function(windowPosition, limit, width, height) {
        var that = this;
        var pickCallback = function() {
            var object = that.pick(windowPosition, width, height);
            if (defined(object)) {
                return {
                    object : object,
                    position : undefined,
                    exclude : false
                };
            }
        };
        var objects = drillPick(limit, pickCallback);
        return objects.map(function(element) {
            return element.object;
        });
    };

    var scratchRight = new Cartesian3();
    var scratchUp = new Cartesian3();

    function updateCameraFromRay(ray, camera) {
        var direction = ray.direction;
        var orthogonalAxis = Cartesian3.mostOrthogonalAxis(direction, scratchRight);
        var right = Cartesian3.cross(direction, orthogonalAxis, scratchRight);
        var up = Cartesian3.cross(direction, right, scratchUp);

        camera.position = ray.origin;
        camera.direction = direction;
        camera.up = up;
        camera.right = right;
    }

    function isExcluded(object, objectsToExclude) {
        if (!defined(object) || !defined(objectsToExclude) || objectsToExclude.length === 0) {
            return false;
        }
        return (objectsToExclude.indexOf(object) > -1) ||
               (objectsToExclude.indexOf(object.primitive) > -1) ||
               (objectsToExclude.indexOf(object.id) > -1);
    }

    function getRayIntersection(scene, ray, objectsToExclude, requirePosition) {
        var context = scene._context;
        var uniformState = context.uniformState;
        var frameState = scene._frameState;

        var view = scene._pickOffscreenView;
        scene._view = view;

        updateCameraFromRay(ray, view.camera);

        scratchRectangle = BoundingRectangle.clone(view.viewport, scratchRectangle);

        var passState = view.pickFramebuffer.begin(scratchRectangle, view.viewport);

        scene._jobScheduler.disableThisFrame();

        updateFrameState(scene);
        frameState.invertClassification = false;
        frameState.passes.pick = true;
        frameState.passes.offscreen = true;

        uniformState.update(frameState);

        updateEnvironment(scene, view);
        updateAndExecuteCommands(scene, passState, scratchColorZero);
        resolveFramebuffers(scene, passState);

        var position;
        var object = view.pickFramebuffer.end(context);

        if (scene._context.depthTexture) {
            var numFrustums = view.frustumCommandsList.length;
            for (var i = 0; i < numFrustums; ++i) {
                var pickDepth = getPickDepth(scene, i);
                var depth = pickDepth.getDepth(context, 0, 0);
                if (depth > 0.0 && depth < 1.0) {
                    var renderedFrustum = view.frustumCommandsList[i];
                    var near = renderedFrustum.near * (i !== 0 ? scene.opaqueFrustumNearOffset : 1.0);
                    var far = renderedFrustum.far;
                    var distance = near + depth * (far - near);
                    position = Ray.getPoint(ray, distance);
                    break;
                }
            }
        }

        scene._view = scene._defaultView;
        context.endFrame();

        if (defined(object) || defined(position)) {
            return {
                object : object,
                position : position,
                exclude : (!defined(position) && requirePosition) || isExcluded(object, objectsToExclude)
            };
        }
    }

    function getRayIntersections(scene, ray, limit, objectsToExclude, requirePosition) {
        var pickCallback = function() {
            return getRayIntersection(scene, ray, objectsToExclude, requirePosition);
        };
        return drillPick(limit, pickCallback);
    }

    function pickFromRay(scene, ray, objectsToExclude, requirePosition) {
        var results = getRayIntersections(scene, ray, 1, objectsToExclude, requirePosition);
        if (results.length > 0) {
            return results[0];
        }
    }

    function drillPickFromRay(scene, ray, limit, objectsToExclude, requirePosition) {
        return getRayIntersections(scene, ray, limit, objectsToExclude, requirePosition);
    }

    /**
     * Returns an object containing the first object intersected by the ray and the position of intersection,
     * or <code>undefined</code> if there were no intersections. The intersected object has a <code>primitive</code>
     * property that contains the intersected primitive. Other properties may be set depending on the type of primitive
     * and may be used to further identify the picked object. The ray must be given in world coordinates.
     * <p>
     * This function only picks globe tiles and 3D Tiles that are rendered in the current view. Picks all other
     * primitives regardless of their visibility.
     * </p>
     *
     * @private
     *
     * @param {Ray} ray The ray.
     * @param {Object[]} [objectsToExclude] A list of primitives, entities, or features to exclude from the ray intersection.
     * @returns {Object} An object containing the object and position of the first intersection.
     *
     * @exception {DeveloperError} Ray intersections are only supported in 3D mode.
     */
    Scene.prototype.pickFromRay = function(ray, objectsToExclude) {
        //>>includeStart('debug', pragmas.debug);
        Check.defined('ray', ray);
        if (this._mode !== SceneMode.SCENE3D) {
            throw new DeveloperError('Ray intersections are only supported in 3D mode.');
        }
        //>>includeEnd('debug');
        return pickFromRay(this, ray, objectsToExclude, false);
    };

    /**
     * Returns a list of objects, each containing the object intersected by the ray and the position of intersection.
     * The intersected object has a <code>primitive</code> property that contains the intersected primitive. Other
     * properties may also be set depending on the type of primitive and may be used to further identify the picked object.
     * The primitives in the list are ordered by first intersection to last intersection. The ray must be given in
     * world coordinates.
     * <p>
     * This function only picks globe tiles and 3D Tiles that are rendered in the current view. Picks all other
     * primitives regardless of their visibility.
     * </p>
     *
     * @private
     *
     * @param {Ray} ray The ray.
     * @param {Number} [limit=Number.MAX_VALUE] If supplied, stop finding intersections after this many intersections.
     * @param {Object[]} [objectsToExclude] A list of primitives, entities, or features to exclude from the ray intersection.
     * @returns {Object[]} List of objects containing the object and position of each intersection.
     *
     * @exception {DeveloperError} Ray intersections are only supported in 3D mode.
     */
    Scene.prototype.drillPickFromRay = function(ray, limit, objectsToExclude) {
        //>>includeStart('debug', pragmas.debug);
        Check.defined('ray', ray);
        if (this._mode !== SceneMode.SCENE3D) {
            throw new DeveloperError('Ray intersections are only supported in 3D mode.');
        }
        //>>includeEnd('debug');
        return drillPickFromRay(this, ray, limit, objectsToExclude, false);
    };

    var scratchSurfacePosition = new Cartesian3();
    var scratchSurfaceNormal = new Cartesian3();
    var scratchSurfaceRay = new Ray();
    var scratchCartographic = new Cartographic();

    function getRayForSampleHeight(scene, cartographic) {
        var globe = scene.globe;
        var ellipsoid = defined(globe) ? globe.ellipsoid : scene.mapProjection.ellipsoid;
        var height = ApproximateTerrainHeights._defaultMaxTerrainHeight;
        var surfaceNormal = ellipsoid.geodeticSurfaceNormalCartographic(cartographic, scratchSurfaceNormal);
        var surfacePosition = Cartographic.toCartesian(cartographic, ellipsoid, scratchSurfacePosition);
        var surfaceRay = scratchSurfaceRay;
        surfaceRay.origin = surfacePosition;
        surfaceRay.direction =  surfaceNormal;
        var ray = new Ray();
        Ray.getPoint(surfaceRay, height, ray.origin);
        Cartesian3.negate(surfaceNormal, ray.direction);
        return ray;
    }

    function getRayForClampToHeight(scene, cartesian) {
        var globe = scene.globe;
        var ellipsoid = defined(globe) ? globe.ellipsoid : scene.mapProjection.ellipsoid;
        var cartographic = Cartographic.fromCartesian(cartesian, ellipsoid, scratchCartographic);
        return getRayForSampleHeight(scene, cartographic);
    }

    function getHeightFromCartesian(scene, cartesian) {
        var globe = scene.globe;
        var ellipsoid = defined(globe) ? globe.ellipsoid : scene.mapProjection.ellipsoid;
        var cartographic = Cartographic.fromCartesian(cartesian, ellipsoid, scratchCartographic);
        return cartographic.height;
    }

    /**
     * Returns the height of scene geometry at the given cartographic position or <code>undefined</code> if there was no
     * scene geometry to sample height from. May be used to clamp objects to the globe, 3D Tiles, or primitives in the scene.
     * <p>
     * This function only samples height from globe tiles and 3D Tiles that are rendered in the current view. Samples height
     * from all other primitives regardless of their visibility.
     * </p>
     *
     * @param {Cartographic} position The cartographic position to sample height from.
     * @param {Object[]} [objectsToExclude] A list of primitives, entities, or features to not sample height from.
     * @returns {Number} The height. This may be <code>undefined</code> if there was no scene geometry to sample height from.
     *
     * @see Scene#clampToHeight
     *
     * @exception {DeveloperError} sampleHeight is only supported in 3D mode.
     * @exception {DeveloperError} sampleHeight requires depth texture support. Check sampleHeightSupported.
     */
    Scene.prototype.sampleHeight = function(position, objectsToExclude) {
        //>>includeStart('debug', pragmas.debug);
        Check.defined('position', position);
        if (this._mode !== SceneMode.SCENE3D) {
            throw new DeveloperError('sampleHeight is only supported in 3D mode.');
        }
        if (!this.sampleHeightSupported) {
            throw new DeveloperError('sampleHeight requires depth texture support. Check sampleHeightSupported.');
        }
        //>>includeEnd('debug');
        var ray = getRayForSampleHeight(this, position);
        var pickResult = pickFromRay(this, ray, objectsToExclude, true);
        if (defined(pickResult)) {
            return getHeightFromCartesian(this, pickResult.position);
        }
    };

    /**
     * Clamps the given cartesian position to the scene geometry along the geodetic surface normal. Returns the
     * clamped position or <code>undefined</code> if there was no scene geometry to clamp to. May be used to clamp
     * objects to the globe, 3D Tiles, or primitives in the scene.
     * <p>
     * This function only clamps to globe tiles and 3D Tiles that are rendered in the current view. Clamps to
     * all other primitives regardless of their visibility.
     * </p>
     *
     * @param {Cartesian3} cartesian The cartesian position.
     * @param {Object[]} [objectsToExclude] A list of primitives, entities, or features to not clamp to.
     * @param {Cartesian3} [result] An optional object to return the clamped position.
     * @returns {Cartesian3} The modified result parameter or a new Cartesian3 instance if one was not provided. This may be <code>undefined</code> if there was no scene geometry to clamp to.
     *
     * @see Scene#sampleHeight
     *
     * @exception {DeveloperError} clampToHeight is only supported in 3D mode.
     * @exception {DeveloperError} clampToHeight requires depth texture support. Check clampToHeightSupported.
     */
    Scene.prototype.clampToHeight = function(cartesian, objectsToExclude, result) {
        //>>includeStart('debug', pragmas.debug);
        Check.defined('cartesian', cartesian);
        if (this._mode !== SceneMode.SCENE3D) {
            throw new DeveloperError('sampleHeight is only supported in 3D mode.');
        }
        if (!this.clampToHeightSupported) {
            throw new DeveloperError('clampToHeight requires depth texture support. Check clampToHeightSupported.');
        }
        //>>includeEnd('debug');
        var ray = getRayForClampToHeight(this, cartesian);
        var pickResult = pickFromRay(this, ray, objectsToExclude, true);
        if (defined(pickResult)) {
            return Cartesian3.clone(pickResult.position, result);
        }
    };

    /**
     * Transforms a position in cartesian coordinates to canvas coordinates.  This is commonly used to place an
     * HTML element at the same screen position as an object in the scene.
     *
     * @param {Cartesian3} position The position in cartesian coordinates.
     * @param {Cartesian2} [result] An optional object to return the input position transformed to canvas coordinates.
     * @returns {Cartesian2} The modified result parameter or a new Cartesian2 instance if one was not provided.  This may be <code>undefined</code> if the input position is near the center of the ellipsoid.
     *
     * @example
     * // Output the canvas position of longitude/latitude (0, 0) every time the mouse moves.
     * var scene = widget.scene;
     * var ellipsoid = scene.globe.ellipsoid;
     * var position = Cesium.Cartesian3.fromDegrees(0.0, 0.0);
     * var handler = new Cesium.ScreenSpaceEventHandler(scene.canvas);
     * handler.setInputAction(function(movement) {
     *     console.log(scene.cartesianToCanvasCoordinates(position));
     * }, Cesium.ScreenSpaceEventType.MOUSE_MOVE);
     */
    Scene.prototype.cartesianToCanvasCoordinates = function(position, result) {
        return SceneTransforms.wgs84ToWindowCoordinates(this, position, result);
    };

    /**
     * Instantly completes an active transition.
     */
    Scene.prototype.completeMorph = function(){
        this._transitioner.completeMorph();
    };

    /**
     * Asynchronously transitions the scene to 2D.
     * @param {Number} [duration=2.0] The amount of time, in seconds, for transition animations to complete.
     */
    Scene.prototype.morphTo2D = function(duration) {
        var ellipsoid;
        var globe = this.globe;
        if (defined(globe)) {
            ellipsoid = globe.ellipsoid;
        } else {
            ellipsoid = this.mapProjection.ellipsoid;
        }
        duration = defaultValue(duration, 2.0);
        this._transitioner.morphTo2D(duration, ellipsoid);
    };

    /**
     * Asynchronously transitions the scene to Columbus View.
     * @param {Number} [duration=2.0] The amount of time, in seconds, for transition animations to complete.
     */
    Scene.prototype.morphToColumbusView = function(duration) {
        var ellipsoid;
        var globe = this.globe;
        if (defined(globe)) {
            ellipsoid = globe.ellipsoid;
        } else {
            ellipsoid = this.mapProjection.ellipsoid;
        }
        duration = defaultValue(duration, 2.0);
        this._transitioner.morphToColumbusView(duration, ellipsoid);
    };

    /**
     * Asynchronously transitions the scene to 3D.
     * @param {Number} [duration=2.0] The amount of time, in seconds, for transition animations to complete.
     */
    Scene.prototype.morphTo3D = function(duration) {
        var ellipsoid;
        var globe = this.globe;
        if (defined(globe)) {
            ellipsoid = globe.ellipsoid;
        } else {
            ellipsoid = this.mapProjection.ellipsoid;
        }
        duration = defaultValue(duration, 2.0);
        this._transitioner.morphTo3D(duration, ellipsoid);
    };

    /**
     * Returns true if this object was destroyed; otherwise, false.
     * <br /><br />
     * If this object was destroyed, it should not be used; calling any function other than
     * <code>isDestroyed</code> will result in a {@link DeveloperError} exception.
     *
     * @returns {Boolean} <code>true</code> if this object was destroyed; otherwise, <code>false</code>.
     *
     * @see Scene#destroy
     */
    Scene.prototype.isDestroyed = function() {
        return false;
    };

    /**
     * Destroys the WebGL resources held by this object.  Destroying an object allows for deterministic
     * release of WebGL resources, instead of relying on the garbage collector to destroy this object.
     * <br /><br />
     * Once an object is destroyed, it should not be used; calling any function other than
     * <code>isDestroyed</code> will result in a {@link DeveloperError} exception.  Therefore,
     * assign the return value (<code>undefined</code>) to the object as done in the example.
     *
     * @exception {DeveloperError} This object was destroyed, i.e., destroy() was called.
     *
     *
     * @example
     * scene = scene && scene.destroy();
     *
     * @see Scene#isDestroyed
     */
    Scene.prototype.destroy = function() {
        this._tweens.removeAll();
        this._computeEngine = this._computeEngine && this._computeEngine.destroy();
        this._screenSpaceCameraController = this._screenSpaceCameraController && this._screenSpaceCameraController.destroy();
        this._deviceOrientationCameraController = this._deviceOrientationCameraController && !this._deviceOrientationCameraController.isDestroyed() && this._deviceOrientationCameraController.destroy();
        this._primitives = this._primitives && this._primitives.destroy();
        this._groundPrimitives = this._groundPrimitives && this._groundPrimitives.destroy();
        this._globe = this._globe && this._globe.destroy();
        this.skyBox = this.skyBox && this.skyBox.destroy();
        this.skyAtmosphere = this.skyAtmosphere && this.skyAtmosphere.destroy();
        this._debugSphere = this._debugSphere && this._debugSphere.destroy();
        this.sun = this.sun && this.sun.destroy();
        this._sunPostProcess = this._sunPostProcess && this._sunPostProcess.destroy();
        this._depthPlane = this._depthPlane && this._depthPlane.destroy();
        this._transitioner = this._transitioner && this._transitioner.destroy();
        this._debugFrustumPlanes = this._debugFrustumPlanes && this._debugFrustumPlanes.destroy();
        this._brdfLutGenerator = this._brdfLutGenerator && this._brdfLutGenerator.destroy();

        this._defaultView = this._defaultView && this._defaultView.destroy();
        this._pickOffscreenView = this._pickOffscreenView && this._pickOffscreenView.destroy();
        this._view = undefined;

        if (this._removeCreditContainer) {
            this._canvas.parentNode.removeChild(this._creditContainer);
        }

        this.postProcessStages = this.postProcessStages && this.postProcessStages.destroy();

        this._context = this._context && this._context.destroy();
        this._frameState.creditDisplay = this._frameState.creditDisplay && this._frameState.creditDisplay.destroy();

        if (defined(this._performanceDisplay)){
            this._performanceDisplay = this._performanceDisplay && this._performanceDisplay.destroy();
            this._performanceContainer.parentNode.removeChild(this._performanceContainer);
        }

        this._removeRequestListenerCallback();
        this._removeTaskProcessorListenerCallback();
        for (var i = 0; i < this._removeGlobeCallbacks.length; ++i) {
            this._removeGlobeCallbacks[i]();
        }
        this._removeGlobeCallbacks.length = 0;

        return destroyObject(this);
    };

    return Scene;
});<|MERGE_RESOLUTION|>--- conflicted
+++ resolved
@@ -1597,12 +1597,7 @@
         frameState.mode = scene._mode;
         frameState.morphTime = scene.morphTime;
         frameState.mapProjection = scene.mapProjection;
-<<<<<<< HEAD
         frameState.serializedMapProjection = scene._serializedMapProjection;
-        frameState.frameNumber = frameNumber;
-        frameState.time = JulianDate.clone(time, frameState.time);
-=======
->>>>>>> a8002219
         frameState.camera = camera;
         frameState.cullingVolume = camera.frustum.computeCullingVolume(camera.positionWC, camera.directionWC, camera.upWC);
         frameState.occluder = getOccluder(scene);
