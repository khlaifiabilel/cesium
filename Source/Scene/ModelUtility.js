--- conflicted
+++ resolved
@@ -97,105 +97,6 @@
           hasTangents: hasTangents,
           hasTexCoords: hasTexCoords,
         };
-<<<<<<< HEAD
-    };
-
-    ModelUtility.parseBuffers = function(model, bufferLoad) {
-        var loadResources = model._loadResources;
-        ForEach.buffer(model.gltf, function(buffer, bufferViewId) {
-            if (defined(buffer.extras._pipeline.source)) {
-                loadResources.buffers[bufferViewId] = buffer.extras._pipeline.source;
-            } else if (defined(bufferLoad)) {
-                var bufferResource = model._resource.getDerivedResource({
-                    url: buffer.uri
-                });
-                ++loadResources.pendingBufferLoads;
-                bufferResource.fetchArrayBuffer()
-                    .then(bufferLoad(model, bufferViewId))
-                    .catch(ModelUtility.getFailedLoadFunction(model, 'buffer', bufferResource.url));
-            }
-        });
-    };
-
-    var aMinScratch = new Cartesian3();
-    var aMaxScratch = new Cartesian3();
-
-    ModelUtility.computeBoundingSphere = function(model) {
-        var gltf = model.gltf;
-        var gltfNodes = gltf.nodes;
-        var gltfMeshes = gltf.meshes;
-        var rootNodes = gltf.scenes[gltf.scene].nodes;
-        var rootNodesLength = rootNodes.length;
-
-        var nodeStack = [];
-
-        var min = new Cartesian3(Number.MAX_VALUE, Number.MAX_VALUE, Number.MAX_VALUE);
-        var max = new Cartesian3(-Number.MAX_VALUE, -Number.MAX_VALUE, -Number.MAX_VALUE);
-
-        for (var i = 0; i < rootNodesLength; ++i) {
-            var n = gltfNodes[rootNodes[i]];
-            n._transformToRoot = ModelUtility.getTransform(n);
-            nodeStack.push(n);
-
-            while (nodeStack.length > 0) {
-                n = nodeStack.pop();
-                var transformToRoot = n._transformToRoot;
-
-                var meshId = n.mesh;
-                if (defined(meshId)) {
-                    var mesh = gltfMeshes[meshId];
-                    var primitives = mesh.primitives;
-                    var primitivesLength = primitives.length;
-                    for (var m = 0; m < primitivesLength; ++m) {
-                        var positionAccessor = primitives[m].attributes.POSITION;
-                        if (defined(positionAccessor)) {
-                            var minMax = ModelUtility.getAccessorMinMax(gltf, positionAccessor);
-                            var aMin = Cartesian3.fromArray(minMax.min, 0, aMinScratch);
-                            var aMax = Cartesian3.fromArray(minMax.max, 0, aMaxScratch);
-                            if (defined(min) && defined(max)) {
-                                Matrix4.multiplyByPoint(transformToRoot, aMin, aMin);
-                                Matrix4.multiplyByPoint(transformToRoot, aMax, aMax);
-                                Cartesian3.minimumByComponent(min, aMin, min);
-                                Cartesian3.maximumByComponent(max, aMax, max);
-                            }
-                        }
-                    }
-                }
-
-                var children = n.children;
-                if (defined(children)) {
-                    var childrenLength = children.length;
-                    for (var k = 0; k < childrenLength; ++k) {
-                        var child = gltfNodes[children[k]];
-                        child._transformToRoot = ModelUtility.getTransform(child);
-                        Matrix4.multiplyTransformation(transformToRoot, child._transformToRoot, child._transformToRoot);
-                        nodeStack.push(child);
-                    }
-                }
-                delete n._transformToRoot;
-            }
-        }
-
-        var boundingSphere = BoundingSphere.fromCornerPoints(min, max);
-        if (model._forwardAxis === Axis.Z) {
-            // glTF 2.0 has a Z-forward convention that must be adapted here to X-forward.
-            BoundingSphere.transformWithoutScale(boundingSphere, Axis.Z_UP_TO_X_UP, boundingSphere);
-        }
-        if (model._upAxis === Axis.Y) {
-            BoundingSphere.transformWithoutScale(boundingSphere, Axis.Y_UP_TO_Z_UP, boundingSphere);
-        } else if (model._upAxis === Axis.X) {
-            BoundingSphere.transformWithoutScale(boundingSphere, Axis.X_UP_TO_Z_UP, boundingSphere);
-        }
-        return boundingSphere;
-    };
-
-    function techniqueAttributeForSemantic(technique, semantic) {
-        return ForEach.techniqueAttribute(technique, function(attribute, attributeName) {
-            if (attribute.semantic === semantic) {
-                return attributeName;
-            }
-        });
-=======
       } else if (
         primitiveInfo.skinning.skinned !== isSkinned ||
         primitiveInfo.skinning.type !== type ||
@@ -252,7 +153,6 @@
     var message = "Failed to load " + type + ": " + path;
     if (defined(error)) {
       message += "\n" + error.message;
->>>>>>> 2fd0e8f7
     }
     model._readyPromise.reject(new RuntimeError(message));
   };
@@ -271,7 +171,7 @@
       bufferResource
         .fetchArrayBuffer()
         .then(bufferLoad(model, bufferViewId))
-        .otherwise(
+        .catch(
           ModelUtility.getFailedLoadFunction(
             model,
             "buffer",
