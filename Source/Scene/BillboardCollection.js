/*global define*/
define([
        '../Core/AttributeCompression',
        '../Core/BoundingSphere',
        '../Core/Cartesian2',
        '../Core/Cartesian3',
        '../Core/Color',
        '../Core/ComponentDatatype',
        '../Core/defaultValue',
        '../Core/defined',
        '../Core/defineProperties',
        '../Core/destroyObject',
        '../Core/DeveloperError',
        '../Core/EncodedCartesian3',
        '../Core/IndexDatatype',
        '../Core/Math',
        '../Core/Matrix4',
        '../Renderer/BufferUsage',
        '../Renderer/DrawCommand',
        '../Renderer/ShaderSource',
        '../Renderer/VertexArrayFacade',
        '../Shaders/BillboardCollectionFS',
        '../Shaders/BillboardCollectionVS',
        './Billboard',
        './BlendingState',
        './HorizontalOrigin',
        './Pass',
        './SceneMode',
        './TextureAtlas'
    ], function(
        AttributeCompression,
        BoundingSphere,
        Cartesian2,
        Cartesian3,
        Color,
        ComponentDatatype,
        defaultValue,
        defined,
        defineProperties,
        destroyObject,
        DeveloperError,
        EncodedCartesian3,
        IndexDatatype,
        CesiumMath,
        Matrix4,
        BufferUsage,
        DrawCommand,
        ShaderSource,
        VertexArrayFacade,
        BillboardCollectionFS,
        BillboardCollectionVS,
        Billboard,
        BlendingState,
        HorizontalOrigin,
        Pass,
        SceneMode,
        TextureAtlas) {
    "use strict";

    var SHOW_INDEX = Billboard.SHOW_INDEX;
    var POSITION_INDEX = Billboard.POSITION_INDEX;
    var PIXEL_OFFSET_INDEX = Billboard.PIXEL_OFFSET_INDEX;
    var EYE_OFFSET_INDEX = Billboard.EYE_OFFSET_INDEX;
    var HORIZONTAL_ORIGIN_INDEX = Billboard.HORIZONTAL_ORIGIN_INDEX;
    var VERTICAL_ORIGIN_INDEX = Billboard.VERTICAL_ORIGIN_INDEX;
    var SCALE_INDEX = Billboard.SCALE_INDEX;
    var IMAGE_INDEX_INDEX = Billboard.IMAGE_INDEX_INDEX;
    var COLOR_INDEX = Billboard.COLOR_INDEX;
    var ROTATION_INDEX = Billboard.ROTATION_INDEX;
    var ALIGNED_AXIS_INDEX = Billboard.ALIGNED_AXIS_INDEX;
    var SCALE_BY_DISTANCE_INDEX = Billboard.SCALE_BY_DISTANCE_INDEX;
    var TRANSLUCENCY_BY_DISTANCE_INDEX = Billboard.TRANSLUCENCY_BY_DISTANCE_INDEX;
    var PIXEL_OFFSET_SCALE_BY_DISTANCE_INDEX = Billboard.PIXEL_OFFSET_SCALE_BY_DISTANCE_INDEX;
    var NUMBER_OF_PROPERTIES = Billboard.NUMBER_OF_PROPERTIES;

    var attributeLocations = {
        positionHighAndScale : 0,
        positionLowAndRotation : 1,
        compressedAttribute0 : 2,        // pixel offset, translate, horizontal origin, vertical origin, show, texture coordinates, direction
        compressedAttribute1 : 3,        // aligned axis, translucency by distance, image width
        compressedAttribute2 : 4,        // image height, color, pick color, 2 bytes free
        eyeOffset : 5,
        scaleByDistance : 6,
        pixelOffsetScaleByDistance : 7
    };

    /**
     * A renderable collection of billboards.  Billboards are viewport-aligned
     * images positioned in the 3D scene.
     * <br /><br />
     * <div align='center'>
     * <img src='images/Billboard.png' width='400' height='300' /><br />
     * Example billboards
     * </div>
     * <br /><br />
     * Billboards are added and removed from the collection using {@link BillboardCollection#add}
     * and {@link BillboardCollection#remove}.  Billboards in a collection automatically share textures
     * for images with the same identifier.
     *
     * @alias BillboardCollection
     * @constructor
     *
     * @param {Object} [options] Object with the following properties:
     * @param {Matrix4} [options.modelMatrix=Matrix4.IDENTITY] The 4x4 transformation matrix that transforms each billboard from model to world coordinates.
     * @param {Boolean} [options.debugShowBoundingVolume=false] For debugging only. Determines if this primitive's commands' bounding spheres are shown.
     *
     * @performance For best performance, prefer a few collections, each with many billboards, to
     * many collections with only a few billboards each.  Organize collections so that billboards
     * with the same update frequency are in the same collection, i.e., billboards that do not
     * change should be in one collection; billboards that change every frame should be in another
     * collection; and so on.
     *
     * @see BillboardCollection#add
     * @see BillboardCollection#remove
     * @see Billboard
     * @see LabelCollection
     *
     * @demo {@link http://cesiumjs.org/Cesium/Apps/Sandcastle/index.html?src=Billboards.html|Cesium Sandcastle Billboard Demo}
     *
     * @example
     * // Create a billboard collection with two billboards
     * var billboards = new Cesium.BillboardCollection();
     * billboards.add({
     *   position : { x : 1.0, y : 2.0, z : 3.0 },
     *   image : 'url/to/image'
     * });
     * billboards.add({
     *   position : { x : 4.0, y : 5.0, z : 6.0 },
     *   image : 'url/to/another/image'
     * });
     */
    var BillboardCollection = function(options) {
        options = defaultValue(options, defaultValue.EMPTY_OBJECT);

        this._textureAtlas = undefined;
        this._textureAtlasGUID = undefined;
        this._destroyTextureAtlas = true;
        this._sp = undefined;
        this._rs = undefined;
        this._vaf = undefined;
        this._spPick = undefined;

        this._billboards = [];
        this._billboardsToUpdate = [];
        this._billboardsToUpdateIndex = 0;
        this._billboardsRemoved = false;
        this._createVertexArray = false;

        this._shaderRotation = false;
        this._compiledShaderRotation = false;
        this._compiledShaderRotationPick = false;

        this._shaderAlignedAxis = false;
        this._compiledShaderAlignedAxis = false;
        this._compiledShaderAlignedAxisPick = false;

        this._shaderScaleByDistance = false;
        this._compiledShaderScaleByDistance = false;
        this._compiledShaderScaleByDistancePick = false;

        this._shaderTranslucencyByDistance = false;
        this._compiledShaderTranslucencyByDistance = false;
        this._compiledShaderTranslucencyByDistancePick = false;

        this._shaderPixelOffsetScaleByDistance = false;
        this._compiledShaderPixelOffsetScaleByDistance = false;
        this._compiledShaderPixelOffsetScaleByDistancePick = false;

        this._propertiesChanged = new Uint32Array(NUMBER_OF_PROPERTIES);

        this._maxSize = 0.0;
        this._maxEyeOffset = 0.0;
        this._maxScale = 1.0;
        this._maxPixelOffset = 0.0;
        this._allHorizontalCenter = true;

        this._baseVolume = new BoundingSphere();
        this._baseVolumeWC = new BoundingSphere();
        this._baseVolume2D = new BoundingSphere();
        this._boundingVolume = new BoundingSphere();
        this._boundingVolumeDirty = false;

        this._colorCommands = [];
        this._pickCommands = [];

        /**
         * The 4x4 transformation matrix that transforms each billboard in this collection from model to world coordinates.
         * When this is the identity matrix, the billboards are drawn in world coordinates, i.e., Earth's WGS84 coordinates.
         * Local reference frames can be used by providing a different transformation matrix, like that returned
         * by {@link Transforms.eastNorthUpToFixedFrame}.
         *
         * @type {Matrix4}
         * @default {@link Matrix4.IDENTITY}
         *
         * @see Transforms.eastNorthUpToFixedFrame
         *
         * @example
         * var center = Cesium.Cartesian3.fromDegrees(-75.59777, 40.03883);
         * billboards.modelMatrix = Cesium.Transforms.eastNorthUpToFixedFrame(center);
         * billboards.add({
         *   image : 'url/to/image',
         *   position : new Cesium.Cartesian3(0.0, 0.0, 0.0) // center
         * });
         * billboards.add({
         *   image : 'url/to/image',
         *   position : new Cesium.Cartesian3(1000000.0, 0.0, 0.0) // east
         * });
         * billboards.add({
         *   image : 'url/to/image',
         *   position : new Cesium.Cartesian3(0.0, 1000000.0, 0.0) // north
         * });
         * billboards.add({
         *   image : 'url/to/image',
         *   position : new Cesium.Cartesian3(0.0, 0.0, 1000000.0) // up
         * });
         */
        this.modelMatrix = Matrix4.clone(defaultValue(options.modelMatrix, Matrix4.IDENTITY));
        this._modelMatrix = Matrix4.clone(Matrix4.IDENTITY);

        /**
         * This property is for debugging only; it is not for production use nor is it optimized.
         * <p>
         * Draws the bounding sphere for each draw command in the primitive.
         * </p>
         *
         * @type {Boolean}
         *
         * @default false
         */
        this.debugShowBoundingVolume = defaultValue(options.debugShowBoundingVolume, false);

        this._mode = SceneMode.SCENE3D;

        // The buffer usage for each attribute is determined based on the usage of the attribute over time.
        this._buffersUsage = [
                              BufferUsage.STATIC_DRAW, // SHOW_INDEX
                              BufferUsage.STATIC_DRAW, // POSITION_INDEX
                              BufferUsage.STATIC_DRAW, // PIXEL_OFFSET_INDEX
                              BufferUsage.STATIC_DRAW, // EYE_OFFSET_INDEX
                              BufferUsage.STATIC_DRAW, // HORIZONTAL_ORIGIN_INDEX
                              BufferUsage.STATIC_DRAW, // VERTICAL_ORIGIN_INDEX
                              BufferUsage.STATIC_DRAW, // SCALE_INDEX
                              BufferUsage.STATIC_DRAW, // IMAGE_INDEX_INDEX
                              BufferUsage.STATIC_DRAW, // COLOR_INDEX
                              BufferUsage.STATIC_DRAW, // ROTATION_INDEX
                              BufferUsage.STATIC_DRAW, // ALIGNED_AXIS_INDEX
                              BufferUsage.STATIC_DRAW, // SCALE_BY_DISTANCE_INDEX
                              BufferUsage.STATIC_DRAW, // TRANSLUCENCY_BY_DISTANCE_INDEX
                              BufferUsage.STATIC_DRAW  // PIXEL_OFFSET_SCALE_BY_DISTANCE_INDEX
                          ];

        var that = this;
        this._uniforms = {
            u_atlas : function() {
                return that._textureAtlas.texture;
            }
        };
    };

    defineProperties(BillboardCollection.prototype, {
        /**
         * Returns the number of billboards in this collection.  This is commonly used with
         * {@link BillboardCollection#get} to iterate over all the billboards
         * in the collection.
         * @memberof BillboardCollection.prototype
         * @type {Number}
         */
        length : {
            get : function() {
                removeBillboards(this);
                return this._billboards.length;
            }
        },

        /**
         * Gets or sets the textureAtlas.
         * @memberof BillboardCollection.prototype
         * @type {TextureAtlas}
         * @private
         */
        textureAtlas : {
            get : function() {
                return this._textureAtlas;
            },
            set : function(value) {
                if (this._textureAtlas !== value) {
                    this._textureAtlas = this._destroyTextureAtlas && this._textureAtlas && this._textureAtlas.destroy();
                    this._textureAtlas = value;
                    this._createVertexArray = true; // New per-billboard texture coordinates
                }
            }
        },

        /**
         * Gets or sets a value which determines if the texture atlas is
         * destroyed when the collection is destroyed.
         *
         * If the texture atlas is used by more than one collection, set this to <code>false</code>,
         * and explicitly destroy the atlas to avoid attempting to destroy it multiple times.
         *
         * @memberof BillboardCollection.prototype
         * @type {Boolean}
         * @private
         *
         * @example
         * // Set destroyTextureAtlas
         * // Destroy a billboard collection but not its texture atlas.
         *
         * var atlas = new TextureAtlas({
         *   scene : scene,
         *   images : images
         * });
         * billboards.textureAtlas = atlas;
         * billboards.destroyTextureAtlas = false;
         * billboards = billboards.destroy();
         * console.log(atlas.isDestroyed()); // False
         */
        destroyTextureAtlas : {
            get : function() {
                return this._destroyTextureAtlas;
            },
            set : function(value) {
                this._destroyTextureAtlas = value;
            }
        }
    });

    function destroyBillboards(billboards) {
        var length = billboards.length;
        for (var i = 0; i < length; ++i) {
            if (billboards[i]) {
                billboards[i]._destroy();
            }
        }
    }

    /**
     * Creates and adds a billboard with the specified initial properties to the collection.
     * The added billboard is returned so it can be modified or removed from the collection later.
     *
     * @param {Object}[billboard] A template describing the billboard's properties as shown in Example 1.
     * @returns {Billboard} The billboard that was added to the collection.
     *
     * @performance Calling <code>add</code> is expected constant time.  However, the collection's vertex buffer
     * is rewritten - an <code>O(n)</code> operation that also incurs CPU to GPU overhead.  For
     * best performance, add as many billboards as possible before calling <code>update</code>.
     *
     * @exception {DeveloperError} This object was destroyed, i.e., destroy() was called.
     *
     * @see BillboardCollection#remove
     * @see BillboardCollection#removeAll
     *
     * @example
     * // Example 1:  Add a billboard, specifying all the default values.
     * var b = billboards.add({
     *   show : true,
     *   position : Cesium.Cartesian3.ZERO,
     *   pixelOffset : Cesium.Cartesian2.ZERO,
     *   eyeOffset : Cesium.Cartesian3.ZERO,
     *   horizontalOrigin : Cesium.HorizontalOrigin.CENTER,
     *   verticalOrigin : Cesium.VerticalOrigin.CENTER,
     *   scale : 1.0,
     *   image : 'url/to/image',
     *   color : Cesium.Color.WHITE,
     *   id : undefined
     * });
     *
     * @example
     * // Example 2:  Specify only the billboard's cartographic position.
     * var b = billboards.add({
     *   position : Cesium.Cartesian3.fromDegrees(longitude, latitude, height)
     * });
     */
    BillboardCollection.prototype.add = function(billboard) {
        var b = new Billboard(billboard, this);
        b._index = this._billboards.length;

        this._billboards.push(b);
        this._createVertexArray = true;

        return b;
    };

    /**
     * Removes a billboard from the collection.
     *
     * @param {Billboard} billboard The billboard to remove.
     * @returns {Boolean} <code>true</code> if the billboard was removed; <code>false</code> if the billboard was not found in the collection.
     *
     * @performance Calling <code>remove</code> is expected constant time.  However, the collection's vertex buffer
     * is rewritten - an <code>O(n)</code> operation that also incurs CPU to GPU overhead.  For
     * best performance, remove as many billboards as possible before calling <code>update</code>.
     * If you intend to temporarily hide a billboard, it is usually more efficient to call
     * {@link Billboard#show} instead of removing and re-adding the billboard.
     *
     * @exception {DeveloperError} This object was destroyed, i.e., destroy() was called.
     *
     * @see BillboardCollection#add
     * @see BillboardCollection#removeAll
     * @see Billboard#show
     *
     * @example
     * var b = billboards.add(...);
     * billboards.remove(b);  // Returns true
     */
    BillboardCollection.prototype.remove = function(billboard) {
        if (this.contains(billboard)) {
            this._billboards[billboard._index] = null; // Removed later
            this._billboardsRemoved = true;
            this._createVertexArray = true;
            billboard._destroy();
            return true;
        }

        return false;
    };

    /**
     * Removes all billboards from the collection.
     *
     * @performance <code>O(n)</code>.  It is more efficient to remove all the billboards
     * from a collection and then add new ones than to create a new collection entirely.
     *
     * @exception {DeveloperError} This object was destroyed, i.e., destroy() was called.
     *
     * @see BillboardCollection#add
     * @see BillboardCollection#remove
     *
     * @example
     * billboards.add(...);
     * billboards.add(...);
     * billboards.removeAll();
     */
    BillboardCollection.prototype.removeAll = function() {
        destroyBillboards(this._billboards);
        this._billboards = [];
        this._billboardsToUpdate = [];
        this._billboardsToUpdateIndex = 0;
        this._billboardsRemoved = false;

        this._createVertexArray = true;
    };

    function removeBillboards(billboardCollection) {
        if (billboardCollection._billboardsRemoved) {
            billboardCollection._billboardsRemoved = false;

            var newBillboards = [];
            var billboards = billboardCollection._billboards;
            var length = billboards.length;
            for (var i = 0, j = 0; i < length; ++i) {
                var billboard = billboards[i];
                if (billboard) {
                    billboard._index = j++;
                    newBillboards.push(billboard);
                }
            }

            billboardCollection._billboards = newBillboards;
        }
    }

    BillboardCollection.prototype._updateBillboard = function(billboard, propertyChanged) {
        if (!billboard._dirty) {
            this._billboardsToUpdate[this._billboardsToUpdateIndex++] = billboard;
        }

        ++this._propertiesChanged[propertyChanged];
    };

    /**
     * Check whether this collection contains a given billboard.
     *
     * @param {Billboard} [billboard] The billboard to check for.
     * @returns {Boolean} true if this collection contains the billboard, false otherwise.
     *
     * @see BillboardCollection#get
     */
    BillboardCollection.prototype.contains = function(billboard) {
        return defined(billboard) && billboard._billboardCollection === this;
    };

    /**
     * Returns the billboard in the collection at the specified index.  Indices are zero-based
     * and increase as billboards are added.  Removing a billboard shifts all billboards after
     * it to the left, changing their indices.  This function is commonly used with
     * {@link BillboardCollection#length} to iterate over all the billboards
     * in the collection.
     *
     * @param {Number} index The zero-based index of the billboard.
     * @returns {Billboard} The billboard at the specified index.
     *
     * @performance Expected constant time.  If billboards were removed from the collection and
     * {@link BillboardCollection#update} was not called, an implicit <code>O(n)</code>
     * operation is performed.
     *
     * @exception {DeveloperError} This object was destroyed, i.e., destroy() was called.
     *
     * @see BillboardCollection#length
     *
     * @example
     * // Toggle the show property of every billboard in the collection
     * var len = billboards.length;
     * for (var i = 0; i < len; ++i) {
     *   var b = billboards.get(i);
     *   b.show = !b.show;
     * }
     */
    BillboardCollection.prototype.get = function(index) {
        //>>includeStart('debug', pragmas.debug);
        if (!defined(index)) {
            throw new DeveloperError('index is required.');
        }
        //>>includeEnd('debug');

        removeBillboards(this);
        return this._billboards[index];
    };

    function getIndexBuffer(context) {
        var sixteenK = 16 * 1024;

        var indexBuffer = context.cache.billboardCollection_indexBuffer;
        if (defined(indexBuffer)) {
            return indexBuffer;
        }

        var length = sixteenK * 6;
        var indices = new Uint16Array(length);
        for (var i = 0, j = 0; i < length; i += 6, j += 4) {
            indices[i] = j;
            indices[i + 1] = j + 1;
            indices[i + 2] = j + 2;

            indices[i + 3] = j + 0;
            indices[i + 4] = j + 2;
            indices[i + 5] = j + 3;
        }

        // PERFORMANCE_IDEA:  Should we reference count billboard collections, and eventually delete this?
        // Is this too much memory to allocate up front?  Should we dynamically grow it?
        indexBuffer = context.createIndexBuffer(indices, BufferUsage.STATIC_DRAW, IndexDatatype.UNSIGNED_SHORT);
        indexBuffer.vertexArrayDestroyable = false;
        context.cache.billboardCollection_indexBuffer = indexBuffer;
        return indexBuffer;
    }

    BillboardCollection.prototype.computeNewBuffersUsage = function() {
        var buffersUsage = this._buffersUsage;
        var usageChanged = false;

        var properties = this._propertiesChanged;
        for ( var k = 0; k < NUMBER_OF_PROPERTIES; ++k) {
            var newUsage = (properties[k] === 0) ? BufferUsage.STATIC_DRAW : BufferUsage.STREAM_DRAW;
            usageChanged = usageChanged || (buffersUsage[k] !== newUsage);
            buffersUsage[k] = newUsage;
        }

        return usageChanged;
    };

    function createVAF(context, numberOfBillboards, buffersUsage) {
        return new VertexArrayFacade(context, [{
            index : attributeLocations.positionHighAndScale,
            componentsPerAttribute : 4,
            componentDatatype : ComponentDatatype.FLOAT,
            usage : buffersUsage[POSITION_INDEX]
        }, {
            index : attributeLocations.positionLowAndRotation,
            componentsPerAttribute : 4,
            componentDatatype : ComponentDatatype.FLOAT,
            usage : buffersUsage[POSITION_INDEX]
        }, {
            index : attributeLocations.compressedAttribute0,
            componentsPerAttribute : 4,
            componentDatatype : ComponentDatatype.FLOAT,
            usage : buffersUsage[PIXEL_OFFSET_INDEX]
        }, {
            index : attributeLocations.compressedAttribute1,
            componentsPerAttribute : 4,
            componentDatatype : ComponentDatatype.FLOAT,
            usage : buffersUsage[TRANSLUCENCY_BY_DISTANCE_INDEX]
        }, {
            index : attributeLocations.compressedAttribute2,
            componentsPerAttribute : 4,
            componentDatatype : ComponentDatatype.FLOAT,
            usage : buffersUsage[COLOR_INDEX]
        }, {
            index : attributeLocations.eyeOffset,
            componentsPerAttribute : 3,
            componentDatatype : ComponentDatatype.FLOAT,
            usage : buffersUsage[EYE_OFFSET_INDEX]
        }, {
            index : attributeLocations.scaleByDistance,
            componentsPerAttribute : 4,
            componentDatatype : ComponentDatatype.FLOAT,
            usage : buffersUsage[SCALE_BY_DISTANCE_INDEX]
        }, {
            index : attributeLocations.pixelOffsetScaleByDistance,
            componentsPerAttribute : 4,
            componentDatatype : ComponentDatatype.FLOAT,
            usage : buffersUsage[PIXEL_OFFSET_SCALE_BY_DISTANCE_INDEX]
        }], 4 * numberOfBillboards); // 4 vertices per billboard
    }

    ///////////////////////////////////////////////////////////////////////////

    // Four vertices per billboard.  Each has the same position, etc., but a different screen-space direction vector.

    // PERFORMANCE_IDEA:  Save memory if a property is the same for all billboards, use a latched attribute state,
    // instead of storing it in a vertex buffer.

    var writePositionScratch = new EncodedCartesian3();

    function writePositionScaleAndRotation(billboardCollection, context, textureAtlasCoordinates, vafWriters, billboard) {
        var i = billboard._index * 4;
        var position = billboard._getActualPosition();

        if (billboardCollection._mode === SceneMode.SCENE3D) {
            BoundingSphere.expand(billboardCollection._baseVolume, position, billboardCollection._baseVolume);
            billboardCollection._boundingVolumeDirty = true;
        }

        EncodedCartesian3.fromCartesian(position, writePositionScratch);
        var scale = billboard.scale;
        var rotation = billboard.rotation;

        if (rotation !== 0.0) {
            billboardCollection._shaderRotation = true;
        }

        billboardCollection._maxScale = Math.max(billboardCollection._maxScale, scale);

        var positionHighWriter = vafWriters[attributeLocations.positionHighAndScale];
        var high = writePositionScratch.high;
        positionHighWriter(i + 0, high.x, high.y, high.z, scale);
        positionHighWriter(i + 1, high.x, high.y, high.z, scale);
        positionHighWriter(i + 2, high.x, high.y, high.z, scale);
        positionHighWriter(i + 3, high.x, high.y, high.z, scale);

        var positionLowWriter = vafWriters[attributeLocations.positionLowAndRotation];
        var low = writePositionScratch.low;
        positionLowWriter(i + 0, low.x, low.y, low.z, rotation);
        positionLowWriter(i + 1, low.x, low.y, low.z, rotation);
        positionLowWriter(i + 2, low.x, low.y, low.z, rotation);
        positionLowWriter(i + 3, low.x, low.y, low.z, rotation);
    }

    var scratchCartesian2 = new Cartesian2();

    var UPPER_BOUND = 32768.0;  // 2^15

    var LEFT_SHIFT16 = 65536.0; // 2^16
    var LEFT_SHIFT8 = 256.0;    // 2^8
    var LEFT_SHIFT7 = 128.0;
    var LEFT_SHIFT5 = 32.0;
    var LEFT_SHIFT3 = 8.0;
    var LEFT_SHIFT2 = 4.0;

    var RIGHT_SHIFT8 = 1.0 / 256.0;

    var LOWER_LEFT = 0.0;
    var LOWER_RIGHT = 2.0;
    var UPPER_RIGHT = 3.0;
    var UPPER_LEFT = 1.0;

    function writeCompressedAttrib0(billboardCollection, context, textureAtlasCoordinates, vafWriters, billboard) {
        var i = billboard._index * 4;

        var pixelOffset = billboard.pixelOffset;
        var pixelOffsetX = pixelOffset.x;
        var pixelOffsetY = pixelOffset.y;

        var translate = billboard._translate;
        var translateX = translate.x;
        var translateY = translate.y;

        billboardCollection._maxPixelOffset = Math.max(billboardCollection._maxPixelOffset, Math.abs(pixelOffsetX + translateX), Math.abs(-pixelOffsetY + translateY));

        var horizontalOrigin = billboard.horizontalOrigin;
        var verticalOrigin = billboard.verticalOrigin;
        var show = billboard.show;

        // If the color alpha is zero, do not show this billboard.  This lets us avoid providing
        // color during the pick pass and also eliminates a discard in the fragment shader.
        if (billboard.color.alpha === 0.0) {
            show = false;
        }

        billboardCollection._allHorizontalCenter = billboardCollection._allHorizontalCenter && horizontalOrigin === HorizontalOrigin.CENTER;

        var bottomLeftX = 0;
        var bottomLeftY = 0;
        var width = 0;
        var height = 0;
        var index = billboard._imageIndex;
        if (index !== -1) {
            var imageRectangle = textureAtlasCoordinates[index];

            //>>includeStart('debug', pragmas.debug);
            if (!defined(imageRectangle)) {
                throw new DeveloperError('Invalid billboard image index: ' + index);
            }
            //>>includeEnd('debug');

            bottomLeftX = imageRectangle.x;
            bottomLeftY = imageRectangle.y;
            width = imageRectangle.width;
            height = imageRectangle.height;
        }
        var topRightX = bottomLeftX + width;
        var topRightY = bottomLeftY + height;

        var compressed0 = Math.floor(CesiumMath.clamp(pixelOffsetX, -UPPER_BOUND, UPPER_BOUND) + UPPER_BOUND) * LEFT_SHIFT7;
        compressed0 += (horizontalOrigin + 1.0) * LEFT_SHIFT5;
        compressed0 += (verticalOrigin + 1.0) * LEFT_SHIFT3;
        compressed0 += (show ? 1.0 : 0.0) * LEFT_SHIFT2;

        var compressed1 = Math.floor(CesiumMath.clamp(pixelOffsetY, -UPPER_BOUND, UPPER_BOUND) + UPPER_BOUND) * LEFT_SHIFT8;
        var compressed2 = Math.floor(CesiumMath.clamp(translateX, -UPPER_BOUND, UPPER_BOUND) + UPPER_BOUND) * LEFT_SHIFT8;

        var tempTanslateY = (CesiumMath.clamp(translateY, -UPPER_BOUND, UPPER_BOUND) + UPPER_BOUND) * RIGHT_SHIFT8;
        var upperTranslateY = Math.floor(tempTanslateY);
        var lowerTranslateY = Math.floor((tempTanslateY - upperTranslateY) * LEFT_SHIFT8);

        compressed1 += upperTranslateY;
        compressed2 += lowerTranslateY;

        scratchCartesian2.x = bottomLeftX;
        scratchCartesian2.y = bottomLeftY;
        var compressedTexCoordsLL = AttributeCompression.compressTextureCoordinates(scratchCartesian2);
        scratchCartesian2.x = topRightX;
        var compressedTexCoordsLR = AttributeCompression.compressTextureCoordinates(scratchCartesian2);
        scratchCartesian2.y = topRightY;
        var compressedTexCoordsUR = AttributeCompression.compressTextureCoordinates(scratchCartesian2);
        scratchCartesian2.x = bottomLeftX;
        var compressedTexCoordsUL = AttributeCompression.compressTextureCoordinates(scratchCartesian2);

        var writer = vafWriters[attributeLocations.compressedAttribute0];

        writer(i + 0, compressed0 + LOWER_LEFT, compressed1, compressed2, compressedTexCoordsLL);
        writer(i + 1, compressed0 + LOWER_RIGHT, compressed1, compressed2, compressedTexCoordsLR);
        writer(i + 2, compressed0 + UPPER_RIGHT, compressed1, compressed2, compressedTexCoordsUR);
        writer(i + 3, compressed0 + UPPER_LEFT, compressed1, compressed2, compressedTexCoordsUL);
    }

    function writeCompressedAttrib1(billboardCollection, context, textureAtlasCoordinates, vafWriters, billboard) {
        var i = billboard._index * 4;

        var alignedAxis = billboard.alignedAxis;
        if (!Cartesian3.equals(alignedAxis, Cartesian3.ZERO)) {
            billboardCollection._shaderAlignedAxis = true;
        }

        var near = 0.0;
        var nearValue = 1.0;
        var far = 1.0;
        var farValue = 1.0;

        var translucency = billboard.translucencyByDistance;
        if (defined(translucency)) {
            near = translucency.near;
            nearValue = translucency.nearValue;
            far = translucency.far;
            farValue = translucency.farValue;

            if (nearValue !== 1.0 || farValue !== 1.0) {
                // translucency by distance calculation in shader need not be enabled
                // until a billboard with near and far !== 1.0 is found
                billboardCollection._shaderTranslucencyByDistance = true;
            }
        }

        var width = 0;
        var index = billboard._imageIndex;
        if (index !== -1) {
            var imageRectangle = textureAtlasCoordinates[index];

            //>>includeStart('debug', pragmas.debug);
            if (!defined(imageRectangle)) {
                throw new DeveloperError('Invalid billboard image index: ' + index);
            }
            //>>includeEnd('debug');

            width = imageRectangle.width;
        }

        var textureWidth = billboardCollection._textureAtlas.texture.width;
        var imageWidth = Math.ceil(defaultValue(billboard.width, textureWidth * width) * 0.5);
        billboardCollection._maxSize = Math.max(billboardCollection._maxSize, imageWidth);

        var compressed0 = CesiumMath.clamp(imageWidth, 0.0, LEFT_SHIFT16);
        var compressed1 = 0.0;

        if (Math.abs(Cartesian3.magnitudeSquared(alignedAxis) - 1.0) < CesiumMath.EPSILON6) {
            compressed1 = AttributeCompression.octEncodeFloat(alignedAxis);
        }

        nearValue = CesiumMath.clamp(nearValue, 0.0, 1.0);
        nearValue = nearValue === 1.0 ? 255.0 : (nearValue * 255.0) | 0;
        compressed0 = compressed0 * LEFT_SHIFT8 + nearValue;

        farValue = CesiumMath.clamp(farValue, 0.0, 1.0);
        farValue = farValue === 1.0 ? 255.0 : (farValue * 255.0) | 0;
        compressed1 = compressed1 * LEFT_SHIFT8 + farValue;

        var writer = vafWriters[attributeLocations.compressedAttribute1];
        writer(i + 0, compressed0, compressed1, near, far);
        writer(i + 1, compressed0, compressed1, near, far);
        writer(i + 2, compressed0, compressed1, near, far);
        writer(i + 3, compressed0, compressed1, near, far);
    }

    function writeCompressedAttrib2(billboardCollection, context, textureAtlasCoordinates, vafWriters, billboard) {
        var i = billboard._index * 4;

        var color = billboard.color;
        var pickColor = billboard.getPickId(context).color;

        var height = 0;
        var index = billboard._imageIndex;
        if (index !== -1) {
            var imageRectangle = textureAtlasCoordinates[index];

            //>>includeStart('debug', pragmas.debug);
            if (!defined(imageRectangle)) {
                throw new DeveloperError('Invalid billboard image index: ' + index);
            }
            //>>includeEnd('debug');

            height = imageRectangle.height;
        }

        var dimensions = billboardCollection._textureAtlas.texture.dimensions;
        var imageHeight = Math.ceil(defaultValue(billboard.height, dimensions.y * height) * 0.5);
        billboardCollection._maxSize = Math.max(billboardCollection._maxSize, imageHeight);

        var red = Color.floatToByte(color.red);
        var green = Color.floatToByte(color.green);
        var blue = Color.floatToByte(color.blue);
        var compressed0 = red * LEFT_SHIFT16 + green * LEFT_SHIFT8 + blue;

        red = Color.floatToByte(pickColor.red);
        green = Color.floatToByte(pickColor.green);
        blue = Color.floatToByte(pickColor.blue);
        var compressed1 = red * LEFT_SHIFT16 + green * LEFT_SHIFT8 + blue;

        var compressed2 = Color.floatToByte(color.alpha) * LEFT_SHIFT8 + Color.floatToByte(pickColor.alpha);

        var writer = vafWriters[attributeLocations.compressedAttribute2];
        writer(i + 0, compressed0, compressed1, compressed2, imageHeight);
        writer(i + 1, compressed0, compressed1, compressed2, imageHeight);
        writer(i + 2, compressed0, compressed1, compressed2, imageHeight);
        writer(i + 3, compressed0, compressed1, compressed2, imageHeight);
    }

    function writeEyeOffset(billboardCollection, context, textureAtlasCoordinates, vafWriters, billboard) {
        var i = billboard._index * 4;
        var eyeOffset = billboard.eyeOffset;
        billboardCollection._maxEyeOffset = Math.max(billboardCollection._maxEyeOffset, Math.abs(eyeOffset.x), Math.abs(eyeOffset.y), Math.abs(eyeOffset.z));

        var writer = vafWriters[attributeLocations.eyeOffset];
        writer(i + 0, eyeOffset.x, eyeOffset.y, eyeOffset.z);
        writer(i + 1, eyeOffset.x, eyeOffset.y, eyeOffset.z);
        writer(i + 2, eyeOffset.x, eyeOffset.y, eyeOffset.z);
        writer(i + 3, eyeOffset.x, eyeOffset.y, eyeOffset.z);
    }

    function writeScaleByDistance(billboardCollection, context, textureAtlasCoordinates, vafWriters, billboard) {
        var i = billboard._index * 4;
        var writer = vafWriters[attributeLocations.scaleByDistance];
        var near = 0.0;
        var nearValue = 1.0;
        var far = 1.0;
        var farValue = 1.0;

        var scale = billboard.scaleByDistance;
        if (defined(scale)) {
            near = scale.near;
            nearValue = scale.nearValue;
            far = scale.far;
            farValue = scale.farValue;

            if (nearValue !== 1.0 || farValue !== 1.0) {
                // scale by distance calculation in shader need not be enabled
                // until a billboard with near and far !== 1.0 is found
                billboardCollection._shaderScaleByDistance = true;
            }
        }

        writer(i + 0, near, nearValue, far, farValue);
        writer(i + 1, near, nearValue, far, farValue);
        writer(i + 2, near, nearValue, far, farValue);
        writer(i + 3, near, nearValue, far, farValue);
    }

    function writePixelOffsetScaleByDistance(billboardCollection, context, textureAtlasCoordinates, vafWriters, billboard) {
        var i = billboard._index * 4;
        var writer = vafWriters[attributeLocations.pixelOffsetScaleByDistance];
        var near = 0.0;
        var nearValue = 1.0;
        var far = 1.0;
        var farValue = 1.0;

        var pixelOffsetScale = billboard.pixelOffsetScaleByDistance;
        if (defined(pixelOffsetScale)) {
            near = pixelOffsetScale.near;
            nearValue = pixelOffsetScale.nearValue;
            far = pixelOffsetScale.far;
            farValue = pixelOffsetScale.farValue;

            if (nearValue !== 1.0 || farValue !== 1.0) {
                // pixelOffsetScale by distance calculation in shader need not be enabled
                // until a billboard with near and far !== 1.0 is found
                billboardCollection._shaderPixelOffsetScaleByDistance = true;
            }
        }

        writer(i + 0, near, nearValue, far, farValue);
        writer(i + 1, near, nearValue, far, farValue);
        writer(i + 2, near, nearValue, far, farValue);
        writer(i + 3, near, nearValue, far, farValue);
    }

    function writeBillboard(billboardCollection, context, textureAtlasCoordinates, vafWriters, billboard) {
        writePositionScaleAndRotation(billboardCollection, context, textureAtlasCoordinates, vafWriters, billboard);
        writeCompressedAttrib0(billboardCollection, context, textureAtlasCoordinates, vafWriters, billboard);
        writeCompressedAttrib1(billboardCollection, context, textureAtlasCoordinates, vafWriters, billboard);
        writeCompressedAttrib2(billboardCollection, context, textureAtlasCoordinates, vafWriters, billboard);
        writeEyeOffset(billboardCollection, context, textureAtlasCoordinates, vafWriters, billboard);
        writeScaleByDistance(billboardCollection, context, textureAtlasCoordinates, vafWriters, billboard);
        writePixelOffsetScaleByDistance(billboardCollection, context, textureAtlasCoordinates, vafWriters, billboard);
    }

    function recomputeActualPositions(billboardCollection, billboards, length, frameState, modelMatrix, recomputeBoundingVolume) {
        var boundingVolume;
        if (frameState.mode === SceneMode.SCENE3D) {
            boundingVolume = billboardCollection._baseVolume;
            billboardCollection._boundingVolumeDirty = true;
        } else {
            boundingVolume = billboardCollection._baseVolume2D;
        }

        var positions = [];
        for ( var i = 0; i < length; ++i) {
            var billboard = billboards[i];
            var position = billboard.position;
            var actualPosition = Billboard._computeActualPosition(position, frameState, modelMatrix);
            if (defined(actualPosition)) {
                billboard._setActualPosition(actualPosition);

                if (recomputeBoundingVolume) {
                    positions.push(actualPosition);
                } else {
                    BoundingSphere.expand(boundingVolume, actualPosition, boundingVolume);
                }
            }
        }

        if (recomputeBoundingVolume) {
            BoundingSphere.fromPoints(positions, boundingVolume);
        }
    }

    function updateMode(billboardCollection, frameState) {
        var mode = frameState.mode;

        var billboards = billboardCollection._billboards;
        var billboardsToUpdate = billboardCollection._billboardsToUpdate;
        var modelMatrix = billboardCollection._modelMatrix;

        if (billboardCollection._createVertexArray ||
            billboardCollection._mode !== mode ||
            mode !== SceneMode.SCENE3D &&
            !Matrix4.equals(modelMatrix, billboardCollection.modelMatrix)) {

            billboardCollection._mode = mode;
            Matrix4.clone(billboardCollection.modelMatrix, modelMatrix);
            billboardCollection._createVertexArray = true;

            if (mode === SceneMode.SCENE3D || mode === SceneMode.SCENE2D || mode === SceneMode.COLUMBUS_VIEW) {
                recomputeActualPositions(billboardCollection, billboards, billboards.length, frameState, modelMatrix, true);
            }
        } else if (mode === SceneMode.MORPHING) {
            recomputeActualPositions(billboardCollection, billboards, billboards.length, frameState, modelMatrix, true);
        } else if (mode === SceneMode.SCENE2D || mode === SceneMode.COLUMBUS_VIEW) {
            recomputeActualPositions(billboardCollection, billboardsToUpdate, billboardCollection._billboardsToUpdateIndex, frameState, modelMatrix, false);
        }
    }

    var scratchDrawingBufferDimensions = new Cartesian2();
    var scratchToCenter = new Cartesian3();
    var scratchProj = new Cartesian3();
    function updateBoundingVolume(collection, context, frameState, boundingVolume) {
        var camera = frameState.camera;
        var frustum = camera.frustum;

        var toCenter = Cartesian3.subtract(camera.positionWC, boundingVolume.center, scratchToCenter);
        var proj = Cartesian3.multiplyByScalar(camera.directionWC, Cartesian3.dot(toCenter, camera.directionWC), scratchProj);
        var distance = Math.max(0.0, Cartesian3.magnitude(proj) - boundingVolume.radius);

        scratchDrawingBufferDimensions.x = context.drawingBufferWidth;
        scratchDrawingBufferDimensions.y = context.drawingBufferHeight;
        var pixelSize = frustum.getPixelSize(scratchDrawingBufferDimensions, distance);
        var pixelScale = Math.max(pixelSize.x, pixelSize.y);

        var size = pixelScale * collection._maxScale * collection._maxSize * 2.0;
        if (collection._allHorizontalCenter) {
            size *= 0.5;
        }

        var offset = pixelScale * collection._maxPixelOffset + collection._maxEyeOffset;
        boundingVolume.radius += size + offset;
    }

<<<<<<< HEAD
    var writers = [];
=======
    var scratchWriterArray = [];
>>>>>>> e92bd3ff

    /**
     * Called when {@link Viewer} or {@link CesiumWidget} render the scene to
     * get the draw commands needed to render this primitive.
     * <p>
     * Do not call this function directly.  This is documented just to
     * list the exceptions that may be propagated when the scene is rendered:
     * </p>
     *
     * @exception {RuntimeError} image with id must be in the atlas.
     */
    BillboardCollection.prototype.update = function(context, frameState, commandList) {
        removeBillboards(this);

        var billboards = this._billboards;
        var billboardsLength = billboards.length;

        var textureAtlas = this._textureAtlas;
        if (!defined(textureAtlas)) {
            textureAtlas = this._textureAtlas = new TextureAtlas({
                context : context
            });

            for (var ii = 0; ii < billboardsLength; ++ii) {
                billboards[ii]._loadImage();
            }
        }

        var textureAtlasCoordinates = textureAtlas.textureCoordinates;
        if (textureAtlasCoordinates.length === 0) {
            // Can't write billboard vertices until we have texture coordinates
            // provided by a texture atlas
            return;
        }

        updateMode(this, frameState);

        billboards = this._billboards;
        billboardsLength = billboards.length;
        var billboardsToUpdate = this._billboardsToUpdate;
        var billboardsToUpdateLength = this._billboardsToUpdateIndex;

        var properties = this._propertiesChanged;

        var textureAtlasGUID = textureAtlas.guid;
        var createVertexArray = this._createVertexArray || this._textureAtlasGUID !== textureAtlasGUID;
        this._textureAtlasGUID = textureAtlasGUID;

        var vafWriters;
        var pass = frameState.passes;
        var picking = pass.pick;

        // PERFORMANCE_IDEA: Round robin multiple buffers.
        if (createVertexArray || (!picking && this.computeNewBuffersUsage())) {
            this._createVertexArray = false;

            for (var k = 0; k < NUMBER_OF_PROPERTIES; ++k) {
                properties[k] = 0;
            }

            this._vaf = this._vaf && this._vaf.destroy();

            if (billboardsLength > 0) {
                // PERFORMANCE_IDEA:  Instead of creating a new one, resize like std::vector.
                this._vaf = createVAF(context, billboardsLength, this._buffersUsage);
                vafWriters = this._vaf.writers;

                // Rewrite entire buffer if billboards were added or removed.
                for (var i = 0; i < billboardsLength; ++i) {
                    var billboard = this._billboards[i];
                    billboard._dirty = false; // In case it needed an update.
                    writeBillboard(this, context, textureAtlasCoordinates, vafWriters, billboard);
                }

                // Different billboard collections share the same index buffer.
                this._vaf.commit(getIndexBuffer(context));
            }

            this._billboardsToUpdateIndex = 0;
        } else {
            // Billboards were modified, but none were added or removed.
            if (billboardsToUpdateLength > 0) {
<<<<<<< HEAD
=======
                var writers = scratchWriterArray;
>>>>>>> e92bd3ff
                writers.length = 0;

                if (properties[POSITION_INDEX] || properties[ROTATION_INDEX] || properties[SCALE_INDEX]) {
                    writers.push(writePositionScaleAndRotation);
                }

                if (properties[IMAGE_INDEX_INDEX] || properties[PIXEL_OFFSET_INDEX] || properties[HORIZONTAL_ORIGIN_INDEX] || properties[VERTICAL_ORIGIN_INDEX] || properties[SHOW_INDEX]) {
                    writers.push(writeCompressedAttrib0);
                }

                if (properties[IMAGE_INDEX_INDEX] || properties[ALIGNED_AXIS_INDEX] || properties[TRANSLUCENCY_BY_DISTANCE_INDEX]) {
                    writers.push(writeCompressedAttrib1);
                }

                if (properties[IMAGE_INDEX_INDEX] || properties[COLOR_INDEX]) {
                    writers.push(writeCompressedAttrib2);
                }

                if (properties[EYE_OFFSET_INDEX]) {
                    writers.push(writeEyeOffset);
                }

                if (properties[SCALE_BY_DISTANCE_INDEX]) {
                    writers.push(writeScaleByDistance);
                }

                if (properties[PIXEL_OFFSET_SCALE_BY_DISTANCE_INDEX]) {
                    writers.push(writePixelOffsetScaleByDistance);
                }

                var numWriters = writers.length;

                vafWriters = this._vaf.writers;

                if ((billboardsToUpdateLength / billboardsLength) > 0.1) {
                    // If more than 10% of billboard change, rewrite the entire buffer.

                    // PERFORMANCE_IDEA:  I totally made up 10% :).

                    for (var m = 0; m < billboardsToUpdateLength; ++m) {
                        var b = billboardsToUpdate[m];
                        b._dirty = false;

                        for ( var n = 0; n < numWriters; ++n) {
                            writers[n](this, context, textureAtlasCoordinates, vafWriters, b);
                        }
                    }
                    this._vaf.commit(getIndexBuffer(context));
                } else {
                    for (var h = 0; h < billboardsToUpdateLength; ++h) {
                        var bb = billboardsToUpdate[h];
                        bb._dirty = false;

                        for ( var o = 0; o < numWriters; ++o) {
                            writers[o](this, context, textureAtlasCoordinates, vafWriters, bb);
                        }
                        this._vaf.subCommit(bb._index * 4, 4);
                    }
                    this._vaf.endSubCommits();
                }

                this._billboardsToUpdateIndex = 0;
            }
        }

        // If the number of total billboards ever shrinks considerably
        // Truncate billboardsToUpdate so that we free memory that we're
        // not going to be using.
        if (billboardsToUpdateLength > billboardsLength * 1.5) {
            billboardsToUpdate.length = billboardsLength;
        }

        if (!defined(this._vaf) || !defined(this._vaf.va)) {
            return;
        }

        if (this._boundingVolumeDirty) {
            this._boundingVolumeDirty = false;
            BoundingSphere.transform(this._baseVolume, this.modelMatrix, this._baseVolumeWC);
        }

        var boundingVolume;
        var modelMatrix = Matrix4.IDENTITY;
        if (frameState.mode === SceneMode.SCENE3D) {
            modelMatrix = this.modelMatrix;
            boundingVolume = BoundingSphere.clone(this._baseVolumeWC, this._boundingVolume);
        } else {
            boundingVolume = BoundingSphere.clone(this._baseVolume2D, this._boundingVolume);
        }
        updateBoundingVolume(this, context, frameState, boundingVolume);

        var va;
        var vaLength;
        var command;
        var j;
        var vs;
        var fs;

        if (pass.render) {
            var colorList = this._colorCommands;

            if (!defined(this._rs)) {
                this._rs = context.createRenderState({
                    depthTest : {
                        enabled : true
                    },
                    blending : BlendingState.ALPHA_BLEND
                });
            }

            if (!defined(this._sp) ||
                    (this._shaderRotation && !this._compiledShaderRotation) ||
                    (this._shaderAlignedAxis && !this._compiledShaderAlignedAxis) ||
                    (this._shaderScaleByDistance && !this._compiledShaderScaleByDistance) ||
                    (this._shaderTranslucencyByDistance && !this._compiledShaderTranslucencyByDistance) ||
                    (this._shaderPixelOffsetScaleByDistance && !this._compiledShaderPixelOffsetScaleByDistance)) {

                vs = new ShaderSource({
                    sources : [BillboardCollectionVS]
                });
                if (this._shaderRotation) {
                    vs.defines.push('ROTATION');
                }
                if (this._shaderAlignedAxis) {
                    vs.defines.push('ALIGNED_AXIS');
                }
                if (this._shaderScaleByDistance) {
                    vs.defines.push('EYE_DISTANCE_SCALING');
                }
                if (this._shaderTranslucencyByDistance) {
                    vs.defines.push('EYE_DISTANCE_TRANSLUCENCY');
                }
                if (this._shaderPixelOffsetScaleByDistance) {
                    vs.defines.push('EYE_DISTANCE_PIXEL_OFFSET');
                }

                this._sp = context.replaceShaderProgram(this._sp, vs, BillboardCollectionFS, attributeLocations);
                this._compiledShaderRotation = this._shaderRotation;
                this._compiledShaderAlignedAxis = this._shaderAlignedAxis;
                this._compiledShaderScaleByDistance = this._shaderScaleByDistance;
                this._compiledShaderTranslucencyByDistance = this._shaderTranslucencyByDistance;
                this._compiledShaderPixelOffsetScaleByDistance = this._shaderPixelOffsetScaleByDistance;
            }

            va = this._vaf.va;
            vaLength = va.length;

            colorList.length = vaLength;
            for (j = 0; j < vaLength; ++j) {
                command = colorList[j];
                if (!defined(command)) {
                    command = colorList[j] = new DrawCommand({
                        pass : Pass.OPAQUE,
                        owner : this
                    });
                }

                command.boundingVolume = boundingVolume;
                command.modelMatrix = modelMatrix;
                command.count = va[j].indicesCount;
                command.shaderProgram = this._sp;
                command.uniformMap = this._uniforms;
                command.vertexArray = va[j].va;
                command.renderState = this._rs;
                command.debugShowBoundingVolume = this.debugShowBoundingVolume;

                commandList.push(command);
            }
        }

        if (picking) {
            var pickList = this._pickCommands;

            if (!defined(this._spPick) ||
                    (this._shaderRotation && !this._compiledShaderRotationPick) ||
                    (this._shaderAlignedAxis && !this._compiledShaderAlignedAxisPick) ||
                    (this._shaderScaleByDistance && !this._compiledShaderScaleByDistancePick) ||
                    (this._shaderTranslucencyByDistance && !this._compiledShaderTranslucencyByDistancePick) ||
                    (this._shaderPixelOffsetScaleByDistance && !this._compiledShaderPixelOffsetScaleByDistancePick)) {

                vs = new ShaderSource({
                    defines : ['RENDER_FOR_PICK'],
                    sources : [BillboardCollectionVS]
                });

                if (this._shaderRotation) {
                    vs.defines.push('ROTATION');
                }
                if (this._shaderAlignedAxis) {
                    vs.defines.push('ALIGNED_AXIS');
                }
                if (this._shaderScaleByDistance) {
                    vs.defines.push('EYE_DISTANCE_SCALING');
                }
                if (this._shaderTranslucencyByDistance) {
                    vs.defines.push('EYE_DISTANCE_TRANSLUCENCY');
                }
                if (this._shaderPixelOffsetScaleByDistance) {
                    vs.defines.push('EYE_DISTANCE_PIXEL_OFFSET');
                }

                fs = new ShaderSource({
                    defines : ['RENDER_FOR_PICK'],
                    sources : [BillboardCollectionFS]
                });

                this._spPick = context.replaceShaderProgram(this._spPick, vs, fs, attributeLocations);
                this._compiledShaderRotationPick = this._shaderRotation;
                this._compiledShaderAlignedAxisPick = this._shaderAlignedAxis;
                this._compiledShaderScaleByDistancePick = this._shaderScaleByDistance;
                this._compiledShaderTranslucencyByDistancePick = this._shaderTranslucencyByDistance;
                this._compiledShaderPixelOffsetScaleByDistancePick = this._shaderPixelOffsetScaleByDistance;
            }

            va = this._vaf.va;
            vaLength = va.length;

            pickList.length = vaLength;
            for (j = 0; j < vaLength; ++j) {
                command = pickList[j];
                if (!defined(command)) {
                    command = pickList[j] = new DrawCommand({
                        pass : Pass.OPAQUE,
                        owner : this
                    });
                }

                command.boundingVolume = boundingVolume;
                command.modelMatrix = modelMatrix;
                command.count = va[j].indicesCount;
                command.shaderProgram = this._spPick;
                command.uniformMap = this._uniforms;
                command.vertexArray = va[j].va;
                command.renderState = this._rs;

                commandList.push(command);
            }
        }
    };

    /**
     * Returns true if this object was destroyed; otherwise, false.
     * <br /><br />
     * If this object was destroyed, it should not be used; calling any function other than
     * <code>isDestroyed</code> will result in a {@link DeveloperError} exception.
     *
     * @returns {Boolean} <code>true</code> if this object was destroyed; otherwise, <code>false</code>.
     *
     * @see BillboardCollection#destroy
     */
    BillboardCollection.prototype.isDestroyed = function() {
        return false;
    };

    /**
     * Destroys the WebGL resources held by this object.  Destroying an object allows for deterministic
     * release of WebGL resources, instead of relying on the garbage collector to destroy this object.
     * <br /><br />
     * Once an object is destroyed, it should not be used; calling any function other than
     * <code>isDestroyed</code> will result in a {@link DeveloperError} exception.  Therefore,
     * assign the return value (<code>undefined</code>) to the object as done in the example.
     *
     * @returns {undefined}
     *
     * @exception {DeveloperError} This object was destroyed, i.e., destroy() was called.
     *
     * @see BillboardCollection#isDestroyed
     *
     * @example
     * billboards = billboards && billboards.destroy();
     */
    BillboardCollection.prototype.destroy = function() {
        this._textureAtlas = this._destroyTextureAtlas && this._textureAtlas && this._textureAtlas.destroy();
        this._sp = this._sp && this._sp.destroy();
        this._spPick = this._spPick && this._spPick.destroy();
        this._vaf = this._vaf && this._vaf.destroy();
        destroyBillboards(this._billboards);

        return destroyObject(this);
    };

    return BillboardCollection;
});<|MERGE_RESOLUTION|>--- conflicted
+++ resolved
@@ -1013,11 +1013,7 @@
         boundingVolume.radius += size + offset;
     }
 
-<<<<<<< HEAD
-    var writers = [];
-=======
     var scratchWriterArray = [];
->>>>>>> e92bd3ff
 
     /**
      * Called when {@link Viewer} or {@link CesiumWidget} render the scene to
@@ -1100,10 +1096,7 @@
         } else {
             // Billboards were modified, but none were added or removed.
             if (billboardsToUpdateLength > 0) {
-<<<<<<< HEAD
-=======
                 var writers = scratchWriterArray;
->>>>>>> e92bd3ff
                 writers.length = 0;
 
                 if (properties[POSITION_INDEX] || properties[ROTATION_INDEX] || properties[SCALE_INDEX]) {
