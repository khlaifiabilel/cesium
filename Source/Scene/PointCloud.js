import arraySlice from "../Core/arraySlice.js";
import BoundingSphere from "../Core/BoundingSphere.js";
import Cartesian3 from "../Core/Cartesian3.js";
import Cartesian4 from "../Core/Cartesian4.js";
import Check from "../Core/Check.js";
import Color from "../Core/Color.js";
import combine from "../Core/combine.js";
import ComponentDatatype from "../Core/ComponentDatatype.js";
import defaultValue from "../Core/defaultValue.js";
import defined from "../Core/defined.js";
import destroyObject from "../Core/destroyObject.js";
import getStringFromTypedArray from "../Core/getStringFromTypedArray.js";
import CesiumMath from "../Core/Math.js";
import Matrix4 from "../Core/Matrix4.js";
import oneTimeWarning from "../Core/oneTimeWarning.js";
import OrthographicFrustum from "../Core/OrthographicFrustum.js";
import PrimitiveType from "../Core/PrimitiveType.js";
import RuntimeError from "../Core/RuntimeError.js";
import Transforms from "../Core/Transforms.js";
import Buffer from "../Renderer/Buffer.js";
import BufferUsage from "../Renderer/BufferUsage.js";
import DrawCommand from "../Renderer/DrawCommand.js";
import Pass from "../Renderer/Pass.js";
import RenderState from "../Renderer/RenderState.js";
import ShaderProgram from "../Renderer/ShaderProgram.js";
import VertexArray from "../Renderer/VertexArray.js";
import when from "../ThirdParty/when.js";
import BlendingState from "./BlendingState.js";
import Cesium3DTileBatchTable from "./Cesium3DTileBatchTable.js";
import Cesium3DTileFeatureTable from "./Cesium3DTileFeatureTable.js";
import DracoLoader from "./DracoLoader.js";
import getClipAndStyleCode from "./getClipAndStyleCode.js";
import getClippingFunction from "./getClippingFunction.js";
import SceneMode from "./SceneMode.js";
import ShadowMode from "./ShadowMode.js";
import StencilConstants from "./StencilConstants.js";

var DecodingState = {
  NEEDS_DECODE: 0,
  DECODING: 1,
  READY: 2,
  FAILED: 3,
};

/**
 * Represents the contents of a
 * {@link https://github.com/CesiumGS/3d-tiles/tree/master/specification/TileFormats/PointCloud|Point Cloud}
 * tile. Used internally by {@link PointCloud3DTileContent} and {@link TimeDynamicPointCloud}.
 *
 * @alias PointCloud
 * @constructor
 *
 * @see PointCloud3DTileContent
 * @see TimeDynamicPointCloud
 *
 * @private
 */
function PointCloud(options) {
  //>>includeStart('debug', pragmas.debug);
  Check.typeOf.object("options", options);
  Check.typeOf.object("options.arrayBuffer", options.arrayBuffer);
  //>>includeEnd('debug');

  // Hold onto the payload until the render resources are created
  this._parsedContent = undefined;

  this._drawCommand = undefined;
  this._isTranslucent = false;
  this._styleTranslucent = false;
  this._constantColor = Color.clone(Color.DARKGRAY);
  this._highlightColor = Color.clone(Color.WHITE);
  this._pointSize = 1.0;

  this._rtcCenter = undefined;
  this._quantizedVolumeScale = undefined;
  this._quantizedVolumeOffset = undefined;

  // These values are used to regenerate the shader when the style changes
  this._styleableShaderAttributes = undefined;
  this._isQuantized = false;
  this._isOctEncoded16P = false;
  this._isRGB565 = false;
  this._hasColors = false;
  this._hasNormals = false;
  this._hasBatchIds = false;

  // Draco
  this._decodingState = DecodingState.READY;
  this._dequantizeInShader = true;
  this._isQuantizedDraco = false;
  this._isOctEncodedDraco = false;
  this._quantizedRange = 0.0;
  this._octEncodedRange = 0.0;

  // Use per-point normals to hide back-facing points.
  this.backFaceCulling = false;
  this._backFaceCulling = false;

  // Whether to enable normal shading
  this.normalShading = true;
  this._normalShading = true;

  this._opaqueRenderState = undefined;
  this._translucentRenderState = undefined;

  this._mode = undefined;

  this._ready = false;
  this._readyPromise = when.defer();
  this._pointsLength = 0;
  this._geometryByteLength = 0;

  this._vertexShaderLoaded = options.vertexShaderLoaded;
  this._fragmentShaderLoaded = options.fragmentShaderLoaded;
  this._uniformMapLoaded = options.uniformMapLoaded;
  this._batchTableLoaded = options.batchTableLoaded;
  this._pickIdLoaded = options.pickIdLoaded;
  this._opaquePass = defaultValue(options.opaquePass, Pass.OPAQUE);
  this._cull = defaultValue(options.cull, true);

  this.style = undefined;
  this._style = undefined;
  this.styleDirty = false;

  this.modelMatrix = Matrix4.clone(Matrix4.IDENTITY);
  this._modelMatrix = Matrix4.clone(Matrix4.IDENTITY);

  this.time = 0.0; // For styling
  this.shadows = ShadowMode.ENABLED;
  this._boundingSphere = undefined;

  this.clippingPlanes = undefined;
  this.isClipped = false;
  this.clippingPlanesDirty = false;
  // If defined, use this matrix to position the clipping planes instead of the modelMatrix.
  // This is so that when point clouds are part of a tileset they all get clipped relative
  // to the root tile.
  this.clippingPlanesOriginMatrix = undefined;

  this.attenuation = false;
  this._attenuation = false;

  // Options for geometric error based attenuation
  this.geometricError = 0.0;
  this.geometricErrorScale = 1.0;
  this.maximumAttenuation = this._pointSize;

  initialize(this, options);
}

Object.defineProperties(PointCloud.prototype, {
  pointsLength: {
    get: function () {
      return this._pointsLength;
    },
  },

  geometryByteLength: {
    get: function () {
      return this._geometryByteLength;
    },
  },

  ready: {
    get: function () {
      return this._ready;
    },
  },

  readyPromise: {
    get: function () {
      return this._readyPromise.promise;
    },
  },

  color: {
    get: function () {
      return Color.clone(this._highlightColor);
    },
    set: function (value) {
      this._highlightColor = Color.clone(value, this._highlightColor);
    },
  },

  boundingSphere: {
    get: function () {
      if (defined(this._drawCommand)) {
        return this._drawCommand.boundingVolume;
      }
      return undefined;
    },
    set: function (value) {
      this._boundingSphere = BoundingSphere.clone(value, this._boundingSphere);
    },
  },
});

var sizeOfUint32 = Uint32Array.BYTES_PER_ELEMENT;

function initialize(pointCloud, options) {
  var arrayBuffer = options.arrayBuffer;
  var byteOffset = defaultValue(options.byteOffset, 0);

  var uint8Array = new Uint8Array(arrayBuffer);
  var view = new DataView(arrayBuffer);
  byteOffset += sizeOfUint32; // Skip magic

  var version = view.getUint32(byteOffset, true);
  if (version !== 1) {
    throw new RuntimeError(
      "Only Point Cloud tile version 1 is supported.  Version " +
        version +
        " is not."
    );
  }
  byteOffset += sizeOfUint32;

  // Skip byteLength
  byteOffset += sizeOfUint32;

  var featureTableJsonByteLength = view.getUint32(byteOffset, true);
  if (featureTableJsonByteLength === 0) {
    throw new RuntimeError(
      "Feature table must have a byte length greater than zero"
    );
  }
  byteOffset += sizeOfUint32;

  var featureTableBinaryByteLength = view.getUint32(byteOffset, true);
  byteOffset += sizeOfUint32;

  var batchTableJsonByteLength = view.getUint32(byteOffset, true);
  byteOffset += sizeOfUint32;
  var batchTableBinaryByteLength = view.getUint32(byteOffset, true);
  byteOffset += sizeOfUint32;

  var featureTableString = getStringFromTypedArray(
    uint8Array,
    byteOffset,
    featureTableJsonByteLength
  );
  var featureTableJson = JSON.parse(featureTableString);
  byteOffset += featureTableJsonByteLength;

  var featureTableBinary = new Uint8Array(
    arrayBuffer,
    byteOffset,
    featureTableBinaryByteLength
  );
  byteOffset += featureTableBinaryByteLength;

  // Get the batch table JSON and binary
  var batchTableJson;
  var batchTableBinary;
  if (batchTableJsonByteLength > 0) {
    // Has a batch table JSON
    var batchTableString = getStringFromTypedArray(
      uint8Array,
      byteOffset,
      batchTableJsonByteLength
    );
    batchTableJson = JSON.parse(batchTableString);
    byteOffset += batchTableJsonByteLength;

    if (batchTableBinaryByteLength > 0) {
      // Has a batch table binary
      batchTableBinary = new Uint8Array(
        arrayBuffer,
        byteOffset,
        batchTableBinaryByteLength
      );
      byteOffset += batchTableBinaryByteLength;
    }
  }

  var featureTable = new Cesium3DTileFeatureTable(
    featureTableJson,
    featureTableBinary
  );

  var pointsLength = featureTable.getGlobalProperty("POINTS_LENGTH");
  featureTable.featuresLength = pointsLength;

  if (!defined(pointsLength)) {
    throw new RuntimeError(
      "Feature table global property: POINTS_LENGTH must be defined"
    );
  }

  var rtcCenter = featureTable.getGlobalProperty(
    "RTC_CENTER",
    ComponentDatatype.FLOAT,
    3
  );
  if (defined(rtcCenter)) {
    pointCloud._rtcCenter = Cartesian3.unpack(rtcCenter);
  }

  var positions;
  var colors;
  var normals;
  var batchIds;

  var hasPositions = false;
  var hasColors = false;
  var hasNormals = false;
  var hasBatchIds = false;

  var isQuantized = false;
  var isTranslucent = false;
  var isRGB565 = false;
  var isOctEncoded16P = false;

  var dracoBuffer;
  var dracoFeatureTableProperties;
  var dracoBatchTableProperties;

  var featureTableDraco = defined(featureTableJson.extensions)
    ? featureTableJson.extensions["3DTILES_draco_point_compression"]
    : undefined;
  var batchTableDraco =
    defined(batchTableJson) && defined(batchTableJson.extensions)
      ? batchTableJson.extensions["3DTILES_draco_point_compression"]
      : undefined;

  if (defined(batchTableDraco)) {
    dracoBatchTableProperties = batchTableDraco.properties;
  }

  if (defined(featureTableDraco)) {
    dracoFeatureTableProperties = featureTableDraco.properties;
    var dracoByteOffset = featureTableDraco.byteOffset;
    var dracoByteLength = featureTableDraco.byteLength;
    if (
      !defined(dracoFeatureTableProperties) ||
      !defined(dracoByteOffset) ||
      !defined(dracoByteLength)
    ) {
      throw new RuntimeError(
        "Draco properties, byteOffset, and byteLength must be defined"
      );
    }
    dracoBuffer = arraySlice(
      featureTableBinary,
      dracoByteOffset,
      dracoByteOffset + dracoByteLength
    );
    hasPositions = defined(dracoFeatureTableProperties.POSITION);
    hasColors =
      defined(dracoFeatureTableProperties.RGB) ||
      defined(dracoFeatureTableProperties.RGBA);
    hasNormals = defined(dracoFeatureTableProperties.NORMAL);
    hasBatchIds = defined(dracoFeatureTableProperties.BATCH_ID);
    isTranslucent = defined(dracoFeatureTableProperties.RGBA);
    pointCloud._decodingState = DecodingState.NEEDS_DECODE;
  }

  var draco;
  if (defined(dracoBuffer)) {
    draco = {
      buffer: dracoBuffer,
      featureTableProperties: dracoFeatureTableProperties,
      batchTableProperties: dracoBatchTableProperties,
      properties: combine(
        dracoFeatureTableProperties,
        dracoBatchTableProperties
      ),
      dequantizeInShader: pointCloud._dequantizeInShader,
    };
  }

  if (!hasPositions) {
    if (defined(featureTableJson.POSITION)) {
      positions = featureTable.getPropertyArray(
        "POSITION",
        ComponentDatatype.FLOAT,
        3
      );
      hasPositions = true;
    } else if (defined(featureTableJson.POSITION_QUANTIZED)) {
      positions = featureTable.getPropertyArray(
        "POSITION_QUANTIZED",
        ComponentDatatype.UNSIGNED_SHORT,
        3
      );
      isQuantized = true;
      hasPositions = true;

      var quantizedVolumeScale = featureTable.getGlobalProperty(
        "QUANTIZED_VOLUME_SCALE",
        ComponentDatatype.FLOAT,
        3
      );
      if (!defined(quantizedVolumeScale)) {
        throw new RuntimeError(
          "Global property: QUANTIZED_VOLUME_SCALE must be defined for quantized positions."
        );
      }
      pointCloud._quantizedVolumeScale = Cartesian3.unpack(
        quantizedVolumeScale
      );
      pointCloud._quantizedRange = (1 << 16) - 1;

      var quantizedVolumeOffset = featureTable.getGlobalProperty(
        "QUANTIZED_VOLUME_OFFSET",
        ComponentDatatype.FLOAT,
        3
      );
      if (!defined(quantizedVolumeOffset)) {
        throw new RuntimeError(
          "Global property: QUANTIZED_VOLUME_OFFSET must be defined for quantized positions."
        );
      }
      pointCloud._quantizedVolumeOffset = Cartesian3.unpack(
        quantizedVolumeOffset
      );
    }
  }

  if (!hasColors) {
    if (defined(featureTableJson.RGBA)) {
      colors = featureTable.getPropertyArray(
        "RGBA",
        ComponentDatatype.UNSIGNED_BYTE,
        4
      );
      isTranslucent = true;
      hasColors = true;
    } else if (defined(featureTableJson.RGB)) {
      colors = featureTable.getPropertyArray(
        "RGB",
        ComponentDatatype.UNSIGNED_BYTE,
        3
      );
      hasColors = true;
    } else if (defined(featureTableJson.RGB565)) {
      colors = featureTable.getPropertyArray(
        "RGB565",
        ComponentDatatype.UNSIGNED_SHORT,
        1
      );
      isRGB565 = true;
      hasColors = true;
    }
  }

  if (!hasNormals) {
    if (defined(featureTableJson.NORMAL)) {
      normals = featureTable.getPropertyArray(
        "NORMAL",
        ComponentDatatype.FLOAT,
        3
      );
      hasNormals = true;
    } else if (defined(featureTableJson.NORMAL_OCT16P)) {
      normals = featureTable.getPropertyArray(
        "NORMAL_OCT16P",
        ComponentDatatype.UNSIGNED_BYTE,
        2
      );
      isOctEncoded16P = true;
      hasNormals = true;
    }
  }

  if (!hasBatchIds) {
    if (defined(featureTableJson.BATCH_ID)) {
      batchIds = featureTable.getPropertyArray(
        "BATCH_ID",
        ComponentDatatype.UNSIGNED_SHORT,
        1
      );
      hasBatchIds = true;
    }
  }

  if (!hasPositions) {
    throw new RuntimeError(
      "Either POSITION or POSITION_QUANTIZED must be defined."
    );
  }

  if (defined(featureTableJson.CONSTANT_RGBA)) {
    var constantRGBA = featureTable.getGlobalProperty(
      "CONSTANT_RGBA",
      ComponentDatatype.UNSIGNED_BYTE,
      4
    );
    pointCloud._constantColor = Color.fromBytes(
      constantRGBA[0],
      constantRGBA[1],
      constantRGBA[2],
      constantRGBA[3],
      pointCloud._constantColor
    );
  }

  if (hasBatchIds) {
    var batchLength = featureTable.getGlobalProperty("BATCH_LENGTH");
    if (!defined(batchLength)) {
      throw new RuntimeError(
        "Global property: BATCH_LENGTH must be defined when BATCH_ID is defined."
      );
    }

    if (defined(batchTableBinary)) {
      // Copy the batchTableBinary section and let the underlying ArrayBuffer be freed
      batchTableBinary = new Uint8Array(batchTableBinary);
    }

    if (defined(pointCloud._batchTableLoaded)) {
      pointCloud._batchTableLoaded(
        batchLength,
        batchTableJson,
        batchTableBinary
      );
    }
  }

  // If points are not batched and there are per-point properties, use these properties for styling purposes
  var styleableProperties;
  if (!hasBatchIds && defined(batchTableBinary)) {
    styleableProperties = Cesium3DTileBatchTable.getBinaryProperties(
      pointsLength,
      batchTableJson,
      batchTableBinary
    );
  }

  pointCloud._parsedContent = {
    positions: positions,
    colors: colors,
    normals: normals,
    batchIds: batchIds,
    styleableProperties: styleableProperties,
    draco: draco,
  };
  pointCloud._pointsLength = pointsLength;
  pointCloud._isQuantized = isQuantized;
  pointCloud._isOctEncoded16P = isOctEncoded16P;
  pointCloud._isRGB565 = isRGB565;
  pointCloud._isTranslucent = isTranslucent;
  pointCloud._hasColors = hasColors;
  pointCloud._hasNormals = hasNormals;
  pointCloud._hasBatchIds = hasBatchIds;
}

var scratchMin = new Cartesian3();
var scratchMax = new Cartesian3();
var scratchPosition = new Cartesian3();
var randomValues;

function getRandomValues(samplesLength) {
  // Use same random values across all runs
  if (!defined(randomValues)) {
    CesiumMath.setRandomNumberSeed(0);
    randomValues = new Array(samplesLength);
    for (var i = 0; i < samplesLength; ++i) {
      randomValues[i] = CesiumMath.nextRandomNumber();
    }
  }
  return randomValues;
}

function computeApproximateBoundingSphereFromPositions(positions) {
  var maximumSamplesLength = 20;
  var pointsLength = positions.length / 3;
  var samplesLength = Math.min(pointsLength, maximumSamplesLength);
  var randomValues = getRandomValues(maximumSamplesLength);
  var maxValue = Number.MAX_VALUE;
  var minValue = -Number.MAX_VALUE;
  var min = Cartesian3.fromElements(maxValue, maxValue, maxValue, scratchMin);
  var max = Cartesian3.fromElements(minValue, minValue, minValue, scratchMax);
  for (var i = 0; i < samplesLength; ++i) {
    var index = Math.floor(randomValues[i] * pointsLength);
    var position = Cartesian3.unpack(positions, index * 3, scratchPosition);
    Cartesian3.minimumByComponent(min, position, min);
    Cartesian3.maximumByComponent(max, position, max);
  }

  var boundingSphere = BoundingSphere.fromCornerPoints(min, max);
  boundingSphere.radius += CesiumMath.EPSILON2; // To avoid radius of zero
  return boundingSphere;
}

function prepareVertexAttribute(typedArray, name) {
  // WebGL does not support UNSIGNED_INT, INT, or DOUBLE vertex attributes. Convert these to FLOAT.
  var componentDatatype = ComponentDatatype.fromTypedArray(typedArray);
  if (
    componentDatatype === ComponentDatatype.INT ||
    componentDatatype === ComponentDatatype.UNSIGNED_INT ||
    componentDatatype === ComponentDatatype.DOUBLE
  ) {
    oneTimeWarning(
      "Cast pnts property to floats",
      'Point cloud property "' +
        name +
        '" will be casted to a float array because INT, UNSIGNED_INT, and DOUBLE are not valid WebGL vertex attribute types. Some precision may be lost.'
    );
    return new Float32Array(typedArray);
  }
  return typedArray;
}

var scratchPointSizeAndTimeAndGeometricErrorAndDepthMultiplier = new Cartesian4();
var scratchQuantizedVolumeScaleAndOctEncodedRange = new Cartesian4();
var scratchColor = new Color();

var positionLocation = 0;
var colorLocation = 1;
var normalLocation = 2;
var batchIdLocation = 3;
var numberOfAttributes = 4;

var scratchClippingPlaneMatrix = new Matrix4();

function createResources(pointCloud, frameState) {
  var context = frameState.context;
  var parsedContent = pointCloud._parsedContent;
  var pointsLength = pointCloud._pointsLength;
  var positions = parsedContent.positions;
  var colors = parsedContent.colors;
  var normals = parsedContent.normals;
  var batchIds = parsedContent.batchIds;
  var styleableProperties = parsedContent.styleableProperties;
  var hasStyleableProperties = defined(styleableProperties);
  var isQuantized = pointCloud._isQuantized;
  var isQuantizedDraco = pointCloud._isQuantizedDraco;
  var isOctEncoded16P = pointCloud._isOctEncoded16P;
  var isOctEncodedDraco = pointCloud._isOctEncodedDraco;
  var quantizedRange = pointCloud._quantizedRange;
  var octEncodedRange = pointCloud._octEncodedRange;
  var isRGB565 = pointCloud._isRGB565;
  var isTranslucent = pointCloud._isTranslucent;
  var hasColors = pointCloud._hasColors;
  var hasNormals = pointCloud._hasNormals;
  var hasBatchIds = pointCloud._hasBatchIds;

  var componentsPerAttribute;
  var componentDatatype;

  var styleableVertexAttributes = [];
  var styleableShaderAttributes = {};
  pointCloud._styleableShaderAttributes = styleableShaderAttributes;

  if (hasStyleableProperties) {
    var attributeLocation = numberOfAttributes;

    for (var name in styleableProperties) {
      if (styleableProperties.hasOwnProperty(name)) {
        var property = styleableProperties[name];
        var typedArray = prepareVertexAttribute(property.typedArray, name);
        componentsPerAttribute = property.componentCount;
        componentDatatype = ComponentDatatype.fromTypedArray(typedArray);

        var vertexBuffer = Buffer.createVertexBuffer({
          context: context,
          typedArray: typedArray,
          usage: BufferUsage.STATIC_DRAW,
        });

        pointCloud._geometryByteLength += vertexBuffer.sizeInBytes;

        var vertexAttribute = {
          index: attributeLocation,
          vertexBuffer: vertexBuffer,
          componentsPerAttribute: componentsPerAttribute,
          componentDatatype: componentDatatype,
          normalize: false,
          offsetInBytes: 0,
          strideInBytes: 0,
        };

<<<<<<< HEAD
        if (pointCloud._opaquePass === Pass.CESIUM_3D_TILE) {
            opaqueRenderState.stencilTest = StencilConstants.setCesium3DTileBit();
            opaqueRenderState.stencilMask = StencilConstants.CESIUM_3D_TILE_MASK;
        }

        pointCloud._opaqueRenderState = RenderState.fromCache(opaqueRenderState);

        pointCloud._translucentRenderState = RenderState.fromCache({
            depthTest : {
                enabled : true
            },
            depthMask : false,
            blending : BlendingState.ALPHA_BLEND
        });

        pointCloud._drawCommand = new DrawCommand({
            boundingVolume : new BoundingSphere(),
            cull : pointCloud._cull,
            modelMatrix : new Matrix4(),
            primitiveType : PrimitiveType.POINTS,
            vertexArray : vertexArray,
            count : pointsLength,
            shaderProgram : undefined, // Updated in createShaders
            uniformMap : undefined, // Updated in createShaders
            renderState : isTranslucent ? pointCloud._translucentRenderState : pointCloud._opaqueRenderState,
            pass : isTranslucent ? Pass.TRANSLUCENT : pointCloud._opaquePass,
            owner : pointCloud,
            castShadows : false,
            receiveShadows : false,
            pickId : pointCloud._pickIdLoaded()
        });
    }

    function getMutableUniformFunction(mutableUniformDefinition) {
        return function() {
            return mutableUniformDefinition.value;
        };
    }

    function createUniformMap(pointCloud, style, frameState) {
        var context = frameState.context;
        var hasStyle = defined(style);
        var isQuantized = pointCloud._isQuantized;
        var isQuantizedDraco = pointCloud._isQuantizedDraco;
        var isOctEncodedDraco = pointCloud._isOctEncodedDraco;

        var uniformMap = {
            u_pointSizeAndTimeAndGeometricErrorAndDepthMultiplier : function() {
                var scratch = scratchPointSizeAndTimeAndGeometricErrorAndDepthMultiplier;
                scratch.x = pointCloud._attenuation ? pointCloud.maximumAttenuation : pointCloud._pointSize;
                scratch.x *= frameState.pixelRatio;

                scratch.y = pointCloud.time;

                if (pointCloud._attenuation) {
                    var frustum = frameState.camera.frustum;
                    var depthMultiplier;
                    // Attenuation is maximumAttenuation in 2D/ortho
                    if (frameState.mode === SceneMode.SCENE2D || frustum instanceof OrthographicFrustum) {
                        depthMultiplier = Number.POSITIVE_INFINITY;
                    } else {
                        depthMultiplier = context.drawingBufferHeight / frameState.camera.frustum.sseDenominator;
                    }

                    scratch.z = pointCloud.geometricError * pointCloud.geometricErrorScale;
                    scratch.w = depthMultiplier;
                }

                return scratch;
            },
            u_highlightColor : function() {
                return pointCloud._highlightColor;
            },
            u_constantColor : function() {
                return pointCloud._constantColor;
            },
            u_clippingPlanes : function() {
                var clippingPlanes = pointCloud.clippingPlanes;
                var isClipped = pointCloud.isClipped;
                return isClipped ? clippingPlanes.texture : context.defaultTexture;
            },
            u_clippingPlanesEdgeStyle : function() {
                var clippingPlanes = pointCloud.clippingPlanes;
                if (!defined(clippingPlanes)) {
                    return Color.TRANSPARENT;
                }

                var style = Color.clone(clippingPlanes.edgeColor, scratchColor);
                style.alpha = clippingPlanes.edgeWidth;
                return style;
            },
            u_clippingPlanesMatrix : function() {
                var clippingPlanes = pointCloud.clippingPlanes;
                if (!defined(clippingPlanes)) {
                    return Matrix4.IDENTITY;
                }

                var clippingPlanesOriginMatrix = defaultValue(pointCloud.clippingPlanesOriginMatrix, pointCloud._modelMatrix);
                Matrix4.multiply(context.uniformState.view3D, clippingPlanesOriginMatrix, scratchClippingPlaneMatrix);
                return Matrix4.multiply(scratchClippingPlaneMatrix, clippingPlanes.modelMatrix, scratchClippingPlaneMatrix);
            }
        };

        if (isQuantized || isQuantizedDraco || isOctEncodedDraco) {
            uniformMap = combine(uniformMap, {
                u_quantizedVolumeScaleAndOctEncodedRange : function() {
                    var scratch = scratchQuantizedVolumeScaleAndOctEncodedRange;
                    if (defined(pointCloud._quantizedVolumeScale)) {
                        var scale = Cartesian3.clone(pointCloud._quantizedVolumeScale, scratch);
                        Cartesian3.divideByScalar(scale, pointCloud._quantizedRange, scratch);
                    }
                    scratch.w = pointCloud._octEncodedRange;
                    return scratch;
                }
            });
        }

        if (hasStyle) {
            var mutables = style.mutables;
            if (Object.keys(mutables).length > 0) {
                var mutableUniforms = {};
                for (var name in mutables) {
                    if (mutables.hasOwnProperty(name)) {
                        var mutableUniformDefinition = mutables[name];
                        var mutableUniformName = 'u_mutable' + name;
                        mutableUniforms[mutableUniformName] = getMutableUniformFunction(mutableUniformDefinition);
                    }
                }
                uniformMap = combine(uniformMap, mutableUniforms);
            }
        }

        if (defined(pointCloud._uniformMapLoaded)) {
            uniformMap = pointCloud._uniformMapLoaded(uniformMap);
        }

        pointCloud._drawCommand.uniformMap = uniformMap;
=======
        styleableVertexAttributes.push(vertexAttribute);
        styleableShaderAttributes[name] = {
          location: attributeLocation,
          componentCount: componentsPerAttribute,
        };
        ++attributeLocation;
      }
>>>>>>> 2fd0e8f7
    }
  }

  var positionsVertexBuffer = Buffer.createVertexBuffer({
    context: context,
    typedArray: positions,
    usage: BufferUsage.STATIC_DRAW,
  });
  pointCloud._geometryByteLength += positionsVertexBuffer.sizeInBytes;

  var colorsVertexBuffer;
  if (hasColors) {
    colorsVertexBuffer = Buffer.createVertexBuffer({
      context: context,
      typedArray: colors,
      usage: BufferUsage.STATIC_DRAW,
    });
    pointCloud._geometryByteLength += colorsVertexBuffer.sizeInBytes;
  }

  var normalsVertexBuffer;
  if (hasNormals) {
    normalsVertexBuffer = Buffer.createVertexBuffer({
      context: context,
      typedArray: normals,
      usage: BufferUsage.STATIC_DRAW,
    });
    pointCloud._geometryByteLength += normalsVertexBuffer.sizeInBytes;
  }

  var batchIdsVertexBuffer;
  if (hasBatchIds) {
    batchIds = prepareVertexAttribute(batchIds, "batchIds");
    batchIdsVertexBuffer = Buffer.createVertexBuffer({
      context: context,
      typedArray: batchIds,
      usage: BufferUsage.STATIC_DRAW,
    });
    pointCloud._geometryByteLength += batchIdsVertexBuffer.sizeInBytes;
  }

  var attributes = [];

  if (isQuantized) {
    componentDatatype = ComponentDatatype.UNSIGNED_SHORT;
  } else if (isQuantizedDraco) {
    componentDatatype =
      quantizedRange <= 255
        ? ComponentDatatype.UNSIGNED_BYTE
        : ComponentDatatype.UNSIGNED_SHORT;
  } else {
    componentDatatype = ComponentDatatype.FLOAT;
  }

  attributes.push({
    index: positionLocation,
    vertexBuffer: positionsVertexBuffer,
    componentsPerAttribute: 3,
    componentDatatype: componentDatatype,
    normalize: false,
    offsetInBytes: 0,
    strideInBytes: 0,
  });

  if (pointCloud._cull) {
    if (isQuantized || isQuantizedDraco) {
      pointCloud._boundingSphere = BoundingSphere.fromCornerPoints(
        Cartesian3.ZERO,
        pointCloud._quantizedVolumeScale
      );
    } else {
      pointCloud._boundingSphere = computeApproximateBoundingSphereFromPositions(
        positions
      );
    }
<<<<<<< HEAD

    function getGlslType(type) {
        switch (type) {
            case 'Boolean': return 'bool';
            case 'Number': return 'float';
            case 'vec2': return 'vec2';
            case 'vec3': return 'vec3';
            case 'vec4': return 'vec4';
        }
        throw new RuntimeError('Invalid mutable type: "' + type + '"');
    }

    function getVertexAttribute(vertexArray, index) {
        var numberOfAttributes = vertexArray.numberOfAttributes;
        for (var i = 0; i < numberOfAttributes; ++i) {
            var attribute = vertexArray.getAttribute(i);
            if (attribute.index === index) {
                return attribute;
            }
        }
    }

    function modifyStyleFunction(source, mutables) {
        var styleName;
        var replaceName;

        // Replace occurrences of czm_tiles3d_style_DEFAULTPROPERTY
        var length = defaultProperties.length;
        for (var i = 0; i < length; ++i) {
            var property = defaultProperties[i];
            styleName = 'czm_tiles3d_style_' + property;
            replaceName = property.toLowerCase();
            source = source.replace(new RegExp(styleName + '(\\W)', 'g'), replaceName + '$1');
        }

        // Replace occurences of czm_tiles3d_style_MUTABLENAME
        for (var name in mutables) {
            if (mutables.hasOwnProperty(name)) {
                styleName = 'czm_tiles3d_style_' + name;
                replaceName = 'u_mutable' + name;
                source = source.replace(new RegExp(styleName + '(\\W)', 'g'), replaceName + '$1');
            }
        }

        // Edit the function header to accept the point position, color, and normal
        return source.replace('()', '(vec3 position, vec3 position_absolute, vec4 color, vec3 normal)');
    }

    function createShaders(pointCloud, frameState, style) {
        var i;
        var name;
        var attribute;
        var mutables;

        var context = frameState.context;
        var hasStyle = defined(style);
        var isQuantized = pointCloud._isQuantized;
        var isQuantizedDraco = pointCloud._isQuantizedDraco;
        var isOctEncoded16P = pointCloud._isOctEncoded16P;
        var isOctEncodedDraco = pointCloud._isOctEncodedDraco;
        var isRGB565 = pointCloud._isRGB565;
        var isTranslucent = pointCloud._isTranslucent;
        var hasColors = pointCloud._hasColors;
        var hasNormals = pointCloud._hasNormals;
        var hasBatchIds = pointCloud._hasBatchIds;
        var backFaceCulling = pointCloud._backFaceCulling;
        var normalShading = pointCloud._normalShading;
        var vertexArray = pointCloud._drawCommand.vertexArray;
        var clippingPlanes = pointCloud.clippingPlanes;
        var attenuation = pointCloud._attenuation;

        var colorStyleFunction;
        var showStyleFunction;
        var pointSizeStyleFunction;
        var styleTranslucent = isTranslucent;

        if (hasStyle) {
            mutables = style.mutables;
            var shaderState = {
                translucent : false
            };
            colorStyleFunction = style.getColorShaderFunction('getColorFromStyle', 'czm_tiles3d_style_', shaderState);
            showStyleFunction = style.getShowShaderFunction('getShowFromStyle', 'czm_tiles3d_style_', shaderState);
            pointSizeStyleFunction = style.getPointSizeShaderFunction('getPointSizeFromStyle', 'czm_tiles3d_style_', shaderState);
            if (defined(colorStyleFunction) && shaderState.translucent) {
                styleTranslucent = true;
            }
        }

        pointCloud._styleTranslucent = styleTranslucent;

        var hasColorStyle = defined(colorStyleFunction);
        var hasShowStyle = defined(showStyleFunction);
        var hasPointSizeStyle = defined(pointSizeStyleFunction);
        var hasClippedContent = pointCloud.isClipped;

        // Get the properties in use by the style
        var styleableProperties = [];

        if (hasColorStyle) {
            getStyleableProperties(colorStyleFunction, styleableProperties);
            colorStyleFunction = modifyStyleFunction(colorStyleFunction, mutables);
        }
        if (hasShowStyle) {
            getStyleableProperties(showStyleFunction, styleableProperties);
            showStyleFunction = modifyStyleFunction(showStyleFunction, mutables);
        }
        if (hasPointSizeStyle) {
            getStyleableProperties(pointSizeStyleFunction, styleableProperties);
            pointSizeStyleFunction = modifyStyleFunction(pointSizeStyleFunction, mutables);
        }

        var usesColorSemantic = (styleableProperties.indexOf('COLOR') >= 0);
        var usesNormalSemantic = (styleableProperties.indexOf('NORMAL') >= 0);

        // Split default properties from user properties
        var userProperties = styleableProperties.filter(function(property) {
            return defaultProperties.indexOf(property) === -1 &&
                   !(defined(mutables) && (defined(mutables[property])));
        });

        if (usesNormalSemantic && !hasNormals) {
            throw new RuntimeError('Style references the NORMAL semantic but the point cloud does not have normals');
        }

        // Disable vertex attributes that aren't used in the style, enable attributes that are
        var styleableShaderAttributes = pointCloud._styleableShaderAttributes;
        for (name in styleableShaderAttributes) {
            if (styleableShaderAttributes.hasOwnProperty(name)) {
                attribute = styleableShaderAttributes[name];
                var enabled = (userProperties.indexOf(name) >= 0);
                var vertexAttribute = getVertexAttribute(vertexArray, attribute.location);
                vertexAttribute.enabled = enabled;
            }
        }

        var usesColors = hasColors && (!hasColorStyle || usesColorSemantic);
        if (hasColors) {
            // Disable the color vertex attribute if the color style does not reference the color semantic
            var colorVertexAttribute = getVertexAttribute(vertexArray, colorLocation);
            colorVertexAttribute.enabled = usesColors;
        }

        var usesNormals = hasNormals && (normalShading || backFaceCulling || usesNormalSemantic);
        if (hasNormals) {
            // Disable the normal vertex attribute if normals are not used
            var normalVertexAttribute = getVertexAttribute(vertexArray, normalLocation);
            normalVertexAttribute.enabled = usesNormals;
        }

        var attributeLocations = {
            a_position : positionLocation
        };
        if (usesColors) {
            attributeLocations.a_color = colorLocation;
        }
        if (usesNormals) {
            attributeLocations.a_normal = normalLocation;
        }
        if (hasBatchIds) {
            attributeLocations.a_batchId = batchIdLocation;
        }

        var attributeDeclarations = '';

        var length = userProperties.length;
        for (i = 0; i < length; ++i) {
            name = userProperties[i];
            attribute = styleableShaderAttributes[name];
            if (!defined(attribute)) {
                throw new RuntimeError('Style references a property "' + name + '" that does not exist or is not styleable.');
            }

            var componentCount = attribute.componentCount;
            var attributeName = 'czm_tiles3d_style_' + name;
            var attributeType;
            if (componentCount === 1) {
                attributeType = 'float';
            } else {
                attributeType = 'vec' + componentCount;
            }

            attributeDeclarations += 'attribute ' + attributeType + ' ' + attributeName + '; \n';
            attributeLocations[attributeName] = attribute.location;
        }

        createUniformMap(pointCloud, style, frameState);

        var vs = 'attribute vec3 a_position; \n' +
                 'varying vec4 v_color; \n' +
                 'uniform vec4 u_pointSizeAndTimeAndGeometricErrorAndDepthMultiplier; \n' +
                 'uniform vec4 u_constantColor; \n' +
                 'uniform vec4 u_highlightColor; \n';
        vs += 'float u_pointSize; \n' +
              'float u_time; \n';

        if (attenuation) {
            vs += 'float u_geometricError; \n' +
                  'float u_depthMultiplier; \n';
        }

        for (name in mutables) {
            if (mutables.hasOwnProperty(name)) {
                var mutableUniformName = 'u_mutable' + name;
                var mutableUniformDefinition = mutables[name];
                vs += 'uniform ' + getGlslType(mutableUniformDefinition.type) + ' ' + mutableUniformName + '; \n';
            }
        }

        vs += attributeDeclarations;

        if (usesColors) {
            if (isTranslucent) {
                vs += 'attribute vec4 a_color; \n';
            } else if (isRGB565) {
                vs += 'attribute float a_color; \n' +
                      'const float SHIFT_RIGHT_11 = 1.0 / 2048.0; \n' +
                      'const float SHIFT_RIGHT_5 = 1.0 / 32.0; \n' +
                      'const float SHIFT_LEFT_11 = 2048.0; \n' +
                      'const float SHIFT_LEFT_5 = 32.0; \n' +
                      'const float NORMALIZE_6 = 1.0 / 64.0; \n' +
                      'const float NORMALIZE_5 = 1.0 / 32.0; \n';
            } else {
                vs += 'attribute vec3 a_color; \n';
            }
        }
        if (usesNormals) {
            if (isOctEncoded16P || isOctEncodedDraco) {
                vs += 'attribute vec2 a_normal; \n';
            } else {
                vs += 'attribute vec3 a_normal; \n';
            }
        }

        if (hasBatchIds) {
            vs += 'attribute float a_batchId; \n';
        }

        if (isQuantized || isQuantizedDraco || isOctEncodedDraco) {
            vs += 'uniform vec4 u_quantizedVolumeScaleAndOctEncodedRange; \n';
        }

        if (hasColorStyle) {
            vs += colorStyleFunction;
        }

        if (hasShowStyle) {
            vs += showStyleFunction;
        }

        if (hasPointSizeStyle) {
            vs += pointSizeStyleFunction;
        }

        vs += 'void main() \n' +
              '{ \n' +
              '    u_pointSize = u_pointSizeAndTimeAndGeometricErrorAndDepthMultiplier.x; \n' +
              '    u_time = u_pointSizeAndTimeAndGeometricErrorAndDepthMultiplier.y; \n';

        if (attenuation) {
            vs += '    u_geometricError = u_pointSizeAndTimeAndGeometricErrorAndDepthMultiplier.z; \n' +
                  '    u_depthMultiplier = u_pointSizeAndTimeAndGeometricErrorAndDepthMultiplier.w; \n';
        }

        if (usesColors) {
            if (isTranslucent) {
                vs += '    vec4 color = a_color; \n';
            } else if (isRGB565) {
                vs += '    float compressed = a_color; \n' +
                      '    float r = floor(compressed * SHIFT_RIGHT_11); \n' +
                      '    compressed -= r * SHIFT_LEFT_11; \n' +
                      '    float g = floor(compressed * SHIFT_RIGHT_5); \n' +
                      '    compressed -= g * SHIFT_LEFT_5; \n' +
                      '    float b = compressed; \n' +
                      '    vec3 rgb = vec3(r * NORMALIZE_5, g * NORMALIZE_6, b * NORMALIZE_5); \n' +
                      '    vec4 color = vec4(rgb, 1.0); \n';
            } else {
                vs += '    vec4 color = vec4(a_color, 1.0); \n';
            }
        } else {
            vs += '    vec4 color = u_constantColor; \n';
        }

        if (isQuantized || isQuantizedDraco) {
            vs += '    vec3 position = a_position * u_quantizedVolumeScaleAndOctEncodedRange.xyz; \n';
        } else {
            vs += '    vec3 position = a_position; \n';
        }
        vs += '    vec3 position_absolute = vec3(czm_model * vec4(position, 1.0)); \n';

        if (usesNormals) {
            if (isOctEncoded16P) {
                vs += '    vec3 normal = czm_octDecode(a_normal); \n';
            } else if (isOctEncodedDraco) {
                // Draco oct-encoding decodes to zxy order
                vs += '    vec3 normal = czm_octDecode(a_normal, u_quantizedVolumeScaleAndOctEncodedRange.w).zxy; \n';
            } else {
                vs += '    vec3 normal = a_normal; \n';
            }
            vs += '    vec3 normalEC = czm_normal * normal; \n';
        } else {
            vs += '    vec3 normal = vec3(1.0); \n';
        }

        if (hasColorStyle) {
            vs += '    color = getColorFromStyle(position, position_absolute, color, normal); \n';
        }

        if (hasShowStyle) {
            vs += '    float show = float(getShowFromStyle(position, position_absolute, color, normal)); \n';
        }

        if (hasPointSizeStyle) {
            vs += '    gl_PointSize = getPointSizeFromStyle(position, position_absolute, color, normal) * czm_pixelRatio; \n';
        } else if (attenuation) {
            vs += '    vec4 positionEC = czm_modelView * vec4(position, 1.0); \n' +
                  '    float depth = -positionEC.z; \n' +
                  // compute SSE for this point
                  '    gl_PointSize = min((u_geometricError / depth) * u_depthMultiplier, u_pointSize); \n';
=======
  }

  if (hasColors) {
    if (isRGB565) {
      attributes.push({
        index: colorLocation,
        vertexBuffer: colorsVertexBuffer,
        componentsPerAttribute: 1,
        componentDatatype: ComponentDatatype.UNSIGNED_SHORT,
        normalize: false,
        offsetInBytes: 0,
        strideInBytes: 0,
      });
    } else {
      var colorComponentsPerAttribute = isTranslucent ? 4 : 3;
      attributes.push({
        index: colorLocation,
        vertexBuffer: colorsVertexBuffer,
        componentsPerAttribute: colorComponentsPerAttribute,
        componentDatatype: ComponentDatatype.UNSIGNED_BYTE,
        normalize: true,
        offsetInBytes: 0,
        strideInBytes: 0,
      });
    }
  }

  if (hasNormals) {
    if (isOctEncoded16P) {
      componentsPerAttribute = 2;
      componentDatatype = ComponentDatatype.UNSIGNED_BYTE;
    } else if (isOctEncodedDraco) {
      componentsPerAttribute = 2;
      componentDatatype =
        octEncodedRange <= 255
          ? ComponentDatatype.UNSIGNED_BYTE
          : ComponentDatatype.UNSIGNED_SHORT;
    } else {
      componentsPerAttribute = 3;
      componentDatatype = ComponentDatatype.FLOAT;
    }
    attributes.push({
      index: normalLocation,
      vertexBuffer: normalsVertexBuffer,
      componentsPerAttribute: componentsPerAttribute,
      componentDatatype: componentDatatype,
      normalize: false,
      offsetInBytes: 0,
      strideInBytes: 0,
    });
  }

  if (hasBatchIds) {
    attributes.push({
      index: batchIdLocation,
      vertexBuffer: batchIdsVertexBuffer,
      componentsPerAttribute: 1,
      componentDatatype: ComponentDatatype.fromTypedArray(batchIds),
      normalize: false,
      offsetInBytes: 0,
      strideInBytes: 0,
    });
  }

  if (hasStyleableProperties) {
    attributes = attributes.concat(styleableVertexAttributes);
  }

  var vertexArray = new VertexArray({
    context: context,
    attributes: attributes,
  });

  var opaqueRenderState = {
    depthTest: {
      enabled: true,
    },
  };

  if (pointCloud._opaquePass === Pass.CESIUM_3D_TILE) {
    opaqueRenderState.stencilTest = StencilConstants.setCesium3DTileBit();
    opaqueRenderState.stencilMask = StencilConstants.CESIUM_3D_TILE_MASK;
  }

  pointCloud._opaqueRenderState = RenderState.fromCache(opaqueRenderState);

  pointCloud._translucentRenderState = RenderState.fromCache({
    depthTest: {
      enabled: true,
    },
    depthMask: false,
    blending: BlendingState.ALPHA_BLEND,
  });

  pointCloud._drawCommand = new DrawCommand({
    boundingVolume: new BoundingSphere(),
    cull: pointCloud._cull,
    modelMatrix: new Matrix4(),
    primitiveType: PrimitiveType.POINTS,
    vertexArray: vertexArray,
    count: pointsLength,
    shaderProgram: undefined, // Updated in createShaders
    uniformMap: undefined, // Updated in createShaders
    renderState: isTranslucent
      ? pointCloud._translucentRenderState
      : pointCloud._opaqueRenderState,
    pass: isTranslucent ? Pass.TRANSLUCENT : pointCloud._opaquePass,
    owner: pointCloud,
    castShadows: false,
    receiveShadows: false,
    pickId: pointCloud._pickIdLoaded(),
  });
}

function createUniformMap(pointCloud, frameState) {
  var context = frameState.context;
  var isQuantized = pointCloud._isQuantized;
  var isQuantizedDraco = pointCloud._isQuantizedDraco;
  var isOctEncodedDraco = pointCloud._isOctEncodedDraco;

  var uniformMap = {
    u_pointSizeAndTimeAndGeometricErrorAndDepthMultiplier: function () {
      var scratch = scratchPointSizeAndTimeAndGeometricErrorAndDepthMultiplier;
      scratch.x = pointCloud._attenuation
        ? pointCloud.maximumAttenuation
        : pointCloud._pointSize;
      scratch.x *= frameState.pixelRatio;

      scratch.y = pointCloud.time;

      if (pointCloud._attenuation) {
        var frustum = frameState.camera.frustum;
        var depthMultiplier;
        // Attenuation is maximumAttenuation in 2D/ortho
        if (
          frameState.mode === SceneMode.SCENE2D ||
          frustum instanceof OrthographicFrustum
        ) {
          depthMultiplier = Number.POSITIVE_INFINITY;
>>>>>>> 2fd0e8f7
        } else {
          depthMultiplier =
            context.drawingBufferHeight /
            frameState.camera.frustum.sseDenominator;
        }

        scratch.z = pointCloud.geometricError * pointCloud.geometricErrorScale;
        scratch.w = depthMultiplier;
      }

      return scratch;
    },
    u_highlightColor: function () {
      return pointCloud._highlightColor;
    },
    u_constantColor: function () {
      return pointCloud._constantColor;
    },
    u_clippingPlanes: function () {
      var clippingPlanes = pointCloud.clippingPlanes;
      var isClipped = pointCloud.isClipped;
      return isClipped ? clippingPlanes.texture : context.defaultTexture;
    },
    u_clippingPlanesEdgeStyle: function () {
      var clippingPlanes = pointCloud.clippingPlanes;
      if (!defined(clippingPlanes)) {
        return Color.TRANSPARENT;
      }

      var style = Color.clone(clippingPlanes.edgeColor, scratchColor);
      style.alpha = clippingPlanes.edgeWidth;
      return style;
    },
    u_clippingPlanesMatrix: function () {
      var clippingPlanes = pointCloud.clippingPlanes;
      if (!defined(clippingPlanes)) {
        return Matrix4.IDENTITY;
      }

      var clippingPlanesOriginMatrix = defaultValue(
        pointCloud.clippingPlanesOriginMatrix,
        pointCloud._modelMatrix
      );
      Matrix4.multiply(
        context.uniformState.view3D,
        clippingPlanesOriginMatrix,
        scratchClippingPlaneMatrix
      );
      return Matrix4.multiply(
        scratchClippingPlaneMatrix,
        clippingPlanes.modelMatrix,
        scratchClippingPlaneMatrix
      );
    },
  };

  if (isQuantized || isQuantizedDraco || isOctEncodedDraco) {
    uniformMap = combine(uniformMap, {
      u_quantizedVolumeScaleAndOctEncodedRange: function () {
        var scratch = scratchQuantizedVolumeScaleAndOctEncodedRange;
        if (defined(pointCloud._quantizedVolumeScale)) {
          var scale = Cartesian3.clone(
            pointCloud._quantizedVolumeScale,
            scratch
          );
          Cartesian3.divideByScalar(scale, pointCloud._quantizedRange, scratch);
        }
        scratch.w = pointCloud._octEncodedRange;
        return scratch;
      },
    });
  }

  if (defined(pointCloud._uniformMapLoaded)) {
    uniformMap = pointCloud._uniformMapLoaded(uniformMap);
  }

  pointCloud._drawCommand.uniformMap = uniformMap;
}

var defaultProperties = ["POSITION", "COLOR", "NORMAL", "POSITION_ABSOLUTE"];

function getStyleableProperties(source, properties) {
  // Get all the properties used by this style
  var regex = /czm_tiles3d_style_(\w+)/g;
  var matches = regex.exec(source);
  while (matches !== null) {
    var name = matches[1];
    if (properties.indexOf(name) === -1) {
      properties.push(name);
    }
    matches = regex.exec(source);
  }
}

function getVertexAttribute(vertexArray, index) {
  var numberOfAttributes = vertexArray.numberOfAttributes;
  for (var i = 0; i < numberOfAttributes; ++i) {
    var attribute = vertexArray.getAttribute(i);
    if (attribute.index === index) {
      return attribute;
    }
  }
}

function modifyStyleFunction(source) {
  // Replace occurrences of czm_tiles3d_style_DEFAULTPROPERTY
  var length = defaultProperties.length;
  for (var i = 0; i < length; ++i) {
    var property = defaultProperties[i];
    var styleName = "czm_tiles3d_style_" + property;
    var replaceName = property.toLowerCase();
    source = source.replace(
      new RegExp(styleName + "(\\W)", "g"),
      replaceName + "$1"
    );
  }

  // Edit the function header to accept the point position, color, and normal
  return source.replace(
    "()",
    "(vec3 position, vec3 position_absolute, vec4 color, vec3 normal)"
  );
}

function createShaders(pointCloud, frameState, style) {
  var i;
  var name;
  var attribute;

  var context = frameState.context;
  var hasStyle = defined(style);
  var isQuantized = pointCloud._isQuantized;
  var isQuantizedDraco = pointCloud._isQuantizedDraco;
  var isOctEncoded16P = pointCloud._isOctEncoded16P;
  var isOctEncodedDraco = pointCloud._isOctEncodedDraco;
  var isRGB565 = pointCloud._isRGB565;
  var isTranslucent = pointCloud._isTranslucent;
  var hasColors = pointCloud._hasColors;
  var hasNormals = pointCloud._hasNormals;
  var hasBatchIds = pointCloud._hasBatchIds;
  var backFaceCulling = pointCloud._backFaceCulling;
  var normalShading = pointCloud._normalShading;
  var vertexArray = pointCloud._drawCommand.vertexArray;
  var clippingPlanes = pointCloud.clippingPlanes;
  var attenuation = pointCloud._attenuation;

  var colorStyleFunction;
  var showStyleFunction;
  var pointSizeStyleFunction;
  var styleTranslucent = isTranslucent;

  if (hasStyle) {
    var shaderState = {
      translucent: false,
    };
    colorStyleFunction = style.getColorShaderFunction(
      "getColorFromStyle",
      "czm_tiles3d_style_",
      shaderState
    );
    showStyleFunction = style.getShowShaderFunction(
      "getShowFromStyle",
      "czm_tiles3d_style_",
      shaderState
    );
    pointSizeStyleFunction = style.getPointSizeShaderFunction(
      "getPointSizeFromStyle",
      "czm_tiles3d_style_",
      shaderState
    );
    if (defined(colorStyleFunction) && shaderState.translucent) {
      styleTranslucent = true;
    }
  }

  pointCloud._styleTranslucent = styleTranslucent;

  var hasColorStyle = defined(colorStyleFunction);
  var hasShowStyle = defined(showStyleFunction);
  var hasPointSizeStyle = defined(pointSizeStyleFunction);
  var hasClippedContent = pointCloud.isClipped;

  // Get the properties in use by the style
  var styleableProperties = [];

  if (hasColorStyle) {
    getStyleableProperties(colorStyleFunction, styleableProperties);
    colorStyleFunction = modifyStyleFunction(colorStyleFunction);
  }
  if (hasShowStyle) {
    getStyleableProperties(showStyleFunction, styleableProperties);
    showStyleFunction = modifyStyleFunction(showStyleFunction);
  }
  if (hasPointSizeStyle) {
    getStyleableProperties(pointSizeStyleFunction, styleableProperties);
    pointSizeStyleFunction = modifyStyleFunction(pointSizeStyleFunction);
  }

  var usesColorSemantic = styleableProperties.indexOf("COLOR") >= 0;
  var usesNormalSemantic = styleableProperties.indexOf("NORMAL") >= 0;

  // Split default properties from user properties
  var userProperties = styleableProperties.filter(function (property) {
    return defaultProperties.indexOf(property) === -1;
  });

  if (usesNormalSemantic && !hasNormals) {
    throw new RuntimeError(
      "Style references the NORMAL semantic but the point cloud does not have normals"
    );
  }

  // Disable vertex attributes that aren't used in the style, enable attributes that are
  var styleableShaderAttributes = pointCloud._styleableShaderAttributes;
  for (name in styleableShaderAttributes) {
    if (styleableShaderAttributes.hasOwnProperty(name)) {
      attribute = styleableShaderAttributes[name];
      var enabled = userProperties.indexOf(name) >= 0;
      var vertexAttribute = getVertexAttribute(vertexArray, attribute.location);
      vertexAttribute.enabled = enabled;
    }
  }

  var usesColors = hasColors && (!hasColorStyle || usesColorSemantic);
  if (hasColors) {
    // Disable the color vertex attribute if the color style does not reference the color semantic
    var colorVertexAttribute = getVertexAttribute(vertexArray, colorLocation);
    colorVertexAttribute.enabled = usesColors;
  }

  var usesNormals =
    hasNormals && (normalShading || backFaceCulling || usesNormalSemantic);
  if (hasNormals) {
    // Disable the normal vertex attribute if normals are not used
    var normalVertexAttribute = getVertexAttribute(vertexArray, normalLocation);
    normalVertexAttribute.enabled = usesNormals;
  }

  var attributeLocations = {
    a_position: positionLocation,
  };
  if (usesColors) {
    attributeLocations.a_color = colorLocation;
  }
  if (usesNormals) {
    attributeLocations.a_normal = normalLocation;
  }
  if (hasBatchIds) {
    attributeLocations.a_batchId = batchIdLocation;
  }

  var attributeDeclarations = "";

  var length = userProperties.length;
  for (i = 0; i < length; ++i) {
    name = userProperties[i];
    attribute = styleableShaderAttributes[name];
    if (!defined(attribute)) {
      throw new RuntimeError(
        'Style references a property "' +
          name +
          '" that does not exist or is not styleable.'
      );
    }

    var componentCount = attribute.componentCount;
    var attributeName = "czm_tiles3d_style_" + name;
    var attributeType;
    if (componentCount === 1) {
      attributeType = "float";
    } else {
      attributeType = "vec" + componentCount;
    }

    attributeDeclarations +=
      "attribute " + attributeType + " " + attributeName + "; \n";
    attributeLocations[attributeName] = attribute.location;
  }

  createUniformMap(pointCloud, frameState);

  var vs =
    "attribute vec3 a_position; \n" +
    "varying vec4 v_color; \n" +
    "uniform vec4 u_pointSizeAndTimeAndGeometricErrorAndDepthMultiplier; \n" +
    "uniform vec4 u_constantColor; \n" +
    "uniform vec4 u_highlightColor; \n";
  vs += "float u_pointSize; \n" + "float u_time; \n";

  if (attenuation) {
    vs += "float u_geometricError; \n" + "float u_depthMultiplier; \n";
  }

  vs += attributeDeclarations;

  if (usesColors) {
    if (isTranslucent) {
      vs += "attribute vec4 a_color; \n";
    } else if (isRGB565) {
      vs +=
        "attribute float a_color; \n" +
        "const float SHIFT_RIGHT_11 = 1.0 / 2048.0; \n" +
        "const float SHIFT_RIGHT_5 = 1.0 / 32.0; \n" +
        "const float SHIFT_LEFT_11 = 2048.0; \n" +
        "const float SHIFT_LEFT_5 = 32.0; \n" +
        "const float NORMALIZE_6 = 1.0 / 64.0; \n" +
        "const float NORMALIZE_5 = 1.0 / 32.0; \n";
    } else {
      vs += "attribute vec3 a_color; \n";
    }
  }
  if (usesNormals) {
    if (isOctEncoded16P || isOctEncodedDraco) {
      vs += "attribute vec2 a_normal; \n";
    } else {
      vs += "attribute vec3 a_normal; \n";
    }
  }

  if (hasBatchIds) {
    vs += "attribute float a_batchId; \n";
  }

  if (isQuantized || isQuantizedDraco || isOctEncodedDraco) {
    vs += "uniform vec4 u_quantizedVolumeScaleAndOctEncodedRange; \n";
  }

  if (hasColorStyle) {
    vs += colorStyleFunction;
  }

  if (hasShowStyle) {
    vs += showStyleFunction;
  }

  if (hasPointSizeStyle) {
    vs += pointSizeStyleFunction;
  }

  vs +=
    "void main() \n" +
    "{ \n" +
    "    u_pointSize = u_pointSizeAndTimeAndGeometricErrorAndDepthMultiplier.x; \n" +
    "    u_time = u_pointSizeAndTimeAndGeometricErrorAndDepthMultiplier.y; \n";

  if (attenuation) {
    vs +=
      "    u_geometricError = u_pointSizeAndTimeAndGeometricErrorAndDepthMultiplier.z; \n" +
      "    u_depthMultiplier = u_pointSizeAndTimeAndGeometricErrorAndDepthMultiplier.w; \n";
  }

  if (usesColors) {
    if (isTranslucent) {
      vs += "    vec4 color = a_color; \n";
    } else if (isRGB565) {
      vs +=
        "    float compressed = a_color; \n" +
        "    float r = floor(compressed * SHIFT_RIGHT_11); \n" +
        "    compressed -= r * SHIFT_LEFT_11; \n" +
        "    float g = floor(compressed * SHIFT_RIGHT_5); \n" +
        "    compressed -= g * SHIFT_LEFT_5; \n" +
        "    float b = compressed; \n" +
        "    vec3 rgb = vec3(r * NORMALIZE_5, g * NORMALIZE_6, b * NORMALIZE_5); \n" +
        "    vec4 color = vec4(rgb, 1.0); \n";
    } else {
      vs += "    vec4 color = vec4(a_color, 1.0); \n";
    }
  } else {
    vs += "    vec4 color = u_constantColor; \n";
  }

  if (isQuantized || isQuantizedDraco) {
    vs +=
      "    vec3 position = a_position * u_quantizedVolumeScaleAndOctEncodedRange.xyz; \n";
  } else {
    vs += "    vec3 position = a_position; \n";
  }
  vs +=
    "    vec3 position_absolute = vec3(czm_model * vec4(position, 1.0)); \n";

  if (usesNormals) {
    if (isOctEncoded16P) {
      vs += "    vec3 normal = czm_octDecode(a_normal); \n";
    } else if (isOctEncodedDraco) {
      // Draco oct-encoding decodes to zxy order
      vs +=
        "    vec3 normal = czm_octDecode(a_normal, u_quantizedVolumeScaleAndOctEncodedRange.w).zxy; \n";
    } else {
      vs += "    vec3 normal = a_normal; \n";
    }
    vs += "    vec3 normalEC = czm_normal * normal; \n";
  } else {
    vs += "    vec3 normal = vec3(1.0); \n";
  }

  if (hasColorStyle) {
    vs +=
      "    color = getColorFromStyle(position, position_absolute, color, normal); \n";
  }

  if (hasShowStyle) {
    vs +=
      "    float show = float(getShowFromStyle(position, position_absolute, color, normal)); \n";
  }

  if (hasPointSizeStyle) {
    vs +=
      "    gl_PointSize = getPointSizeFromStyle(position, position_absolute, color, normal) * czm_pixelRatio; \n";
  } else if (attenuation) {
    vs +=
      "    vec4 positionEC = czm_modelView * vec4(position, 1.0); \n" +
      "    float depth = -positionEC.z; \n" +
      // compute SSE for this point
      "    gl_PointSize = min((u_geometricError / depth) * u_depthMultiplier, u_pointSize); \n";
  } else {
    vs += "    gl_PointSize = u_pointSize; \n";
  }

  vs += "    color = color * u_highlightColor; \n";

  if (usesNormals && normalShading) {
    vs +=
      "    float diffuseStrength = czm_getLambertDiffuse(czm_lightDirectionEC, normalEC); \n" +
      "    diffuseStrength = max(diffuseStrength, 0.4); \n" + // Apply some ambient lighting
      "    color.xyz *= diffuseStrength * czm_lightColor; \n";
  }

  vs +=
    "    v_color = color; \n" +
    "    gl_Position = czm_modelViewProjection * vec4(position, 1.0); \n";

  if (usesNormals && backFaceCulling) {
    vs +=
      "    float visible = step(-normalEC.z, 0.0); \n" +
      "    gl_Position *= visible; \n" +
      "    gl_PointSize *= visible; \n";
  }

  if (hasShowStyle) {
    vs +=
      "    gl_Position.w *= float(show); \n" +
      "    gl_PointSize *= float(show); \n";
  }

  vs += "} \n";

  var fs = "varying vec4 v_color; \n";

  if (hasClippedContent) {
    fs +=
      "uniform sampler2D u_clippingPlanes; \n" +
      "uniform mat4 u_clippingPlanesMatrix; \n" +
      "uniform vec4 u_clippingPlanesEdgeStyle; \n";
    fs += "\n";
    fs += getClippingFunction(clippingPlanes, context);
    fs += "\n";
  }

  fs +=
    "void main() \n" +
    "{ \n" +
    "    gl_FragColor = czm_gammaCorrect(v_color); \n";

  if (hasClippedContent) {
    fs += getClipAndStyleCode(
      "u_clippingPlanes",
      "u_clippingPlanesMatrix",
      "u_clippingPlanesEdgeStyle"
    );
  }

  fs += "} \n";

  if (defined(pointCloud._vertexShaderLoaded)) {
    vs = pointCloud._vertexShaderLoaded(vs);
  }

  if (defined(pointCloud._fragmentShaderLoaded)) {
    fs = pointCloud._fragmentShaderLoaded(fs);
  }

  var drawCommand = pointCloud._drawCommand;
  if (defined(drawCommand.shaderProgram)) {
    // Destroy the old shader
    drawCommand.shaderProgram.destroy();
  }
  drawCommand.shaderProgram = ShaderProgram.fromCache({
    context: context,
    vertexShaderSource: vs,
    fragmentShaderSource: fs,
    attributeLocations: attributeLocations,
  });

  try {
    // Check if the shader compiles correctly. If not there is likely a syntax error with the style.
    drawCommand.shaderProgram._bind();
  } catch (error) {
    // Rephrase the error.
    throw new RuntimeError(
      "Error generating style shader: this may be caused by a type mismatch, index out-of-bounds, or other syntax error."
    );
  }
}

function decodeDraco(pointCloud, context) {
  if (pointCloud._decodingState === DecodingState.READY) {
    return false;
  }
  if (pointCloud._decodingState === DecodingState.NEEDS_DECODE) {
    var parsedContent = pointCloud._parsedContent;
    var draco = parsedContent.draco;
    var decodePromise = DracoLoader.decodePointCloud(draco, context);
    if (defined(decodePromise)) {
      pointCloud._decodingState = DecodingState.DECODING;
      decodePromise
        .then(function (result) {
          pointCloud._decodingState = DecodingState.READY;
          var decodedPositions = defined(result.POSITION)
            ? result.POSITION.array
            : undefined;
          var decodedRgb = defined(result.RGB) ? result.RGB.array : undefined;
          var decodedRgba = defined(result.RGBA)
            ? result.RGBA.array
            : undefined;
          var decodedNormals = defined(result.NORMAL)
            ? result.NORMAL.array
            : undefined;
          var decodedBatchIds = defined(result.BATCH_ID)
            ? result.BATCH_ID.array
            : undefined;
          var isQuantizedDraco =
            defined(decodedPositions) &&
            defined(result.POSITION.data.quantization);
          var isOctEncodedDraco =
            defined(decodedNormals) && defined(result.NORMAL.data.quantization);
          if (isQuantizedDraco) {
            // Draco quantization range == quantized volume scale - size in meters of the quantized volume
            // Internal quantized range is the range of values of the quantized data, e.g. 255 for 8-bit, 1023 for 10-bit, etc
            var quantization = result.POSITION.data.quantization;
            var range = quantization.range;
            pointCloud._quantizedVolumeScale = Cartesian3.fromElements(
              range,
              range,
              range
            );
            pointCloud._quantizedVolumeOffset = Cartesian3.unpack(
              quantization.minValues
            );
            pointCloud._quantizedRange =
              (1 << quantization.quantizationBits) - 1.0;
            pointCloud._isQuantizedDraco = true;
          }
          if (isOctEncodedDraco) {
            pointCloud._octEncodedRange =
              (1 << result.NORMAL.data.quantization.quantizationBits) - 1.0;
            pointCloud._isOctEncodedDraco = true;
          }
          var styleableProperties = parsedContent.styleableProperties;
          var batchTableProperties = draco.batchTableProperties;
          for (var name in batchTableProperties) {
            if (batchTableProperties.hasOwnProperty(name)) {
              var property = result[name];
              if (!defined(styleableProperties)) {
                styleableProperties = {};
              }
              styleableProperties[name] = {
                typedArray: property.array,
                componentCount: property.data.componentsPerAttribute,
              };
            }
          }
          parsedContent.positions = defaultValue(
            decodedPositions,
            parsedContent.positions
          );
          parsedContent.colors = defaultValue(
            defaultValue(decodedRgba, decodedRgb),
            parsedContent.colors
          );
          parsedContent.normals = defaultValue(
            decodedNormals,
            parsedContent.normals
          );
          parsedContent.batchIds = defaultValue(
            decodedBatchIds,
            parsedContent.batchIds
          );
          parsedContent.styleableProperties = styleableProperties;
        })
        .otherwise(function (error) {
          pointCloud._decodingState = DecodingState.FAILED;
          pointCloud._readyPromise.reject(error);
        });
    }
  }
  return true;
}

var scratchComputedTranslation = new Cartesian4();
var scratchScale = new Cartesian3();

PointCloud.prototype.update = function (frameState) {
  var context = frameState.context;
  var decoding = decodeDraco(this, context);
  if (decoding) {
    return;
  }

  var shadersDirty = false;
  var modelMatrixDirty = !Matrix4.equals(this._modelMatrix, this.modelMatrix);

  if (this._mode !== frameState.mode) {
    this._mode = frameState.mode;
    modelMatrixDirty = true;
  }

  if (!defined(this._drawCommand)) {
    createResources(this, frameState);
    modelMatrixDirty = true;
    shadersDirty = true;
    this._ready = true;
    this._readyPromise.resolve(this);
    this._parsedContent = undefined; // Unload
  }

  if (modelMatrixDirty) {
    Matrix4.clone(this.modelMatrix, this._modelMatrix);
    var modelMatrix = this._drawCommand.modelMatrix;
    Matrix4.clone(this._modelMatrix, modelMatrix);

    if (defined(this._rtcCenter)) {
      Matrix4.multiplyByTranslation(modelMatrix, this._rtcCenter, modelMatrix);
    }
    if (defined(this._quantizedVolumeOffset)) {
      Matrix4.multiplyByTranslation(
        modelMatrix,
        this._quantizedVolumeOffset,
        modelMatrix
      );
    }

    if (frameState.mode !== SceneMode.SCENE3D) {
      var projection = frameState.mapProjection;
      var translation = Matrix4.getColumn(
        modelMatrix,
        3,
        scratchComputedTranslation
      );
      if (!Cartesian4.equals(translation, Cartesian4.UNIT_W)) {
        Transforms.basisTo2D(projection, modelMatrix, modelMatrix);
      }
    }

    var boundingSphere = this._drawCommand.boundingVolume;
    BoundingSphere.clone(this._boundingSphere, boundingSphere);

    if (this._cull) {
      var center = boundingSphere.center;
      Matrix4.multiplyByPoint(modelMatrix, center, center);
      var scale = Matrix4.getScale(modelMatrix, scratchScale);
      boundingSphere.radius *= Cartesian3.maximumComponent(scale);
    }
  }

  if (this.clippingPlanesDirty) {
    this.clippingPlanesDirty = false;
    shadersDirty = true;
  }

  if (this._attenuation !== this.attenuation) {
    this._attenuation = this.attenuation;
    shadersDirty = true;
  }

  if (this.backFaceCulling !== this._backFaceCulling) {
    this._backFaceCulling = this.backFaceCulling;
    shadersDirty = true;
  }

  if (this.normalShading !== this._normalShading) {
    this._normalShading = this.normalShading;
    shadersDirty = true;
  }

  if (this._style !== this.style || this.styleDirty) {
    this._style = this.style;
    this.styleDirty = false;
    shadersDirty = true;
  }

  if (shadersDirty) {
    createShaders(this, frameState, this._style);
  }

  this._drawCommand.castShadows = ShadowMode.castShadows(this.shadows);
  this._drawCommand.receiveShadows = ShadowMode.receiveShadows(this.shadows);

  // Update the render state
  var isTranslucent =
    this._highlightColor.alpha < 1.0 ||
    this._constantColor.alpha < 1.0 ||
    this._styleTranslucent;
  this._drawCommand.renderState = isTranslucent
    ? this._translucentRenderState
    : this._opaqueRenderState;
  this._drawCommand.pass = isTranslucent ? Pass.TRANSLUCENT : this._opaquePass;

  var commandList = frameState.commandList;

  var passes = frameState.passes;
  if (passes.render || passes.pick) {
    commandList.push(this._drawCommand);
  }
};

PointCloud.prototype.isDestroyed = function () {
  return false;
};

PointCloud.prototype.destroy = function () {
  var command = this._drawCommand;
  if (defined(command)) {
    command.vertexArray = command.vertexArray && command.vertexArray.destroy();
    command.shaderProgram =
      command.shaderProgram && command.shaderProgram.destroy();
  }
  return destroyObject(this);
};
export default PointCloud;<|MERGE_RESOLUTION|>--- conflicted
+++ resolved
@@ -671,145 +671,6 @@
           strideInBytes: 0,
         };
 
-<<<<<<< HEAD
-        if (pointCloud._opaquePass === Pass.CESIUM_3D_TILE) {
-            opaqueRenderState.stencilTest = StencilConstants.setCesium3DTileBit();
-            opaqueRenderState.stencilMask = StencilConstants.CESIUM_3D_TILE_MASK;
-        }
-
-        pointCloud._opaqueRenderState = RenderState.fromCache(opaqueRenderState);
-
-        pointCloud._translucentRenderState = RenderState.fromCache({
-            depthTest : {
-                enabled : true
-            },
-            depthMask : false,
-            blending : BlendingState.ALPHA_BLEND
-        });
-
-        pointCloud._drawCommand = new DrawCommand({
-            boundingVolume : new BoundingSphere(),
-            cull : pointCloud._cull,
-            modelMatrix : new Matrix4(),
-            primitiveType : PrimitiveType.POINTS,
-            vertexArray : vertexArray,
-            count : pointsLength,
-            shaderProgram : undefined, // Updated in createShaders
-            uniformMap : undefined, // Updated in createShaders
-            renderState : isTranslucent ? pointCloud._translucentRenderState : pointCloud._opaqueRenderState,
-            pass : isTranslucent ? Pass.TRANSLUCENT : pointCloud._opaquePass,
-            owner : pointCloud,
-            castShadows : false,
-            receiveShadows : false,
-            pickId : pointCloud._pickIdLoaded()
-        });
-    }
-
-    function getMutableUniformFunction(mutableUniformDefinition) {
-        return function() {
-            return mutableUniformDefinition.value;
-        };
-    }
-
-    function createUniformMap(pointCloud, style, frameState) {
-        var context = frameState.context;
-        var hasStyle = defined(style);
-        var isQuantized = pointCloud._isQuantized;
-        var isQuantizedDraco = pointCloud._isQuantizedDraco;
-        var isOctEncodedDraco = pointCloud._isOctEncodedDraco;
-
-        var uniformMap = {
-            u_pointSizeAndTimeAndGeometricErrorAndDepthMultiplier : function() {
-                var scratch = scratchPointSizeAndTimeAndGeometricErrorAndDepthMultiplier;
-                scratch.x = pointCloud._attenuation ? pointCloud.maximumAttenuation : pointCloud._pointSize;
-                scratch.x *= frameState.pixelRatio;
-
-                scratch.y = pointCloud.time;
-
-                if (pointCloud._attenuation) {
-                    var frustum = frameState.camera.frustum;
-                    var depthMultiplier;
-                    // Attenuation is maximumAttenuation in 2D/ortho
-                    if (frameState.mode === SceneMode.SCENE2D || frustum instanceof OrthographicFrustum) {
-                        depthMultiplier = Number.POSITIVE_INFINITY;
-                    } else {
-                        depthMultiplier = context.drawingBufferHeight / frameState.camera.frustum.sseDenominator;
-                    }
-
-                    scratch.z = pointCloud.geometricError * pointCloud.geometricErrorScale;
-                    scratch.w = depthMultiplier;
-                }
-
-                return scratch;
-            },
-            u_highlightColor : function() {
-                return pointCloud._highlightColor;
-            },
-            u_constantColor : function() {
-                return pointCloud._constantColor;
-            },
-            u_clippingPlanes : function() {
-                var clippingPlanes = pointCloud.clippingPlanes;
-                var isClipped = pointCloud.isClipped;
-                return isClipped ? clippingPlanes.texture : context.defaultTexture;
-            },
-            u_clippingPlanesEdgeStyle : function() {
-                var clippingPlanes = pointCloud.clippingPlanes;
-                if (!defined(clippingPlanes)) {
-                    return Color.TRANSPARENT;
-                }
-
-                var style = Color.clone(clippingPlanes.edgeColor, scratchColor);
-                style.alpha = clippingPlanes.edgeWidth;
-                return style;
-            },
-            u_clippingPlanesMatrix : function() {
-                var clippingPlanes = pointCloud.clippingPlanes;
-                if (!defined(clippingPlanes)) {
-                    return Matrix4.IDENTITY;
-                }
-
-                var clippingPlanesOriginMatrix = defaultValue(pointCloud.clippingPlanesOriginMatrix, pointCloud._modelMatrix);
-                Matrix4.multiply(context.uniformState.view3D, clippingPlanesOriginMatrix, scratchClippingPlaneMatrix);
-                return Matrix4.multiply(scratchClippingPlaneMatrix, clippingPlanes.modelMatrix, scratchClippingPlaneMatrix);
-            }
-        };
-
-        if (isQuantized || isQuantizedDraco || isOctEncodedDraco) {
-            uniformMap = combine(uniformMap, {
-                u_quantizedVolumeScaleAndOctEncodedRange : function() {
-                    var scratch = scratchQuantizedVolumeScaleAndOctEncodedRange;
-                    if (defined(pointCloud._quantizedVolumeScale)) {
-                        var scale = Cartesian3.clone(pointCloud._quantizedVolumeScale, scratch);
-                        Cartesian3.divideByScalar(scale, pointCloud._quantizedRange, scratch);
-                    }
-                    scratch.w = pointCloud._octEncodedRange;
-                    return scratch;
-                }
-            });
-        }
-
-        if (hasStyle) {
-            var mutables = style.mutables;
-            if (Object.keys(mutables).length > 0) {
-                var mutableUniforms = {};
-                for (var name in mutables) {
-                    if (mutables.hasOwnProperty(name)) {
-                        var mutableUniformDefinition = mutables[name];
-                        var mutableUniformName = 'u_mutable' + name;
-                        mutableUniforms[mutableUniformName] = getMutableUniformFunction(mutableUniformDefinition);
-                    }
-                }
-                uniformMap = combine(uniformMap, mutableUniforms);
-            }
-        }
-
-        if (defined(pointCloud._uniformMapLoaded)) {
-            uniformMap = pointCloud._uniformMapLoaded(uniformMap);
-        }
-
-        pointCloud._drawCommand.uniformMap = uniformMap;
-=======
         styleableVertexAttributes.push(vertexAttribute);
         styleableShaderAttributes[name] = {
           location: attributeLocation,
@@ -817,7 +678,6 @@
         };
         ++attributeLocation;
       }
->>>>>>> 2fd0e8f7
     }
   }
 
@@ -893,327 +753,6 @@
         positions
       );
     }
-<<<<<<< HEAD
-
-    function getGlslType(type) {
-        switch (type) {
-            case 'Boolean': return 'bool';
-            case 'Number': return 'float';
-            case 'vec2': return 'vec2';
-            case 'vec3': return 'vec3';
-            case 'vec4': return 'vec4';
-        }
-        throw new RuntimeError('Invalid mutable type: "' + type + '"');
-    }
-
-    function getVertexAttribute(vertexArray, index) {
-        var numberOfAttributes = vertexArray.numberOfAttributes;
-        for (var i = 0; i < numberOfAttributes; ++i) {
-            var attribute = vertexArray.getAttribute(i);
-            if (attribute.index === index) {
-                return attribute;
-            }
-        }
-    }
-
-    function modifyStyleFunction(source, mutables) {
-        var styleName;
-        var replaceName;
-
-        // Replace occurrences of czm_tiles3d_style_DEFAULTPROPERTY
-        var length = defaultProperties.length;
-        for (var i = 0; i < length; ++i) {
-            var property = defaultProperties[i];
-            styleName = 'czm_tiles3d_style_' + property;
-            replaceName = property.toLowerCase();
-            source = source.replace(new RegExp(styleName + '(\\W)', 'g'), replaceName + '$1');
-        }
-
-        // Replace occurences of czm_tiles3d_style_MUTABLENAME
-        for (var name in mutables) {
-            if (mutables.hasOwnProperty(name)) {
-                styleName = 'czm_tiles3d_style_' + name;
-                replaceName = 'u_mutable' + name;
-                source = source.replace(new RegExp(styleName + '(\\W)', 'g'), replaceName + '$1');
-            }
-        }
-
-        // Edit the function header to accept the point position, color, and normal
-        return source.replace('()', '(vec3 position, vec3 position_absolute, vec4 color, vec3 normal)');
-    }
-
-    function createShaders(pointCloud, frameState, style) {
-        var i;
-        var name;
-        var attribute;
-        var mutables;
-
-        var context = frameState.context;
-        var hasStyle = defined(style);
-        var isQuantized = pointCloud._isQuantized;
-        var isQuantizedDraco = pointCloud._isQuantizedDraco;
-        var isOctEncoded16P = pointCloud._isOctEncoded16P;
-        var isOctEncodedDraco = pointCloud._isOctEncodedDraco;
-        var isRGB565 = pointCloud._isRGB565;
-        var isTranslucent = pointCloud._isTranslucent;
-        var hasColors = pointCloud._hasColors;
-        var hasNormals = pointCloud._hasNormals;
-        var hasBatchIds = pointCloud._hasBatchIds;
-        var backFaceCulling = pointCloud._backFaceCulling;
-        var normalShading = pointCloud._normalShading;
-        var vertexArray = pointCloud._drawCommand.vertexArray;
-        var clippingPlanes = pointCloud.clippingPlanes;
-        var attenuation = pointCloud._attenuation;
-
-        var colorStyleFunction;
-        var showStyleFunction;
-        var pointSizeStyleFunction;
-        var styleTranslucent = isTranslucent;
-
-        if (hasStyle) {
-            mutables = style.mutables;
-            var shaderState = {
-                translucent : false
-            };
-            colorStyleFunction = style.getColorShaderFunction('getColorFromStyle', 'czm_tiles3d_style_', shaderState);
-            showStyleFunction = style.getShowShaderFunction('getShowFromStyle', 'czm_tiles3d_style_', shaderState);
-            pointSizeStyleFunction = style.getPointSizeShaderFunction('getPointSizeFromStyle', 'czm_tiles3d_style_', shaderState);
-            if (defined(colorStyleFunction) && shaderState.translucent) {
-                styleTranslucent = true;
-            }
-        }
-
-        pointCloud._styleTranslucent = styleTranslucent;
-
-        var hasColorStyle = defined(colorStyleFunction);
-        var hasShowStyle = defined(showStyleFunction);
-        var hasPointSizeStyle = defined(pointSizeStyleFunction);
-        var hasClippedContent = pointCloud.isClipped;
-
-        // Get the properties in use by the style
-        var styleableProperties = [];
-
-        if (hasColorStyle) {
-            getStyleableProperties(colorStyleFunction, styleableProperties);
-            colorStyleFunction = modifyStyleFunction(colorStyleFunction, mutables);
-        }
-        if (hasShowStyle) {
-            getStyleableProperties(showStyleFunction, styleableProperties);
-            showStyleFunction = modifyStyleFunction(showStyleFunction, mutables);
-        }
-        if (hasPointSizeStyle) {
-            getStyleableProperties(pointSizeStyleFunction, styleableProperties);
-            pointSizeStyleFunction = modifyStyleFunction(pointSizeStyleFunction, mutables);
-        }
-
-        var usesColorSemantic = (styleableProperties.indexOf('COLOR') >= 0);
-        var usesNormalSemantic = (styleableProperties.indexOf('NORMAL') >= 0);
-
-        // Split default properties from user properties
-        var userProperties = styleableProperties.filter(function(property) {
-            return defaultProperties.indexOf(property) === -1 &&
-                   !(defined(mutables) && (defined(mutables[property])));
-        });
-
-        if (usesNormalSemantic && !hasNormals) {
-            throw new RuntimeError('Style references the NORMAL semantic but the point cloud does not have normals');
-        }
-
-        // Disable vertex attributes that aren't used in the style, enable attributes that are
-        var styleableShaderAttributes = pointCloud._styleableShaderAttributes;
-        for (name in styleableShaderAttributes) {
-            if (styleableShaderAttributes.hasOwnProperty(name)) {
-                attribute = styleableShaderAttributes[name];
-                var enabled = (userProperties.indexOf(name) >= 0);
-                var vertexAttribute = getVertexAttribute(vertexArray, attribute.location);
-                vertexAttribute.enabled = enabled;
-            }
-        }
-
-        var usesColors = hasColors && (!hasColorStyle || usesColorSemantic);
-        if (hasColors) {
-            // Disable the color vertex attribute if the color style does not reference the color semantic
-            var colorVertexAttribute = getVertexAttribute(vertexArray, colorLocation);
-            colorVertexAttribute.enabled = usesColors;
-        }
-
-        var usesNormals = hasNormals && (normalShading || backFaceCulling || usesNormalSemantic);
-        if (hasNormals) {
-            // Disable the normal vertex attribute if normals are not used
-            var normalVertexAttribute = getVertexAttribute(vertexArray, normalLocation);
-            normalVertexAttribute.enabled = usesNormals;
-        }
-
-        var attributeLocations = {
-            a_position : positionLocation
-        };
-        if (usesColors) {
-            attributeLocations.a_color = colorLocation;
-        }
-        if (usesNormals) {
-            attributeLocations.a_normal = normalLocation;
-        }
-        if (hasBatchIds) {
-            attributeLocations.a_batchId = batchIdLocation;
-        }
-
-        var attributeDeclarations = '';
-
-        var length = userProperties.length;
-        for (i = 0; i < length; ++i) {
-            name = userProperties[i];
-            attribute = styleableShaderAttributes[name];
-            if (!defined(attribute)) {
-                throw new RuntimeError('Style references a property "' + name + '" that does not exist or is not styleable.');
-            }
-
-            var componentCount = attribute.componentCount;
-            var attributeName = 'czm_tiles3d_style_' + name;
-            var attributeType;
-            if (componentCount === 1) {
-                attributeType = 'float';
-            } else {
-                attributeType = 'vec' + componentCount;
-            }
-
-            attributeDeclarations += 'attribute ' + attributeType + ' ' + attributeName + '; \n';
-            attributeLocations[attributeName] = attribute.location;
-        }
-
-        createUniformMap(pointCloud, style, frameState);
-
-        var vs = 'attribute vec3 a_position; \n' +
-                 'varying vec4 v_color; \n' +
-                 'uniform vec4 u_pointSizeAndTimeAndGeometricErrorAndDepthMultiplier; \n' +
-                 'uniform vec4 u_constantColor; \n' +
-                 'uniform vec4 u_highlightColor; \n';
-        vs += 'float u_pointSize; \n' +
-              'float u_time; \n';
-
-        if (attenuation) {
-            vs += 'float u_geometricError; \n' +
-                  'float u_depthMultiplier; \n';
-        }
-
-        for (name in mutables) {
-            if (mutables.hasOwnProperty(name)) {
-                var mutableUniformName = 'u_mutable' + name;
-                var mutableUniformDefinition = mutables[name];
-                vs += 'uniform ' + getGlslType(mutableUniformDefinition.type) + ' ' + mutableUniformName + '; \n';
-            }
-        }
-
-        vs += attributeDeclarations;
-
-        if (usesColors) {
-            if (isTranslucent) {
-                vs += 'attribute vec4 a_color; \n';
-            } else if (isRGB565) {
-                vs += 'attribute float a_color; \n' +
-                      'const float SHIFT_RIGHT_11 = 1.0 / 2048.0; \n' +
-                      'const float SHIFT_RIGHT_5 = 1.0 / 32.0; \n' +
-                      'const float SHIFT_LEFT_11 = 2048.0; \n' +
-                      'const float SHIFT_LEFT_5 = 32.0; \n' +
-                      'const float NORMALIZE_6 = 1.0 / 64.0; \n' +
-                      'const float NORMALIZE_5 = 1.0 / 32.0; \n';
-            } else {
-                vs += 'attribute vec3 a_color; \n';
-            }
-        }
-        if (usesNormals) {
-            if (isOctEncoded16P || isOctEncodedDraco) {
-                vs += 'attribute vec2 a_normal; \n';
-            } else {
-                vs += 'attribute vec3 a_normal; \n';
-            }
-        }
-
-        if (hasBatchIds) {
-            vs += 'attribute float a_batchId; \n';
-        }
-
-        if (isQuantized || isQuantizedDraco || isOctEncodedDraco) {
-            vs += 'uniform vec4 u_quantizedVolumeScaleAndOctEncodedRange; \n';
-        }
-
-        if (hasColorStyle) {
-            vs += colorStyleFunction;
-        }
-
-        if (hasShowStyle) {
-            vs += showStyleFunction;
-        }
-
-        if (hasPointSizeStyle) {
-            vs += pointSizeStyleFunction;
-        }
-
-        vs += 'void main() \n' +
-              '{ \n' +
-              '    u_pointSize = u_pointSizeAndTimeAndGeometricErrorAndDepthMultiplier.x; \n' +
-              '    u_time = u_pointSizeAndTimeAndGeometricErrorAndDepthMultiplier.y; \n';
-
-        if (attenuation) {
-            vs += '    u_geometricError = u_pointSizeAndTimeAndGeometricErrorAndDepthMultiplier.z; \n' +
-                  '    u_depthMultiplier = u_pointSizeAndTimeAndGeometricErrorAndDepthMultiplier.w; \n';
-        }
-
-        if (usesColors) {
-            if (isTranslucent) {
-                vs += '    vec4 color = a_color; \n';
-            } else if (isRGB565) {
-                vs += '    float compressed = a_color; \n' +
-                      '    float r = floor(compressed * SHIFT_RIGHT_11); \n' +
-                      '    compressed -= r * SHIFT_LEFT_11; \n' +
-                      '    float g = floor(compressed * SHIFT_RIGHT_5); \n' +
-                      '    compressed -= g * SHIFT_LEFT_5; \n' +
-                      '    float b = compressed; \n' +
-                      '    vec3 rgb = vec3(r * NORMALIZE_5, g * NORMALIZE_6, b * NORMALIZE_5); \n' +
-                      '    vec4 color = vec4(rgb, 1.0); \n';
-            } else {
-                vs += '    vec4 color = vec4(a_color, 1.0); \n';
-            }
-        } else {
-            vs += '    vec4 color = u_constantColor; \n';
-        }
-
-        if (isQuantized || isQuantizedDraco) {
-            vs += '    vec3 position = a_position * u_quantizedVolumeScaleAndOctEncodedRange.xyz; \n';
-        } else {
-            vs += '    vec3 position = a_position; \n';
-        }
-        vs += '    vec3 position_absolute = vec3(czm_model * vec4(position, 1.0)); \n';
-
-        if (usesNormals) {
-            if (isOctEncoded16P) {
-                vs += '    vec3 normal = czm_octDecode(a_normal); \n';
-            } else if (isOctEncodedDraco) {
-                // Draco oct-encoding decodes to zxy order
-                vs += '    vec3 normal = czm_octDecode(a_normal, u_quantizedVolumeScaleAndOctEncodedRange.w).zxy; \n';
-            } else {
-                vs += '    vec3 normal = a_normal; \n';
-            }
-            vs += '    vec3 normalEC = czm_normal * normal; \n';
-        } else {
-            vs += '    vec3 normal = vec3(1.0); \n';
-        }
-
-        if (hasColorStyle) {
-            vs += '    color = getColorFromStyle(position, position_absolute, color, normal); \n';
-        }
-
-        if (hasShowStyle) {
-            vs += '    float show = float(getShowFromStyle(position, position_absolute, color, normal)); \n';
-        }
-
-        if (hasPointSizeStyle) {
-            vs += '    gl_PointSize = getPointSizeFromStyle(position, position_absolute, color, normal) * czm_pixelRatio; \n';
-        } else if (attenuation) {
-            vs += '    vec4 positionEC = czm_modelView * vec4(position, 1.0); \n' +
-                  '    float depth = -positionEC.z; \n' +
-                  // compute SSE for this point
-                  '    gl_PointSize = min((u_geometricError / depth) * u_depthMultiplier, u_pointSize); \n';
-=======
   }
 
   if (hasColors) {
@@ -1328,8 +867,15 @@
   });
 }
 
-function createUniformMap(pointCloud, frameState) {
+function getMutableUniformFunction(mutableUniformDefinition) {
+  return function () {
+    return mutableUniformDefinition.value;
+  };
+}
+
+function createUniformMap(pointCloud, style, frameState) {
   var context = frameState.context;
+  var hasStyle = defined(style);
   var isQuantized = pointCloud._isQuantized;
   var isQuantizedDraco = pointCloud._isQuantizedDraco;
   var isOctEncodedDraco = pointCloud._isOctEncodedDraco;
@@ -1353,7 +899,6 @@
           frustum instanceof OrthographicFrustum
         ) {
           depthMultiplier = Number.POSITIVE_INFINITY;
->>>>>>> 2fd0e8f7
         } else {
           depthMultiplier =
             context.drawingBufferHeight /
@@ -1427,6 +972,23 @@
     });
   }
 
+  if (hasStyle) {
+    var mutables = style.mutables;
+    if (Object.keys(mutables).length > 0) {
+      var mutableUniforms = {};
+      for (var name in mutables) {
+        if (mutables.hasOwnProperty(name)) {
+          var mutableUniformDefinition = mutables[name];
+          var mutableUniformName = "u_mutable" + name;
+          mutableUniforms[mutableUniformName] = getMutableUniformFunction(
+            mutableUniformDefinition
+          );
+        }
+      }
+      uniformMap = combine(uniformMap, mutableUniforms);
+    }
+  }
+
   if (defined(pointCloud._uniformMapLoaded)) {
     uniformMap = pointCloud._uniformMapLoaded(uniformMap);
   }
@@ -1449,6 +1011,22 @@
   }
 }
 
+function getGlslType(type) {
+  switch (type) {
+    case "Boolean":
+      return "bool";
+    case "Number":
+      return "float";
+    case "vec2":
+      return "vec2";
+    case "vec3":
+      return "vec3";
+    case "vec4":
+      return "vec4";
+  }
+  throw new RuntimeError('Invalid mutable type: "' + type + '"');
+}
+
 function getVertexAttribute(vertexArray, index) {
   var numberOfAttributes = vertexArray.numberOfAttributes;
   for (var i = 0; i < numberOfAttributes; ++i) {
@@ -1459,17 +1037,32 @@
   }
 }
 
-function modifyStyleFunction(source) {
+function modifyStyleFunction(source, mutables) {
+  var styleName;
+  var replaceName;
+
   // Replace occurrences of czm_tiles3d_style_DEFAULTPROPERTY
   var length = defaultProperties.length;
   for (var i = 0; i < length; ++i) {
     var property = defaultProperties[i];
-    var styleName = "czm_tiles3d_style_" + property;
-    var replaceName = property.toLowerCase();
+    styleName = "czm_tiles3d_style_" + property;
+    replaceName = property.toLowerCase();
     source = source.replace(
       new RegExp(styleName + "(\\W)", "g"),
       replaceName + "$1"
     );
+  }
+
+  // Replace occurences of czm_tiles3d_style_MUTABLENAME
+  for (var name in mutables) {
+    if (mutables.hasOwnProperty(name)) {
+      styleName = "czm_tiles3d_style_" + name;
+      replaceName = "u_mutable" + name;
+      source = source.replace(
+        new RegExp(styleName + "(\\W)", "g"),
+        replaceName + "$1"
+      );
+    }
   }
 
   // Edit the function header to accept the point position, color, and normal
@@ -1483,6 +1076,7 @@
   var i;
   var name;
   var attribute;
+  var mutables;
 
   var context = frameState.context;
   var hasStyle = defined(style);
@@ -1507,6 +1101,7 @@
   var styleTranslucent = isTranslucent;
 
   if (hasStyle) {
+    mutables = style.mutables;
     var shaderState = {
       translucent: false,
     };
@@ -1542,15 +1137,18 @@
 
   if (hasColorStyle) {
     getStyleableProperties(colorStyleFunction, styleableProperties);
-    colorStyleFunction = modifyStyleFunction(colorStyleFunction);
+    colorStyleFunction = modifyStyleFunction(colorStyleFunction, mutables);
   }
   if (hasShowStyle) {
     getStyleableProperties(showStyleFunction, styleableProperties);
-    showStyleFunction = modifyStyleFunction(showStyleFunction);
+    showStyleFunction = modifyStyleFunction(showStyleFunction, mutables);
   }
   if (hasPointSizeStyle) {
     getStyleableProperties(pointSizeStyleFunction, styleableProperties);
-    pointSizeStyleFunction = modifyStyleFunction(pointSizeStyleFunction);
+    pointSizeStyleFunction = modifyStyleFunction(
+      pointSizeStyleFunction,
+      mutables
+    );
   }
 
   var usesColorSemantic = styleableProperties.indexOf("COLOR") >= 0;
@@ -1558,7 +1156,10 @@
 
   // Split default properties from user properties
   var userProperties = styleableProperties.filter(function (property) {
-    return defaultProperties.indexOf(property) === -1;
+    return (
+      defaultProperties.indexOf(property) === -1 &&
+      !(defined(mutables) && defined(mutables[property]))
+    );
   });
 
   if (usesNormalSemantic && !hasNormals) {
@@ -1634,7 +1235,7 @@
     attributeLocations[attributeName] = attribute.location;
   }
 
-  createUniformMap(pointCloud, frameState);
+  createUniformMap(pointCloud, style, frameState);
 
   var vs =
     "attribute vec3 a_position; \n" +
@@ -1646,6 +1247,19 @@
 
   if (attenuation) {
     vs += "float u_geometricError; \n" + "float u_depthMultiplier; \n";
+  }
+
+  for (name in mutables) {
+    if (mutables.hasOwnProperty(name)) {
+      var mutableUniformName = "u_mutable" + name;
+      var mutableUniformDefinition = mutables[name];
+      vs +=
+        "uniform " +
+        getGlslType(mutableUniformDefinition.type) +
+        " " +
+        mutableUniformName +
+        "; \n";
+    }
   }
 
   vs += attributeDeclarations;
