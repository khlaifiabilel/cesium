/*global define*/
define([
        '../Core/defaultValue',
        '../Core/defined',
        '../Core/DeveloperError',
        '../Core/Color',
        '../Core/Cartesian2',
        '../Core/Cartesian3',
        '../Core/Cartesian4',
        '../Core/NearFarScalar',
        '../Core/Matrix4',
        './HorizontalOrigin',
        './VerticalOrigin',
        './SceneMode',
        './SceneTransforms'
    ], function(
        defaultValue,
        defined,
        DeveloperError,
        Color,
        Cartesian2,
        Cartesian3,
        Cartesian4,
        NearFarScalar,
        Matrix4,
        HorizontalOrigin,
        VerticalOrigin,
        SceneMode,
        SceneTransforms) {
    "use strict";

    var EMPTY_OBJECT = {};

    /**
     * A viewport-aligned image positioned in the 3D scene, that is created
     * and rendered using a {@link BillboardCollection}.  A billboard is created and its initial
     * properties are set by calling {@link BillboardCollection#add}.  Any of the billboard's
     * properties can be changed at any time by calling the billboard's corresponding
     * <code>set</code> function, e.g., {@link Billboard#setShow}.
     * <br /><br />
     * <div align='center'>
     * <img src='images/Billboard.png' width='400' height='300' /><br />
     * Example billboards
     * </div>
     *
     * @alias Billboard
     *
     * @performance Calling any <code>get</code> function, e.g., {@link Billboard#getShow}, is constant time.
     * Calling a <code>set</code> function, e.g., {@link Billboard#setShow}, is constant time but results in
     * CPU to GPU traffic when {@link BillboardCollection#update} is called.  The per-billboard traffic is
     * the same regardless of how many properties were updated.  If most billboards in a collection need to be
     * updated, it may be more efficient to clear the collection with {@link BillboardCollection#removeAll}
     * and add new billboards instead of modifying each one.
     *
     * @exception {DeveloperError} scaleByDistance.far must be greater than scaleByDistance.near
     * @exception {DeveloperError} translucencyByDistance.far must be greater than translucencyByDistance.near
     *
     * @see BillboardCollection
     * @see BillboardCollection#add
     * @see Label
     *
     * @internalConstructor
     *
     * @demo <a href="http://cesium.agi.com/Cesium/Apps/Sandcastle/index.html?src=Billboards.html">Cesium Sandcastle Billboard Demo</a>
     */
    var Billboard = function(options, billboardCollection) {
        options = defaultValue(options, EMPTY_OBJECT);

        if (defined(options.scaleByDistance) && options.scaleByDistance.far <= options.scaleByDistance.near) {
            throw new DeveloperError('scaleByDistance.far must be greater than scaleByDistance.near.');
        }
        if (defined(description.translucencyByDistance) &&
                description.translucencyByDistance.far <= description.translucencyByDistance.near) {
            throw new DeveloperError('translucencyByDistance.far must be greater than translucencyByDistance.near.');
        }

        this._show = defaultValue(options.show, true);

        this._position = Cartesian3.clone(defaultValue(options.position, Cartesian3.ZERO));
        this._actualPosition = Cartesian3.clone(this._position); // For columbus view and 2D

<<<<<<< HEAD
        this._pixelOffset = Cartesian2.clone(defaultValue(description.pixelOffset, Cartesian2.ZERO));
        this._eyeOffset = Cartesian3.clone(defaultValue(description.eyeOffset, Cartesian3.ZERO));
        this._verticalOrigin = defaultValue(description.verticalOrigin, VerticalOrigin.CENTER);
        this._horizontalOrigin = defaultValue(description.horizontalOrigin, HorizontalOrigin.CENTER);
        this._scale = defaultValue(description.scale, 1.0);
        this._imageIndex = defaultValue(description.imageIndex, -1);
        this._color = Color.clone(defaultValue(description.color, Color.WHITE));
        this._rotation = defaultValue(description.rotation, 0.0);
        this._alignedAxis = Cartesian3.clone(defaultValue(description.alignedAxis, Cartesian3.ZERO));
        this._width = description.width;
        this._height = description.height;
        this._scaleByDistance = description.scaleByDistance;
        this._translucencyByDistance = description.translucencyByDistance;
=======
        this._pixelOffset = Cartesian2.clone(defaultValue(options.pixelOffset, Cartesian2.ZERO));
        this._eyeOffset = Cartesian3.clone(defaultValue(options.eyeOffset, Cartesian3.ZERO));
        this._verticalOrigin = defaultValue(options.verticalOrigin, VerticalOrigin.CENTER);
        this._horizontalOrigin = defaultValue(options.horizontalOrigin, HorizontalOrigin.CENTER);
        this._scale = defaultValue(options.scale, 1.0);
        this._imageIndex = defaultValue(options.imageIndex, -1);
        this._color = Color.clone(defaultValue(options.color, Color.WHITE));
        this._rotation = defaultValue(options.rotation, 0.0);
        this._alignedAxis = Cartesian3.clone(defaultValue(options.alignedAxis, Cartesian3.ZERO));
        this._width = options.width;
        this._height = options.height;
        this._scaleByDistance = options.scaleByDistance;
        this._id = options.id;
>>>>>>> 6bd460b2

        this._pickId = undefined;
        this._pickIdThis = options._pickIdThis;
        this._billboardCollection = billboardCollection;
        this._dirty = false;
        this._index = -1; //Used only by BillboardCollection
    };

    var SHOW_INDEX = Billboard.SHOW_INDEX = 0;
    var POSITION_INDEX = Billboard.POSITION_INDEX = 1;
    var PIXEL_OFFSET_INDEX = Billboard.PIXEL_OFFSET_INDEX = 2;
    var EYE_OFFSET_INDEX = Billboard.EYE_OFFSET_INDEX = 3;
    var HORIZONTAL_ORIGIN_INDEX = Billboard.HORIZONTAL_ORIGIN_INDEX = 4;
    var VERTICAL_ORIGIN_INDEX = Billboard.VERTICAL_ORIGIN_INDEX = 5;
    var SCALE_INDEX = Billboard.SCALE_INDEX = 6;
    var IMAGE_INDEX_INDEX = Billboard.IMAGE_INDEX_INDEX = 7;
    var COLOR_INDEX = Billboard.COLOR_INDEX = 8;
    var ROTATION_INDEX = Billboard.ROTATION_INDEX = 9;
    var ALIGNED_AXIS_INDEX = Billboard.ALIGNED_AXIS_INDEX = 10;
    var SCALE_BY_DISTANCE_INDEX = Billboard.SCALE_BY_DISTANCE_INDEX = 11;
    var TRANSLUCENCY_BY_DISTANCE_INDEX = Billboard.TRANSLUCENCY_BY_DISTANCE_INDEX = 12;
    Billboard.NUMBER_OF_PROPERTIES = 13;

    function makeDirty(billboard, propertyChanged) {
        var billboardCollection = billboard._billboardCollection;
        if (defined(billboardCollection)) {
            billboardCollection._updateBillboard(billboard, propertyChanged);
            billboard._dirty = true;
        }
    }

    Billboard.prototype.getPickId = function(context) {
        if (!defined(this._pickId)) {
            this._pickId = context.createPickId({
                primitive : defaultValue(this._pickIdThis, this),
                id : this._id
            });
        }

        return this._pickId;
    };

    /**
     * Returns true if this billboard will be shown.  Call {@link Billboard#setShow}
     * to hide or show a billboard, instead of removing it and re-adding it to the collection.
     *
     * @memberof Billboard
     *
     * @returns {Boolean} <code>true</code> if this billboard will be shown; otherwise, <code>false</code>.
     *
     * @see Billboard#setShow
     */
    Billboard.prototype.getShow = function() {
        return this._show;
    };

    /**
     * Determines if this billboard will be shown.  Call this to hide or show a billboard, instead
     * of removing it and re-adding it to the collection.
     *
     * @memberof Billboard
     *
     * @param {Boolean} value Indicates if this billboard will be shown.
     *
     * @exception {DeveloperError} value is required.
     *
     * @see Billboard#getShow
     */
    Billboard.prototype.setShow = function(value) {
        if (!defined(value)) {
            throw new DeveloperError('value is required.');
        }

        if (value !== this._show) {
            this._show = value;
            makeDirty(this, SHOW_INDEX);
        }
    };

    /**
     * Returns the Cartesian position of this billboard.
     *
     * @memberof Billboard
     *
     * @returns {Cartesian3} The Cartesian position of this billboard.
     *
     * @see Billboard#setPosition
     */
    Billboard.prototype.getPosition = function() {
        return this._position;
    };

    /**
     * Sets the Cartesian position of this billboard.
     * <br /><br />
     * As shown in the examples, <code>value</code> can be either a {@link Cartesian3}
     * or an object literal with <code>x</code>, <code>y</code>, and <code>z</code> properties.
     * A copy of <code>value</code> is made, so changing it after calling <code>setPosition</code>
     * does not affect the billboard's position; an explicit call to <code>setPosition</code> is required.
     *
     * @memberof Billboard
     *
     * @param {Cartesian3} value The Cartesian position.
     *
     * @exception {DeveloperError} value is required.
     *
     * @see Billboard#getPosition
     *
     * @example
     * // Example 1. Set a billboard's position using a Cartesian3.
     * b.setPosition(new Cartesian3(1.0, 2.0, 3.0));
     *
     * // Example 2. Set a billboard's position using an object literal.
     * b.setPosition({
     *   x : 1.0,
     *   y : 2.0,
     *   z : 3.0
     * });
     */
    Billboard.prototype.setPosition = function(value) {
        if (!defined(value)) {
            throw new DeveloperError('value is required.');
        }

        var position = this._position;
        if (!Cartesian3.equals(position, value)) {
            Cartesian3.clone(value, position);
            Cartesian3.clone(value, this._actualPosition);

            makeDirty(this, POSITION_INDEX);
        }
    };

    Billboard.prototype._getActualPosition = function() {
        return this._actualPosition;
    };

    Billboard.prototype._setActualPosition = function(value) {
        Cartesian3.clone(value, this._actualPosition);
        makeDirty(this, POSITION_INDEX);
    };

    /**
     * Returns the pixel offset from the origin of this billboard.
     *
     * @memberof Billboard
     *
     * @returns {Cartesian2} The pixel offset of this billboard.
     *
     * @see Billboard#setPixelOffset
     */
    Billboard.prototype.getPixelOffset = function() {
        return this._pixelOffset;
    };

    /**
     * Sets the pixel offset in screen space from the origin of this billboard.  This is commonly used
     * to align multiple billboards and labels at the same position, e.g., an image and text.  The
     * screen space origin is the bottom, left corner of the canvas; <code>x</code> increases from
     * left to right, and <code>y</code> increases from bottom to top.
     * <br /><br />
     * <code>value</code> can be either a {@link Cartesian2}  or an object literal with
     * <code>x</code> and <code>y</code> properties.  A copy of <code>value</code> is made, so
     * changing it after calling <code>setPixelOffset</code> does not affect the billboard's pixel
     * offset; an explicit call to <code>setPixelOffset</code> is required.
     * <br /><br />
     * <div align='center'>
     * <table border='0' cellpadding='5'><tr>
     * <td align='center'><code>default</code><br/><img src='images/Billboard.setPixelOffset.default.png' width='250' height='188' /></td>
     * <td align='center'><code>b.setPixelOffset({ x : 50, y : -25 });</code><br/><img src='images/Billboard.setPixelOffset.x50y-25.png' width='250' height='188' /></td>
     * </tr></table>
     * The billboard's origin is indicated by the yellow point.
     * </div>
     *
     * @memberof Billboard
     *
     * @param {Cartesian2} value The 2D Cartesian pixel offset.
     *
     * @exception {DeveloperError} value is required.
     *
     * @see Billboard#getPixelOffset
     * @see Label#setPixelOffset
     */
    Billboard.prototype.setPixelOffset = function(value) {
        if (!defined(value)) {
            throw new DeveloperError('value is required.');
        }

        var pixelOffset = this._pixelOffset;
        if (!Cartesian2.equals(pixelOffset, value)) {
            Cartesian2.clone(value, pixelOffset);
            makeDirty(this, PIXEL_OFFSET_INDEX);
        }
    };

    /**
     * Returns the near and far scaling properties of a Billboard based on the billboard's distance from the camera.
     *
     * @memberof Billboard
     *
     * @returns {NearFarScalar} The near/far scaling values based on camera distance to the billboard
     *
     * @see Billboard#setScaleByDistance
     */
    Billboard.prototype.getScaleByDistance = function() {
        return this._scaleByDistance;
    };

    /**
     * Sets near and far scaling properties of a Billboard based on the billboard's distance from the camera.
     * A billboard's scale will interpolate between the {@link NearFarScalar#nearValue} and
     * {@link NearFarScalar#farValue} while the camera distance falls within the upper and lower bounds
     * of the specified {@link NearFarScalar#near} and {@link NearFarScalar#far}.
     * Outside of these ranges the billboard's scale remains clamped to the nearest bound.  If undefined,
     * scaleByDistance will be disabled.
     *
     * @memberof Billboard
     *
     * @param {NearFarScalar} scale The configuration of near and far distances and their respective scale values
     *
     * @exception {DeveloperError} far distance must be greater than near distance.
     *
     * @see Billboard#getScaleByDistance
     *
     * @example
     * // Example 1.
     * // Set a billboard's scaleByDistance to scale by 1.5 when the
     * // camera is 1500 meters from the billboard and disappear as
     * // the camera distance approaches 8.0e6 meters.
     * b.setScaleByDistance(new NearFarScalar(1.5e2, 1.5, 8.0e6, 0.0));
     *
     * // Example 2.
     * // disable scaling by distance
     * b.setScaleByDistance(undefined);
     */
    Billboard.prototype.setScaleByDistance = function(scale) {
        if (NearFarScalar.equals(this._scaleByDistance, scale)) {
            return;
        }

        if (scale.far <= scale.near) {
            throw new DeveloperError('far distance must be greater than near distance.');
        }

        makeDirty(this, SCALE_BY_DISTANCE_INDEX);
        this._scaleByDistance = NearFarScalar.clone(scale, this._scaleByDistance);
    };

    /**
     * Returns the near and far translucency properties of a Billboard based on the billboard's distance from the camera.
     *
     * @memberof Billboard
     *
     * @returns {NearFarScalar} The near/far translucency values based on camera distance to the billboard
     *
     * @see Billboard#setTranslucencyByDistance
     */
    Billboard.prototype.getTranslucencyByDistance = function() {
        return this._translucencyByDistance;
    };

    /**
     * Sets near and far translucency properties of a Billboard based on the billboard's distance from the camera.
     * A billboard's translucency will interpolate between the {@link NearFarScalar#nearValue} and
     * {@link NearFarScalar#farValue} while the camera distance falls within the upper and lower bounds
     * of the specified {@link NearFarScalar#near} and {@link NearFarScalar#far}.
     * Outside of these ranges the billboard's translucency remains clamped to the nearest bound.  If undefined,
     * translucencyByDistance will be disabled.
     *
     * @memberof Billboard
     *
     * @param {NearFarScalar} translucency The configuration of near and far distances and their respective translucency values
     *
     * @exception {DeveloperError} far distance must be greater than near distance.
     *
     * @see Billboard#getTranslucencyByDistance
     *
     * @example
     * // Example 1.
     * // Set a billboard's translucency to 1.0 when the
     * // camera is 1500 meters from the billboard and disappear as
     * // the camera distance approaches 8.0e6 meters.
     * b.setTranslucencyByDistance(new NearFarScalar(1.5e2, 1.0, 8.0e6, 0.0));
     *
     * // Example 2.
     * // disable translucency by distance
     * b.setTranslucencyByDistance(undefined);
     */
    Billboard.prototype.setTranslucencyByDistance = function(translucency) {
        if (NearFarScalar.equals(this._translucencyByDistance, translucency)) {
            return;
        }

        if (translucency.far <= translucency.near) {
            throw new DeveloperError('far distance must be greater than near distance.');
        }

        makeDirty(this, TRANSLUCENCY_BY_DISTANCE_INDEX);
        this._translucencyByDistance = NearFarScalar.clone(translucency, this._translucencyByDistance);
    };

    /**
     * Returns the 3D Cartesian offset applied to this billboard in eye coordinates.
     *
     * @memberof Billboard
     *
     * @returns {Cartesian3} The 3D Cartesian offset applied to this billboard in eye coordinates.
     *
     * @see Billboard#setEyeOffset
     */
    Billboard.prototype.getEyeOffset = function() {
        return this._eyeOffset;
    };

    /**
     * Sets the 3D Cartesian offset applied to this billboard in eye coordinates.  Eye coordinates is a left-handed
     * coordinate system, where <code>x</code> points towards the viewer's right, <code>y</code> points up, and
     * <code>z</code> points into the screen.  Eye coordinates use the same scale as world and model coordinates,
     * which is typically meters.
     * <br /><br />
     * An eye offset is commonly used to arrange multiple billboards or objects at the same position, e.g., to
     * arrange a billboard above its corresponding 3D model.
     * <br /><br />
     * <code>value</code> can be either a {@link Cartesian3} or an object literal with <code>x</code>,
     * <code>y</code>, and <code>z</code> properties.  A copy of <code>value</code> is made, so changing it after
     * calling <code>setEyeOffset</code> does not affect the billboard's eye offset; an explicit call to
     * <code>setEyeOffset</code> is required.
     * <br /><br />
     * Below, the billboard is positioned at the center of the Earth but an eye offset makes it always
     * appear on top of the Earth regardless of the viewer's or Earth's orientation.
     * <br /><br />
     * <div align='center'>
     * <table border='0' cellpadding='5'><tr>
     * <td align='center'><img src='images/Billboard.setEyeOffset.one.png' width='250' height='188' /></td>
     * <td align='center'><img src='images/Billboard.setEyeOffset.two.png' width='250' height='188' /></td>
     * </tr></table>
     * <code>b.setEyeOffset({ x : 0.0, y : 8000000.0, z : 0.0 });</code><br /><br />
     * </div>
     *
     * @memberof Billboard
     *
     * @param {Cartesian3} value The 3D Cartesian offset in eye coordinates.
     *
     * @exception {DeveloperError} value is required.
     *
     * @see Billboard#getEyeOffset
     */
    Billboard.prototype.setEyeOffset = function(value) {
        if (!defined(value)) {
            throw new DeveloperError('value is required.');
        }

        var eyeOffset = this._eyeOffset;
        if (!Cartesian3.equals(eyeOffset, value)) {
            Cartesian3.clone(value, eyeOffset);
            makeDirty(this, EYE_OFFSET_INDEX);
        }
    };

    /**
     * Returns the horizontal origin of this billboard.
     *
     * @memberof Billboard
     *
     * @returns {HorizontalOrigin} The horizontal origin of this billboard.
     *
     * @see Billboard#setHorizontalOrigin
     */
    Billboard.prototype.getHorizontalOrigin = function() {
        return this._horizontalOrigin;
    };

    /**
     * Sets the horizontal origin of this billboard, which determines if the billboard is
     * to the left, center, or right of its position.
     * <br /><br />
     * <div align='center'>
     * <img src='images/Billboard.setHorizontalOrigin.png' width='400' height='300' /><br />
     * </div>
     *
     * @memberof Billboard
     *
     * @param {HorizontalOrigin} value The horizontal origin.
     *
     * @exception {DeveloperError} value is required.
     *
     * @see Billboard#getHorizontalOrigin
     * @see Billboard#setVerticalOrigin
     *
     * @example
     * // Use a bottom, left origin
     * b.setHorizontalOrigin(HorizontalOrigin.LEFT);
     * b.setVerticalOrigin(VerticalOrigin.BOTTOM);
     */
    Billboard.prototype.setHorizontalOrigin = function(value) {
        if (!defined(value)) {
            throw new DeveloperError('value is required.');
        }

        if (this._horizontalOrigin !== value) {
            this._horizontalOrigin = value;
            makeDirty(this, HORIZONTAL_ORIGIN_INDEX);
        }
    };

    /**
     * Returns the vertical origin of this billboard.
     *
     * @memberof Billboard
     *
     * @returns {VerticalOrigin} The vertical origin of this billboard.
     *
     * @see Billboard#setVerticalOrigin
     */
    Billboard.prototype.getVerticalOrigin = function() {
        return this._verticalOrigin;
    };

    /**
     * Sets the vertical origin of this billboard, which determines if the billboard is
     * to the above, below, or at the center of its position.
     * <br /><br />
     * <div align='center'>
     * <img src='images/Billboard.setVerticalOrigin.png' width='400' height='300' /><br />
     * </div>
     *
     * @memberof Billboard
     *
     * @param {VerticalOrigin} value The vertical origin.
     *
     * @exception {DeveloperError} value is required.
     *
     * @see Billboard#getVerticalOrigin
     * @see Billboard#setHorizontalOrigin
     *
     * @example
     * // Use a bottom, left origin
     * b.setHorizontalOrigin(HorizontalOrigin.LEFT);
     * b.setVerticalOrigin(VerticalOrigin.BOTTOM);
     */
    Billboard.prototype.setVerticalOrigin = function(value) {
        if (!defined(value)) {
            throw new DeveloperError('value is required.');
        }

        if (this._verticalOrigin !== value) {
            this._verticalOrigin = value;
            makeDirty(this, VERTICAL_ORIGIN_INDEX);
        }
    };

    /**
     * Returns the uniform scale that is multiplied with the billboard's image size in pixels.
     *
     * @memberof Billboard
     *
     * @returns {Number} The scale used to size the billboard.
     *
     * @see Billboard#setScale
     */
    Billboard.prototype.getScale = function() {
        return this._scale;
    };

    /**
     * Sets the uniform scale that is multiplied with the billboard's image size in pixels.
     * A scale of <code>1.0</code> does not change the size of the billboard; a scale greater than
     * <code>1.0</code> enlarges the billboard; a positive scale less than <code>1.0</code> shrinks
     * the billboard.
     * <br /><br />
     * <div align='center'>
     * <img src='images/Billboard.setScale.png' width='400' height='300' /><br/>
     * From left to right in the above image, the scales are <code>0.5</code>, <code>1.0</code>,
     * and <code>2.0</code>.
     * </div>
     *
     * @memberof Billboard
     *
     * @param {Number} value The scale used to size the billboard.
     *
     * @exception {DeveloperError} value is required.
     *
     * @see Billboard#getScale
     * @see Billboard#setImageIndex
     */
    Billboard.prototype.setScale = function(value) {
        if (!defined(value)) {
            throw new DeveloperError('value is required.');
        }

        if (this._scale !== value) {
            this._scale = value;
            makeDirty(this, SCALE_INDEX);
        }
    };

    /**
     * DOC_TBA
     *
     * @memberof Billboard
     *
     * @see Billboard#setImageIndex
     * @see BillboardCollection#setTextureAtlas
     */
    Billboard.prototype.getImageIndex = function() {
        return this._imageIndex;
    };

    /**
     * DOC_TBA
     *
     * @memberof Billboard
     *
     * @see Billboard#getImageIndex
     * @see BillboardCollection#setTextureAtlas
     */
    Billboard.prototype.setImageIndex = function(value) {
        if (typeof value !== 'number') {
            throw new DeveloperError('value is required and must be a number.');
        }

        if (this._imageIndex !== value) {
            this._imageIndex = value;
            makeDirty(this, IMAGE_INDEX_INDEX);
        }
    };

    /**
     * Returns the color that is multiplied with the billboard's texture.  The red, green, blue, and alpha values
     * are indicated by the returned object's <code>red</code>, <code>green</code>, <code>blue</code>, and <code>alpha</code>
     * properties, which range from <code>0</code> (no intensity) to <code>1.0</code> (full intensity).
     *
     * @memberof Billboard
     *
     * @returns {Number} The color that is multiplied with the billboard's texture.
     *
     * @see Billboard#setColor
     */
    Billboard.prototype.getColor = function() {
        return this._color;
    };

    /**
     * Sets the color that is multiplied with the billboard's texture.  This has two common use cases.  First,
     * the same white texture may be used by many different billboards, each with a different color, to create
     * colored billboards.  Second, the color's alpha component can be used to make the billboard translucent as shown below.
     * An alpha of <code>0.0</code> makes the billboard transparent, and <code>1.0</code> makes the billboard opaque.
     * <br /><br />
     * <div align='center'>
     * <table border='0' cellpadding='5'><tr>
     * <td align='center'><code>default</code><br/><img src='images/Billboard.setColor.Alpha255.png' width='250' height='188' /></td>
     * <td align='center'><code>alpha : 0.5</code><br/><img src='images/Billboard.setColor.Alpha127.png' width='250' height='188' /></td>
     * </tr></table>
     * </div>
     * <br />
     * The red, green, blue, and alpha values are indicated by <code>value</code>'s <code>red</code>, <code>green</code>,
     * <code>blue</code>, and <code>alpha</code> properties as shown in Example 1.  These components range from <code>0.0</code>
     * (no intensity) to <code>1.0</code> (full intensity).
     *
     * @memberof Billboard
     *
     * @param {Object} value The color's red, green, blue, and alpha components.
     *
     * @exception {DeveloperError} value is required.
     *
     * @see Billboard#getColor
     *
     * @example
     * // Example 1. Assign yellow.
     * b.setColor({
     *   red   : 1.0,
     *   green : 1.0,
     *   blue  : 0.0,
     *   alpha : 1.0
     * });
     *
     * // Example 2. Make a billboard 50% translucent.
     * b.setColor({
     *   red   : 1.0,
     *   green : 1.0,
     *   blue  : 1.0,
     *   alpha : 0.5
     * });
     */
    Billboard.prototype.setColor = function(value) {
        if (!defined(value)) {
            throw new DeveloperError('value is required.');
        }

        var color = this._color;
        if (!Color.equals(color, value)) {
            Color.clone(value, color);
            makeDirty(this, COLOR_INDEX);
        }
    };

    /**
     * Gets the rotation angle in radians.
     *
     * @memberof Billboard
     *
     * @returns {Number} The rotation angle in radians.
     *
     * @see Billboard#setRotation
     * @see Billboard#getAlignedAxis
     * @see Billboard#setAlignedAxis
     */
    Billboard.prototype.getRotation = function() {
        return this._rotation;
    };

    /**
     * Sets the rotation angle in radians.
     *
     * @memberof Billboard
     *
     * @param {Number} value The rotation angle in radians.
     *
     * @exception {DeveloperError} value is required.
     *
     * @see Billboard#getRotation
     * @see Billboard#getAlignedAxis
     * @see Billboard#setAlignedAxis
     */
    Billboard.prototype.setRotation = function(value) {
        if (!defined(value)) {
            throw new DeveloperError('value is required.');
        }

        if (this._rotation !== value) {
            this._rotation = value;
            makeDirty(this, ROTATION_INDEX);
        }
    };

    /**
     * Gets the aligned axis in world space. The aligned axis is the unit vector that the billboard up vector points towards.
     * The default is the zero vector, which means the billboard is aligned to the screen up vector.
     *
     * @memberof Billboard
     *
     * @returns {Cartesian3} The aligned axis.
     *
     * @see Billboard#setRotation
     * @see Billboard#getRotation
     * @see Billboard#setAlignedAxis
     */
    Billboard.prototype.getAlignedAxis = function() {
        return this._alignedAxis;
    };

    /**
     * Sets the aligned axis in world space. The aligned axis is the unit vector that the billboard up vector points towards.
     * The default is the zero vector, which means the billboard is aligned to the screen up vector.
     *
     * @memberof Billboard
     *
     * @param {Cartesian3} value The aligned axis.
     *
     * @exception {DeveloperError} value is required.
     *
     * @see Billboard#setRotation
     * @see Billboard#getRotation
     * @see Billboard#setAlignedAxis
     *
     * @example
     * // Example 1.
     * // Have the billboard up vector point north
     * billboard.setAlignedAxis(Cartesian3.UNIT_Z);
     *
     * // Example 2.
     * // Have the billboard point east.
     * billboard.setAlignedAxis(Cartesian3.UNIT_Z);
     * billboard.setRotation(-Cesium.Math.PI_OVER_TWO);
     *
     * // Example 3.
     * // Reset the aligned axis
     * billboard.setAlignedAxis(Cartesian3.ZERO);
     */
    Billboard.prototype.setAlignedAxis = function(value) {
        if (!defined(value)) {
            throw new DeveloperError('value is required.');
        }

        var axis = this._alignedAxis;
        if (!Cartesian3.equals(axis, value)) {
            Cartesian3.clone(value, axis);
            makeDirty(this, ALIGNED_AXIS_INDEX);
        }
    };

    /**
     * Gets the billboards custom width or undefined if the image width is used.
     *
     * @memberof Billboard
     *
     * @returns {Number} The billboard's width or undefined.
     *
     * @see Billboard#setWidth
     * @see Billboard#getHeight
     * @see Billboard#setHeight
     */
    Billboard.prototype.getWidth = function() {
        return this._width;
    };

    /**
     * Sets a custom width for the billboard. If undefined, the image width will be used.
     *
     * @memberof Billboard
     *
     * @param {Number} value The width of the billboard or undefined to use the image width.
     *
     * @see Billboard#getWidth
     * @see Billboard#getHeight
     * @see Billboard#setHeight
     */
    Billboard.prototype.setWidth = function(value) {
        if (this._width !== value) {
            this._width = value;
            makeDirty(this, IMAGE_INDEX_INDEX);
        }
    };

    /**
     * Gets the billboards custom height or undefined if the image height is used.
     *
     * @memberof Billboard
     *
     * @returns {Number} The billboard's height or undefined.
     *
     * @see Billboard#setHeight
     * @see Billboard#getWidth
     * @see Billboard#setWidth
     */
    Billboard.prototype.getHeight = function() {
        return this._height;
    };

    /**
     * Sets a custom height for the billboard. If undefined, the image height will be used.
     *
     * @memberof Billboard
     *
     * @param {Number} value The height of the billboard or undefined to use the image height.
     *
     * @see Billboard#getHeight
     * @see Billboard#getWidth
     * @see Billboard#setWidth
     */
    Billboard.prototype.setHeight = function(value) {
        if (this._height !== value) {
            this._height = value;
            makeDirty(this, IMAGE_INDEX_INDEX);
        }
    };

    /**
     * Returns the user-defined object returned when the billboard is picked.
     *
     * @memberof Billboard
     *
     * @returns {Object} The user-defined object returned when the billboard is picked.
     */
    Billboard.prototype.getId = function() {
        return this._id;
    };

    var tempCartesian4 = new Cartesian4();
    Billboard._computeActualPosition = function(position, frameState, modelMatrix) {
        if (frameState.mode === SceneMode.SCENE3D) {
            return position;
        }

        Matrix4.multiplyByPoint(modelMatrix, position, tempCartesian4);
        return SceneTransforms.computeActualWgs84Position(frameState, tempCartesian4);
    };

    Billboard._computeScreenSpacePosition = function(modelMatrix, position, eyeOffset, pixelOffset, context, frameState) {
        // This function is basically a stripped-down JavaScript version of BillboardCollectionVS.glsl
        var camera = frameState.camera;
        var view = camera.viewMatrix;
        var projection = camera.frustum.projectionMatrix;

        // Model to eye coordinates
        var mv = Matrix4.multiply(view, modelMatrix);
        var positionEC = Matrix4.multiplyByPoint(mv, position);

        // Apply eye offset, e.g., czm_eyeOffset
        var zEyeOffset = Cartesian3.multiplyComponents(eyeOffset, Cartesian3.normalize(positionEC));
        positionEC.x += eyeOffset.x + zEyeOffset.x;
        positionEC.y += eyeOffset.y + zEyeOffset.y;
        positionEC.z += zEyeOffset.z;

        var positionCC = Matrix4.multiplyByVector(projection, positionEC); // clip coordinates
        var positionWC = SceneTransforms.clipToWindowCoordinates(context, positionCC);

        // Apply pixel offset
        var uniformState = context.getUniformState();
        var po = Cartesian2.multiplyByScalar(pixelOffset, uniformState.getHighResolutionSnapScale());
        positionWC.x += po.x;
        positionWC.y += po.y;

        return new Cartesian2(positionWC.x, positionWC.y);
    };

    /**
     * Computes the screen-space position of the billboard's origin, taking into account eye and pixel offsets.
     * The screen space origin is the bottom, left corner of the canvas; <code>x</code> increases from
     * left to right, and <code>y</code> increases from bottom to top.
     *
     * @memberof Billboard
     *
     * @param {Context} context The context.
     * @param {FrameState} frameState The same state object passed to {@link BillboardCollection#update}.
     *
     * @returns {Cartesian2} The screen-space position of the billboard.
     *
     * @exception {DeveloperError} Billboard must be in a collection.
     * @exception {DeveloperError} context is required.
     * @exception {DeveloperError} frameState is required.
     *
     * @see Billboard#setEyeOffset
     * @see Billboard#setPixelOffset
     *
     * @example
     * console.log(b.computeScreenSpacePosition(scene.getContext(), scene.getFrameState()).toString());
     */
    Billboard.prototype.computeScreenSpacePosition = function(context, frameState) {
        var billboardCollection = this._billboardCollection;
        if (!defined(billboardCollection)) {
            throw new DeveloperError('Billboard must be in a collection.  Was it removed?');
        }

        if (!defined(context)) {
            throw new DeveloperError('context is required.');
        }

        if (!defined(frameState)) {
            throw new DeveloperError('frameState is required.');
        }

        var modelMatrix = billboardCollection.modelMatrix;
        return Billboard._computeScreenSpacePosition(modelMatrix, this._actualPosition, this._eyeOffset, this._pixelOffset, context, frameState);
    };

    /**
     * Determines if this billboard equals another billboard.  Billboards are equal if all their properties
     * are equal.  Billboards in different collections can be equal.
     *
     * @memberof Billboard
     *
     * @param {Billboard} other The billboard to compare for equality.
     *
     * @returns {Boolean} <code>true</code> if the billboards are equal; otherwise, <code>false</code>.
     */
    Billboard.prototype.equals = function(other) {
        return this === other ||
               defined(other) &&
               this._show === other._show &&
               this._imageIndex === other._imageIndex &&
               this._scale === other._scale &&
               this._verticalOrigin === other._verticalOrigin &&
               this._horizontalOrigin === other._horizontalOrigin &&
               Cartesian3.equals(this._position, other._position) &&
               Color.equals(this._color, other._color) &&
               Cartesian2.equals(this._pixelOffset, other._pixelOffset) &&
               Cartesian3.equals(this._eyeOffset, other._eyeOffset) &&
               NearFarScalar.equals(this._scaleByDistance, other._scaleByDistance) &&
<<<<<<< HEAD
               NearFarScalar.equals(this._translucencyByDistance, other._translucencyByDistance);
=======
               this._id === other._id;
>>>>>>> 6bd460b2
    };

    Billboard.prototype._destroy = function() {
        this._pickId = this._pickId && this._pickId.destroy();
        this._billboardCollection = undefined;
    };

    return Billboard;
});<|MERGE_RESOLUTION|>--- conflicted
+++ resolved
@@ -69,8 +69,8 @@
         if (defined(options.scaleByDistance) && options.scaleByDistance.far <= options.scaleByDistance.near) {
             throw new DeveloperError('scaleByDistance.far must be greater than scaleByDistance.near.');
         }
-        if (defined(description.translucencyByDistance) &&
-                description.translucencyByDistance.far <= description.translucencyByDistance.near) {
+        if (defined(options.translucencyByDistance) &&
+                options.translucencyByDistance.far <= options.translucencyByDistance.near) {
             throw new DeveloperError('translucencyByDistance.far must be greater than translucencyByDistance.near.');
         }
 
@@ -79,21 +79,6 @@
         this._position = Cartesian3.clone(defaultValue(options.position, Cartesian3.ZERO));
         this._actualPosition = Cartesian3.clone(this._position); // For columbus view and 2D
 
-<<<<<<< HEAD
-        this._pixelOffset = Cartesian2.clone(defaultValue(description.pixelOffset, Cartesian2.ZERO));
-        this._eyeOffset = Cartesian3.clone(defaultValue(description.eyeOffset, Cartesian3.ZERO));
-        this._verticalOrigin = defaultValue(description.verticalOrigin, VerticalOrigin.CENTER);
-        this._horizontalOrigin = defaultValue(description.horizontalOrigin, HorizontalOrigin.CENTER);
-        this._scale = defaultValue(description.scale, 1.0);
-        this._imageIndex = defaultValue(description.imageIndex, -1);
-        this._color = Color.clone(defaultValue(description.color, Color.WHITE));
-        this._rotation = defaultValue(description.rotation, 0.0);
-        this._alignedAxis = Cartesian3.clone(defaultValue(description.alignedAxis, Cartesian3.ZERO));
-        this._width = description.width;
-        this._height = description.height;
-        this._scaleByDistance = description.scaleByDistance;
-        this._translucencyByDistance = description.translucencyByDistance;
-=======
         this._pixelOffset = Cartesian2.clone(defaultValue(options.pixelOffset, Cartesian2.ZERO));
         this._eyeOffset = Cartesian3.clone(defaultValue(options.eyeOffset, Cartesian3.ZERO));
         this._verticalOrigin = defaultValue(options.verticalOrigin, VerticalOrigin.CENTER);
@@ -106,8 +91,8 @@
         this._width = options.width;
         this._height = options.height;
         this._scaleByDistance = options.scaleByDistance;
+        this._translucencyByDistance = options.translucencyByDistance;
         this._id = options.id;
->>>>>>> 6bd460b2
 
         this._pickId = undefined;
         this._pickIdThis = options._pickIdThis;
@@ -977,11 +962,8 @@
                Cartesian2.equals(this._pixelOffset, other._pixelOffset) &&
                Cartesian3.equals(this._eyeOffset, other._eyeOffset) &&
                NearFarScalar.equals(this._scaleByDistance, other._scaleByDistance) &&
-<<<<<<< HEAD
-               NearFarScalar.equals(this._translucencyByDistance, other._translucencyByDistance);
-=======
+               NearFarScalar.equals(this._translucencyByDistance, other._translucencyByDistance) &&
                this._id === other._id;
->>>>>>> 6bd460b2
     };
 
     Billboard.prototype._destroy = function() {
