--- conflicted
+++ resolved
@@ -102,11 +102,7 @@
  * Gets the property with the given property ID.
  *
  * @param {String} propertyId The case-sensitive ID of the property.
-<<<<<<< HEAD
- * @returns {FeatureTextureProperty|undefined} The property, or undefined if there is no match.
-=======
  * @returns {FeatureTextureProperty|undefined} The property, or <code>undefined</code> if the property does not exist.
->>>>>>> c4f748e5
  * @private
  */
 FeatureTexture.prototype.getProperty = function (propertyId) {
