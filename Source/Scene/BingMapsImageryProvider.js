--- conflicted
+++ resolved
@@ -339,14 +339,9 @@
                 }
                 //>>includeEnd('debug');
 
-<<<<<<< HEAD
                 return this._tilingScheme;
             }
         },
-=======
-        return this._tilingScheme.extent;
-    };
->>>>>>> 98a414a2
 
         /**
          * Gets the extent, in radians, of the imagery provided by this instance.  This function should
@@ -362,7 +357,7 @@
                 }
                 //>>includeEnd('debug');
 
-                return this._tilingScheme.getExtent();
+                return this._tilingScheme.extent;
             }
         },
 
