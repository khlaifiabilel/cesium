--- conflicted
+++ resolved
@@ -343,7 +343,6 @@
   },
 
   /**
-<<<<<<< HEAD
    * The color to blend with the model's rendered color.
    *
    * @memberof ModelExperimental.prototype
@@ -363,6 +362,23 @@
       this._color = value;
     },
   },
+  /** The ID for the feature table to use for picking and styling in this model.
+   *
+   * @memberof ModelExperimental.prototype
+   *
+   * @type {String}
+   * @readonly
+   *
+   * @private
+   */
+  featureTableId: {
+    get: function () {
+      return this._featureTableId;
+    },
+    set: function (value) {
+      this._featureTableId = value;
+    },
+  },
 
   /**
    * Whether or not to show the model.
@@ -386,29 +402,7 @@
   },
 
   /*
-   * The feature table created from the feature metadata in the model.
-=======
-   * The ID for the feature table to use for picking and styling in this model.
-   *
-   * @memberof ModelExperimental.prototype
-   *
-   * @type {String}
-   * @readonly
-   *
-   * @private
-   */
-  featureTableId: {
-    get: function () {
-      return this._featureTableId;
-    },
-    set: function (value) {
-      this._featureTableId = value;
-    },
-  },
-
-  /**
    * The feature tables for this model.
->>>>>>> a10a6a7e
    *
    * @memberof ModelExperimental.prototype
    *
