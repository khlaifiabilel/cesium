import BoundingSphere from "../../Core/BoundingSphere.js";
import Cartesian3 from "../../Core/Cartesian3.js";
import Cartographic from "../../Core/Cartographic.js";
import Check from "../../Core/Check.js";
import ColorBlendMode from "../ColorBlendMode.js";
import ClippingPlaneCollection from "../ClippingPlaneCollection.js";
import defined from "../../Core/defined.js";
import defer from "../../Core/defer.js";
import defaultValue from "../../Core/defaultValue.js";
import DeveloperError from "../../Core/DeveloperError.js";
import GltfLoader from "../GltfLoader.js";
import ImageBasedLighting from "../ImageBasedLighting.js";
import ModelExperimentalAnimationCollection from "./ModelExperimentalAnimationCollection.js";
import ModelExperimentalSceneGraph from "./ModelExperimentalSceneGraph.js";
import ModelExperimentalType from "./ModelExperimentalType.js";
import ModelExperimentalUtility from "./ModelExperimentalUtility.js";
import Pass from "../../Renderer/Pass.js";
import Resource from "../../Core/Resource.js";
import destroyObject from "../../Core/destroyObject.js";
import Matrix3 from "../../Core/Matrix3.js";
import Matrix4 from "../../Core/Matrix4.js";
import ModelFeatureTable from "./ModelFeatureTable.js";
import PointCloudShading from "../PointCloudShading.js";
import B3dmLoader from "./B3dmLoader.js";
import GeoJsonLoader from "./GeoJsonLoader.js";
import I3dmLoader from "./I3dmLoader.js";
import PntsLoader from "./PntsLoader.js";
import Color from "../../Core/Color.js";
<<<<<<< HEAD
import I3dmLoader from "./I3dmLoader.js";
import SceneMode from "../SceneMode.js";
=======
>>>>>>> 8f4eca15
import ShadowMode from "../ShadowMode.js";
import SplitDirection from "../SplitDirection.js";

/**
 * A 3D model. This is a new architecture that is more decoupled than the older {@link Model}. This class is still experimental.
 * <p>
 * Do not call this function directly, instead use the `from` functions to create
 * the Model from your source data type.
 * </p>
 *
 * @alias ModelExperimental
 * @constructor
 *
 * @param {Object} options Object with the following properties:
 * @param {Resource} options.resource The Resource to the 3D model.
 * @param {Matrix4} [options.modelMatrix=Matrix4.IDENTITY]  The 4x4 transformation matrix that transforms the model from model to world coordinates.
 * @param {Number} [options.scale=1.0] A uniform scale applied to this model.
 * @param {Number} [options.minimumPixelSize=0.0] The approximate minimum pixel size of the model regardless of zoom.
 * @param {Number} [options.maximumScale] The maximum scale size of a model. An upper limit for minimumPixelSize.
 * @param {Boolean} [options.clampAnimations=true] Determines if the model's animations should hold a pose over frames where no keyframes are specified.
 * @param {Boolean} [options.debugShowBoundingVolume=false] For debugging only. Draws the bounding sphere for each draw command in the model.
 * @param {Boolean} [options.enableDebugWireframe=false] For debugging only. This must be set to true for debugWireframe to work in WebGL1. This cannot be set after the model has loaded.
 * @param {Boolean} [options.debugWireframe=false] For debugging only. Draws the model in wireframe. Will only work for WebGL1 if enableDebugWireframe is set to true.
 * @param {Boolean} [options.cull=true]  Whether or not to cull the model using frustum/horizon culling. If the model is part of a 3D Tiles tileset, this property will always be false, since the 3D Tiles culling system is used.
 * @param {Boolean} [options.opaquePass=Pass.OPAQUE] The pass to use in the {@link DrawCommand} for the opaque portions of the model.
 * @param {Boolean} [options.allowPicking=true] When <code>true</code>, each primitive is pickable with {@link Scene#pick}.
 * @param {CustomShader} [options.customShader] A custom shader. This will add user-defined GLSL code to the vertex and fragment shaders. Using custom shaders with a {@link Cesium3DTileStyle} may lead to undefined behavior.
 * @param {Cesium3DTileContent} [options.content] The tile content this model belongs to. This property will be undefined if model is not loaded as part of a tileset.
 * @param {Boolean} [options.show=true] Whether or not to render the model.
 * @param {Color} [options.color] A color that blends with the model's rendered color.
 * @param {ColorBlendMode} [options.colorBlendMode=ColorBlendMode.HIGHLIGHT] Defines how the color blends with the model.
 * @param {Number} [options.colorBlendAmount=0.5] Value used to determine the color strength when the <code>colorBlendMode</code> is <code>MIX</code>. A value of 0.0 results in the model's rendered color while a value of 1.0 results in a solid color, with any value in-between resulting in a mix of the two.
 * @param {String|Number} [options.featureIdLabel="featureId_0"] Label of the feature ID set to use for picking and styling. For EXT_mesh_features, this is the feature ID's label property, or "featureId_N" (where N is the index in the featureIds array) when not specified. EXT_feature_metadata did not have a label field, so such feature ID sets are always labeled "featureId_N" where N is the index in the list of all feature Ids, where feature ID attributes are listed before feature ID textures. If featureIdLabel is an integer N, it is converted to the string "featureId_N" automatically. If both per-primitive and per-instance feature IDs are present, the instance feature IDs take priority.
 * @param {String|Number} [options.instanceFeatureIdLabel="instanceFeatureId_0"] Label of the instance feature ID set used for picking and styling. If instanceFeatureIdLabel is set to an integer N, it is converted to the string "instanceFeatureId_N" automatically. If both per-primitive and per-instance feature IDs are present, the instance feature IDs take priority.
 * @param {Object} [options.pointCloudShading] Options for constructing a {@link PointCloudShading} object to control point attenuation based on geometric error and lighting.
 * @param {ClippingPlaneCollection} [options.clippingPlanes] The {@link ClippingPlaneCollection} used to selectively disable rendering the model.
 * @param {Cartesian3} [options.lightColor] The light color when shading the model. When <code>undefined</code> the scene's light color is used instead.
 * @param {ImageBasedLighting} [options.imageBasedLighting] The properties for managing image-based lighting on this model.
 * @param {Boolean} [options.backFaceCulling=true] Whether to cull back-facing geometry. When true, back face culling is determined by the material's doubleSided property; when false, back face culling is disabled. Back faces are not culled if the model's color is translucent.
 * @param {ShadowMode} [options.shadows=ShadowMode.ENABLED] Determines whether the model casts or receives shadows from light sources.
 * @param {Boolean} [options.showCreditsOnScreen=false] Whether to display the credits of this model on screen.
 * @param {SplitDirection} [options.splitDirection=SplitDirection.NONE] The {@link SplitDirection} split to apply to this model.
 * @param {Boolean} [options.projectTo2D=false] // TODO
 * @experimental This feature is using part of the 3D Tiles spec that is not final and is subject to change without Cesium's standard deprecation policy.
 */
export default function ModelExperimental(options) {
  options = defaultValue(options, defaultValue.EMPTY_OBJECT);
  //>>includeStart('debug', pragmas.debug);
  Check.typeOf.object("options.loader", options.loader);
  Check.typeOf.object("options.resource", options.resource);
  //>>includeEnd('debug');

  /**
   * The loader used to load resources for this model.
   * The corresponding constructor parameter is undocumented, since
   * ResourceLoader is part of the private API.
   *
   * @type {ResourceLoader}
   * @private
   */
  this._loader = options.loader;
  this._resource = options.resource;

  /**
   * Type of this model, to distinguish individual glTF files from 3D Tiles
   * internally. The corresponding constructor parameter is undocumented, since
   * ModelExperimentalType is part of the private API.
   *
   * @type {ModelExperimentalType}
   * @private
   * @readonly
   */
  this.type = defaultValue(options.type, ModelExperimentalType.GLTF);

  /**
   * The 4x4 transformation matrix that transforms the model from model to world coordinates.
   * When this is the identity matrix, the model is drawn in world coordinates, i.e., Earth's Cartesian WGS84 coordinates.
   * Local reference frames can be used by providing a different transformation matrix, like that returned
   * by {@link Transforms.eastNorthUpToFixedFrame}.
   *
   * @type {Matrix4}

   * @default {@link Matrix4.IDENTITY}
   *
   * @example
   * const origin = Cesium.Cartesian3.fromDegrees(-95.0, 40.0, 200000.0);
   * m.modelMatrix = Cesium.Transforms.eastNorthUpToFixedFrame(origin);
   */
  this.modelMatrix = Matrix4.clone(
    defaultValue(options.modelMatrix, Matrix4.IDENTITY)
  );
  this._modelMatrix = Matrix4.clone(this.modelMatrix);
  this._scale = defaultValue(options.scale, 1.0);

  this._minimumPixelSize = defaultValue(options.minimumPixelSize, 0.0);

  this._maximumScale = options.maximumScale;

  /**
   * The scale value after being clamped by the maximum scale parameter.
   * Used to adjust bounding spheres without repeated calculation.
   *
   * @type {Number}
   * @private
   */
  this._clampedScale = defined(this._maximumScale)
    ? Math.min(this._scale, this._maximumScale)
    : this._scale;

  this._computedScale = this._clampedScale;

  /**
   * Whether or not the ModelExperimentalSceneGraph should call updateModelMatrix.
   * This will be true if any of the model matrix, scale, minimum pixel size, or maximum scale are dirty.
   *
   * @type {Number}
   * @private
   */
  this._updateModelMatrix = false;

  /**
   * If defined, this matrix is used to transform miscellaneous properties like
   * clipping planes and image-based lighting instead of the modelMatrix. This is
   * so that when models are part of a tileset, these properties get transformed
   * relative to a common reference (such as the root).
   *
   * @type {Matrix4}
   * @private
   */
  this.referenceMatrix = undefined;
  this._iblReferenceFrameMatrix = Matrix3.clone(Matrix3.IDENTITY); // Derived from reference matrix and the current view matrix

  this._resourcesLoaded = false;
  this._drawCommandsBuilt = false;

  this._ready = false;
  this._readyPromise = defer();
  this._customShader = options.customShader;
  this._content = options.content;

  this._texturesLoaded = false;
  this._defaultTexture = undefined;

  this._activeAnimations = new ModelExperimentalAnimationCollection(this);
  this._clampAnimations = defaultValue(options.clampAnimations, true);

  const color = options.color;
  this._color = defaultValue(color) ? Color.clone(color) : undefined;
  this._colorBlendMode = defaultValue(
    options.colorBlendMode,
    ColorBlendMode.HIGHLIGHT
  );
  this._colorBlendAmount = defaultValue(options.colorBlendAmount, 0.5);

  this._cull = defaultValue(options.cull, true);
  this._opaquePass = defaultValue(options.opaquePass, Pass.OPAQUE);
  this._allowPicking = defaultValue(options.allowPicking, true);
  this._show = defaultValue(options.show, true);

  this._style = undefined;

  let featureIdLabel = defaultValue(options.featureIdLabel, "featureId_0");
  if (typeof featureIdLabel === "number") {
    featureIdLabel = `featureId_${featureIdLabel}`;
  }
  this._featureIdLabel = featureIdLabel;

  let instanceFeatureIdLabel = defaultValue(
    options.instanceFeatureIdLabel,
    "instanceFeatureId_0"
  );
  if (typeof instanceFeatureIdLabel === "number") {
    instanceFeatureIdLabel = `instanceFeatureId_${instanceFeatureIdLabel}`;
  }
  this._instanceFeatureIdLabel = instanceFeatureIdLabel;

  this._featureTables = [];
  this._featureTableId = undefined;
  this._featureTableIdDirty = true;

  // Keeps track of resources that need to be destroyed when the Model is destroyed.
  this._resources = [];

  // Computation of the model's bounding sphere and its initial radius is done in ModelExperimentalSceneGraph
  this._boundingSphere = new BoundingSphere();
  this._initialRadius = undefined;

  const pointCloudShading = new PointCloudShading(options.pointCloudShading);
  this._attenuation = pointCloudShading.attenuation;
  this._pointCloudShading = pointCloudShading;

  // If the given clipping planes don't have an owner, make this model its owner.
  // Otherwise, the clipping planes are passed down from a tileset.
  const clippingPlanes = options.clippingPlanes;
  if (defined(clippingPlanes) && clippingPlanes.owner === undefined) {
    ClippingPlaneCollection.setOwner(clippingPlanes, this, "_clippingPlanes");
  } else {
    this._clippingPlanes = clippingPlanes;
  }
  this._clippingPlanesState = 0; // If this value changes, the shaders need to be regenerated.
  this._clippingPlanesMatrix = Matrix4.clone(Matrix4.IDENTITY); // Derived from reference matrix and the current view matrix

  this._lightColor = Cartesian3.clone(options.lightColor);

  this._imageBasedLighting = defined(options.imageBasedLighting)
    ? options.imageBasedLighting
    : new ImageBasedLighting();
  this._shouldDestroyImageBasedLighting = !defined(options.imageBasedLighting);

  this._backFaceCulling = defaultValue(options.backFaceCulling, true);
  this._backFaceCullingDirty = false;

  this._shadows = defaultValue(options.shadows, ShadowMode.ENABLED);
  this._shadowsDirty = false;

  this._debugShowBoundingVolumeDirty = false;
  this._debugShowBoundingVolume = defaultValue(
    options.debugShowBoundingVolume,
    false
  );

  this._enableDebugWireframe = defaultValue(
    options.enableDebugWireframe,
    false
  );
  this._debugWireframe = defaultValue(options.debugWireframe, false);

  this._showCreditsOnScreen = defaultValue(options.showCreditsOnScreen, false);

  this._splitDirection = defaultValue(
    options.splitDirection,
    SplitDirection.NONE
  );

  this._sceneMode = undefined;
  this._projectTo2D = defaultValue(options.projectTo2D, false);

  initialize(this);
}

function createModelFeatureTables(model, structuralMetadata) {
  const featureTables = model._featureTables;

  const propertyTables = structuralMetadata.propertyTables;
  for (let i = 0; i < propertyTables.length; i++) {
    const propertyTable = propertyTables[i];
    const modelFeatureTable = new ModelFeatureTable({
      model: model,
      propertyTable: propertyTable,
    });

    featureTables.push(modelFeatureTable);
  }

  return featureTables;
}

function selectFeatureTableId(components, model) {
  const featureIdLabel = model._featureIdLabel;
  const instanceFeatureIdLabel = model._instanceFeatureIdLabel;

  let i, j;
  let featureIdAttribute;

  let node;
  // Scan the nodes till we find one with instances, get the feature table ID
  // if the feature ID attribute of the user-selected index is present.
  for (i = 0; i < components.nodes.length; i++) {
    node = components.nodes[i];
    if (defined(node.instances)) {
      featureIdAttribute = ModelExperimentalUtility.getFeatureIdsByLabel(
        node.instances.featureIds,
        instanceFeatureIdLabel
      );
      if (
        defined(featureIdAttribute) &&
        defined(featureIdAttribute.propertyTableId)
      ) {
        return featureIdAttribute.propertyTableId;
      }
    }
  }

  // Scan the primitives till we find one with textures or attributes, get the feature table ID
  // if the feature ID attribute/texture of the user-selected index is present.
  for (i = 0; i < components.nodes.length; i++) {
    node = components.nodes[i];
    for (j = 0; j < node.primitives.length; j++) {
      const primitive = node.primitives[j];
      const featureIds = ModelExperimentalUtility.getFeatureIdsByLabel(
        primitive.featureIds,
        featureIdLabel
      );

      if (defined(featureIds)) {
        return featureIds.propertyTableId;
      }
    }
  }
}

function initialize(model) {
  const loader = model._loader;
  const resource = model._resource;

  loader.load();

  loader.promise
    .then(function (loader) {
      const components = loader.components;
      const structuralMetadata = components.structuralMetadata;

      if (
        defined(structuralMetadata) &&
        structuralMetadata.propertyTableCount > 0
      ) {
        createModelFeatureTables(model, structuralMetadata);
      }

      model._sceneGraph = new ModelExperimentalSceneGraph({
        model: model,
        modelComponents: components,
      });
      model._resourcesLoaded = true;
    })
    .catch(
      ModelExperimentalUtility.getFailedLoadFunction(model, "model", resource)
    );

  // Transcoded .pnts models do not have textures
  const texturesLoadedPromise = defaultValue(
    loader.texturesLoadedPromise,
    Promise.resolve()
  );
  texturesLoadedPromise
    .then(function () {
      model._texturesLoaded = true;
    })
    .catch(
      ModelExperimentalUtility.getFailedLoadFunction(model, "model", resource)
    );
}

Object.defineProperties(ModelExperimental.prototype, {
  /**
   * When <code>true</code>, this model is ready to render, i.e., the external binary, image,
   * and shader files were downloaded and the WebGL resources were created.  This is set to
   * <code>true</code> right before {@link ModelExperimental#readyPromise} is resolved.
   *
   * @memberof ModelExperimental.prototype
   *
   * @type {Boolean}
   * @readonly
   *
   * @default false
   */
  ready: {
    get: function () {
      return this._ready;
    },
  },

  /**
   * Gets the promise that will be resolved when this model is ready to render, i.e. when the external resources
   * have been downloaded and the WebGL resources are created.
   * <p>
   * This promise is resolved at the end of the frame before the first frame the model is rendered in.
   * </p>
   *
   * @memberof ModelExperimental.prototype
   *
   * @type {Promise.<ModelExperimental>}
   * @readonly
   */
  readyPromise: {
    get: function () {
      return this._readyPromise.promise;
    },
  },

  /**
   * @private
   */
  loader: {
    get: function () {
      return this._loader;
    },
  },

  /**
   * The currently playing glTF animations.
   *
   * @memberof ModelExperimental.prototype
   * @type {ModelExperimentalAnimationCollection}
   * @readonly
   */
  activeAnimations: {
    get: function () {
      return this._activeAnimations;
    },
  },

  /**
   * Determines if the model's animations should hold a pose over frames where no keyframes are specified.
   *
   * @memberof ModelExperimental.prototype
   * @type {Boolean}
   *
   * @default true
   */
  clampAnimations: {
    get: function () {
      return this._clampAnimations;
    },
    set: function (value) {
      this._clampAnimations = value;
    },
  },

  /**
   * Whether or not to cull the model using frustum/horizon culling. If the model is part of a 3D Tiles tileset, this property
   * will always be false, since the 3D Tiles culling system is used.
   *
   * @type {Boolean}
   * @readonly
   *
   * @private
   */
  cull: {
    get: function () {
      return this._cull;
    },
  },

  /**
   * The pass to use in the {@link DrawCommand} for the opaque portions of the model.
   *
   * @type {Pass}
   * @readonly
   *
   * @private
   */
  opaquePass: {
    get: function () {
      return this._opaquePass;
    },
  },

  /**
   * Point cloud shading settings for controlling point cloud attenuation
   * and lighting. For 3D Tiles, this is inherited from the
   * {@link Cesium3DTileset}.
   *
   * @memberof ModelExperimental.prototype
   *
   * @type {PointCloudShading}
   */
  pointCloudShading: {
    get: function () {
      return this._pointCloudShading;
    },
    set: function (value) {
      //>>includeStart('debug', pragmas.debug);
      Check.defined("pointCloudShading", value);
      //>>includeEnd('debug');
      if (value !== this._pointCloudShading) {
        this.resetDrawCommands();
      }
      this._pointCloudShading = value;
    },
  },

  /**
   * The model's custom shader, if it exists. Using custom shaders with a {@link Cesium3DTileStyle}
   * may lead to undefined behavior.
   *
   * @memberof ModelExperimental.prototype
   *
   * @type {CustomShader}
   */
  customShader: {
    get: function () {
      return this._customShader;
    },
    set: function (value) {
      if (value !== this._customShader) {
        this.resetDrawCommands();
      }
      this._customShader = value;
    },
  },

  /**
   * The scene graph of this model.
   *
   * @memberof ModelExperimental.prototype
   *
   * @type {ModelExperimentalSceneGraph}
   * @private
   */
  sceneGraph: {
    get: function () {
      return this._sceneGraph;
    },
  },

  /**
   * The tile content this model belongs to, if it is loaded as part of a {@link Cesium3DTileset}.
   *
   * @memberof ModelExperimental.prototype
   *
   * @type {Cesium3DTileContent}
   * @readonly
   *
   * @private
   */
  content: {
    get: function () {
      return this._content;
    },
  },

  /**
   * The structural metadata from the EXT_structural_metadata extension
   *
   * @memberof ModelExperimental.prototype
   *
   * @type {StructuralMetadata}
   * @readonly
   * @private
   */
  structuralMetadata: {
    get: function () {
      return this._sceneGraph.components.structuralMetadata;
    },
  },

  /**
   * The ID for the feature table to use for picking and styling in this model.
   *
   * @memberof ModelExperimental.prototype
   *
   * @type {Number}
   *
   * @private
   */
  featureTableId: {
    get: function () {
      return this._featureTableId;
    },
    set: function (value) {
      this._featureTableId = value;
    },
  },

  /**
   * The feature tables for this model.
   *
   * @memberof ModelExperimental.prototype
   *
   * @type {Array}
   * @readonly
   *
   * @private
   */
  featureTables: {
    get: function () {
      return this._featureTables;
    },
    set: function (value) {
      this._featureTables = value;
    },
  },

  /**
   * When <code>true</code>, each primitive is pickable with {@link Scene#pick}.  When <code>false</code>, GPU memory is saved.
   *
   * @type {Boolean}
   * @readonly
   *
   * @private
   */
  allowPicking: {
    get: function () {
      return this._allowPicking;
    },
  },

  /**
   * The style to apply the to the features in the model. Cannot be applied if a {@link CustomShader} is also applied.
   *
   * @type {Cesium3DTileStyle}
   */
  style: {
    get: function () {
      return this._style;
    },
    set: function (value) {
      if (value !== this._style) {
        this.applyStyle(value);
      }
      this._style = value;
    },
  },

  /**
   * The color to blend with the model's rendered color.
   *
   * @memberof ModelExperimental.prototype
   *
   * @type {Color}
   */
  color: {
    get: function () {
      return this._color;
    },
    set: function (value) {
      if (!Color.equals(this._color, value)) {
        this.resetDrawCommands();
      }
      this._color = Color.clone(value, this._color);
    },
  },

  /**
   * Defines how the color blends with the model.
   *
   * @memberof ModelExperimental.prototype
   *
   * @type {Cesium3DTileColorBlendMode|ColorBlendMode}
   * @default ColorBlendMode.HIGHLIGHT
   */
  colorBlendMode: {
    get: function () {
      return this._colorBlendMode;
    },
    set: function (value) {
      this._colorBlendMode = value;
    },
  },

  /**
   * Value used to determine the color strength when the <code>colorBlendMode</code> is <code>MIX</code>. A value of 0.0 results in the model's rendered color while a value of 1.0 results in a solid color, with any value in-between resulting in a mix of the two.
   *
   * @memberof ModelExperimental.prototype
   *
   * @type {Number}
   * @default 0.5
   */
  colorBlendAmount: {
    get: function () {
      return this._colorBlendAmount;
    },
    set: function (value) {
      this._colorBlendAmount = value;
    },
  },

  /**
   * Gets the model's bounding sphere in world space. This does not take into account
   * glTF animations, skins, or morph targets. It also does not account for
   * {@link ModelExperimental#minimumPixelSize}.
   *
   * @memberof ModelExperimental.prototype
   *
   * @type {BoundingSphere}
   * @readonly
   */
  boundingSphere: {
    get: function () {
      //>>includeStart('debug', pragmas.debug);
      if (!this._ready) {
        throw new DeveloperError(
          "The model is not loaded. Use ModelExperimental.readyPromise or wait for ModelExperimental.ready to be true."
        );
      }
      //>>includeEnd('debug');

      return this._boundingSphere;
    },
  },

  /**
   * This property is for debugging only; it is not for production use nor is it optimized.
   * <p>
   * Draws the bounding sphere for each draw command in the model.
   * </p>
   *
   * @memberof ModelExperimental.prototype
   *
   * @type {Boolean}
   *
   * @default false
   */
  debugShowBoundingVolume: {
    get: function () {
      return this._debugShowBoundingVolume;
    },
    set: function (value) {
      if (this._debugShowBoundingVolume !== value) {
        this._debugShowBoundingVolumeDirty = true;
      }
      this._debugShowBoundingVolume = value;
    },
  },

  /**
   * This property is for debugging only; it is not for production use nor is it optimized.
   * <p>
   * Draws the model in wireframe.
   * </p>
   *
   * @memberof ModelExperimental.prototype
   *
   * @type {Boolean}
   *
   * @default false
   */
  debugWireframe: {
    get: function () {
      return this._debugWireframe;
    },
    set: function (value) {
      if (this._debugWireframe !== value) {
        this.resetDrawCommands();
      }
      this._debugWireframe = value;
    },
  },

  /**
   * Whether or not to render the model.
   *
   * @memberof ModelExperimental.prototype
   *
   * @type {Boolean}
   *
   * @default true
   */
  show: {
    get: function () {
      return this._show;
    },
    set: function (value) {
      this._show = value;
    },
  },

  /**
   * Label of the feature ID set to use for picking and styling.
   * <p>
   * For EXT_mesh_features, this is the feature ID's label property, or
   * "featureId_N" (where N is the index in the featureIds array) when not
   * specified. EXT_feature_metadata did not have a label field, so such
   * feature ID sets are always labeled "featureId_N" where N is the index in
   * the list of all feature Ids, where feature ID attributes are listed before
   * feature ID textures.
   * </p>
   * <p>
   * If featureIdLabel is set to an integer N, it is converted to
   * the string "featureId_N" automatically. If both per-primitive and
   * per-instance feature IDs are present, the instance feature IDs take
   * priority.
   * </p>
   *
   * @memberof ModelExperimental.prototype
   *
   * @type {String}
   * @experimental This feature is using part of the 3D Tiles spec that is not final and is subject to change without Cesium's standard deprecation policy.
   */
  featureIdLabel: {
    get: function () {
      return this._featureIdLabel;
    },
    set: function (value) {
      // indices get converted into featureId_N
      if (typeof value === "number") {
        value = `featureId_${value}`;
      }

      //>>includeStart('debug', pragmas.debug);
      Check.typeOf.string("value", value);
      //>>includeEnd('debug');

      if (value !== this._featureIdLabel) {
        this._featureTableIdDirty = true;
      }

      this._featureIdLabel = value;
    },
  },

  /**
   * Label of the instance feature ID set used for picking and styling.
   * <p>
   * If instanceFeatureIdLabel is set to an integer N, it is converted to
   * the string "instanceFeatureId_N" automatically.
   * If both per-primitive and per-instance feature IDs are present, the
   * instance feature IDs take priority.
   * </p>
   *
   * @memberof ModelExperimental.prototype
   *
   * @type {String}
   * @experimental This feature is using part of the 3D Tiles spec that is not final and is subject to change without Cesium's standard deprecation policy.
   */
  instanceFeatureIdLabel: {
    get: function () {
      return this._instanceFeatureIdLabel;
    },
    set: function (value) {
      // indices get converted into instanceFeatureId_N
      if (typeof value === "number") {
        value = `instanceFeatureId_${value}`;
      }

      //>>includeStart('debug', pragmas.debug);
      Check.typeOf.string("value", value);
      //>>includeEnd('debug');

      if (value !== this._instanceFeatureIdLabel) {
        this._featureTableIdDirty = true;
      }

      this._instanceFeatureIdLabel = value;
    },
  },

  /**
   * The {@link ClippingPlaneCollection} used to selectively disable rendering the model.
   *
   * @memberof ModelExperimental.prototype
   *
   * @type {ClippingPlaneCollection}
   */
  clippingPlanes: {
    get: function () {
      return this._clippingPlanes;
    },
    set: function (value) {
      if (value !== this._clippingPlanes) {
        // Handle destroying old clipping planes, new clipping planes ownership
        ClippingPlaneCollection.setOwner(value, this, "_clippingPlanes");
        this.resetDrawCommands();
      }
    },
  },

  /**
   * The light color when shading the model. When <code>undefined</code> the scene's light color is used instead.
   * <p>
   * Disabling additional light sources by setting <code>model.imageBasedLightingFactor = new Cartesian2(0.0, 0.0)</code> will make the
   * model much darker. Here, increasing the intensity of the light source will make the model brighter.
   * </p>
   * @memberof ModelExperimental.prototype
   *
   * @type {Cartesian3}
   * @default undefined
   */
  lightColor: {
    get: function () {
      return this._lightColor;
    },
    set: function (value) {
      if (defined(value) !== defined(this._lightColor)) {
        this.resetDrawCommands();
      }

      this._lightColor = Cartesian3.clone(value, this._lightColor);
    },
  },

  /**
   * The properties for managing image-based lighting on this model.
   *
   * @memberof ModelExperimental.prototype
   *
   * @type {ImageBasedLighting}
   */
  imageBasedLighting: {
    get: function () {
      return this._imageBasedLighting;
    },
    set: function (value) {
      //>>includeStart('debug', pragmas.debug);
      Check.typeOf.object("imageBasedLighting", this._imageBasedLighting);
      //>>includeEnd('debug');

      if (value !== this._imageBasedLighting) {
        if (
          this._shouldDestroyImageBasedLighting &&
          !this._imageBasedLighting.isDestroyed()
        ) {
          this._imageBasedLighting.destroy();
        }
        this._imageBasedLighting = value;
        this._shouldDestroyImageBasedLighting = false;
        this.resetDrawCommands();
      }
    },
  },

  /**
   * Whether to cull back-facing geometry. When true, back face culling is
   * determined by the material's doubleSided property; when false, back face
   * culling is disabled. Back faces are not culled if the model's color is
   * translucent.
   *
   * @memberof ModelExperimental.prototype
   *
   * @type {Boolean}
   *
   * @default true
   */
  backFaceCulling: {
    get: function () {
      return this._backFaceCulling;
    },
    set: function (value) {
      if (value !== this._backFaceCulling) {
        this._backFaceCullingDirty = true;
      }

      this._backFaceCulling = value;
    },
  },

  /**
   * A uniform scale applied to this model before the {@link Model#modelMatrix}.
   * Values greater than <code>1.0</code> increase the size of the model; values
   * less than <code>1.0</code> decrease.
   *
   * @memberof ModelExperimental.prototype
   *
   * @type {Number}
   *
   * @default 1.0
   */
  scale: {
    get: function () {
      return this._scale;
    },
    set: function (value) {
      if (value !== this._scale) {
        this._updateModelMatrix = true;
      }
      this._scale = value;
    },
  },

  /**
   * The true scale of the model after being affected by the model's scale,
   * minimum pixel size, and maximum scale parameters.
   *
   * @memberof ModelExperimental.prototype
   *
   * @type {Number}
   * @private
   */
  computedScale: {
    get: function () {
      return this._computedScale;
    },
  },

  /**
   * The approximate minimum pixel size of the model regardless of zoom.
   * This can be used to ensure that a model is visible even when the viewer
   * zooms out.  When <code>0.0</code>, no minimum size is enforced.
   *
   * @memberof ModelExperimental.prototype
   *
   * @type {Number}
   *
   * @default 0.0
   */
  minimumPixelSize: {
    get: function () {
      return this._minimumPixelSize;
    },
    set: function (value) {
      if (value !== this._minimumPixelSize) {
        this._updateModelMatrix = true;
      }
      this._minimumPixelSize = value;
    },
  },

  /**
   * The maximum scale size for a model. This can be used to give
   * an upper limit to the {@link Model#minimumPixelSize}, ensuring that the model
   * is never an unreasonable scale.
   *
   * @memberof ModelExperimental.prototype
   *
   * @type {Number}
   */
  maximumScale: {
    get: function () {
      return this._maximumScale;
    },
    set: function (value) {
      if (value !== this._maximumScale) {
        this._updateModelMatrix = true;
      }
      this._maximumScale = value;
    },
  },

  /**
   * Determines whether the model casts or receives shadows from light sources.

   * @memberof ModelExperimental.prototype
   *
   * @type {ShadowMode}
   *
   * @default ShadowMode.ENABLED
   */
  shadows: {
    get: function () {
      return this._shadows;
    },
    set: function (value) {
      if (value !== this._shadows) {
        this._shadowsDirty = true;
      }

      this._shadows = value;
    },
  },

  /**
   * Gets or sets whether the credits of the model will be displayed on the screen
   *
   * @memberof ModelExperimental.prototype
   *
   * @type {Boolean}
   *
   * @default false
   */
  showCreditsOnScreen: {
    get: function () {
      return this._showCreditsOnScreen;
    },
    set: function (value) {
      this._showCreditsOnScreen = value;
    },
  },

  /**
   * The {@link SplitDirection} to apply to this model.
   *
   * @memberof ModelExperimental.prototype
   *
   * @type {SplitDirection}
   * @default {@link SplitDirection.NONE}
   */
  splitDirection: {
    get: function () {
      return this._splitDirection;
    },
    set: function (value) {
      if (this._splitDirection !== value) {
        this.resetDrawCommands();
      }
      this._splitDirection = value;
    },
  },
});

/**
 * Resets the draw commands for this model.
 *
 * @private
 */
ModelExperimental.prototype.resetDrawCommands = function () {
  if (!this._drawCommandsBuilt) {
    return;
  }
  this.destroyResources();
  this._drawCommandsBuilt = false;
};

const scratchIBLReferenceFrameMatrix4 = new Matrix4();
const scratchIBLReferenceFrameMatrix3 = new Matrix3();
const scratchClippingPlanesMatrix = new Matrix4();

/**
 * Called when {@link Viewer} or {@link CesiumWidget} render the scene to
 * get the draw commands needed to render this primitive.
 * <p>
 * Do not call this function directly.  This is documented just to
 * list the exceptions that may be propagated when the scene is rendered:
 * </p>
 *
 * @exception {RuntimeError} Failed to load external reference.
 */
ModelExperimental.prototype.update = function (frameState) {
  // Keep processing the model every frame until the main resources
  // (buffer views) and textures (which may be loaded asynchronously)
  // are processed.
  if (!this._resourcesLoaded || !this._texturesLoaded) {
    this._loader.process(frameState);
  }

  // A custom shader may have to load texture uniforms.
  if (defined(this._customShader)) {
    this._customShader.update(frameState);
  }

  // Check if the shader needs to be updated for point cloud attenuation
  // settings.
  if (this.pointCloudShading.attenuation !== this._attenuation) {
    this.resetDrawCommands();
    this._attenuation = this.pointCloudShading.attenuation;
  }

  const context = frameState.context;
  const referenceMatrix = defaultValue(this.referenceMatrix, this.modelMatrix);

  // Update the image-based lighting for this model to detect any changes in parameters.
  this._imageBasedLighting.update(frameState);

  if (
    this._imageBasedLighting.useSphericalHarmonicCoefficients ||
    this._imageBasedLighting.useSpecularEnvironmentMaps
  ) {
    let iblReferenceFrameMatrix3 = scratchIBLReferenceFrameMatrix3;
    let iblReferenceFrameMatrix4 = scratchIBLReferenceFrameMatrix4;

    iblReferenceFrameMatrix4 = Matrix4.multiply(
      context.uniformState.view3D,
      referenceMatrix,
      iblReferenceFrameMatrix4
    );
    iblReferenceFrameMatrix3 = Matrix4.getMatrix3(
      iblReferenceFrameMatrix4,
      iblReferenceFrameMatrix3
    );
    iblReferenceFrameMatrix3 = Matrix3.getRotation(
      iblReferenceFrameMatrix3,
      iblReferenceFrameMatrix3
    );
    this._iblReferenceFrameMatrix = Matrix3.transpose(
      iblReferenceFrameMatrix3,
      this._iblReferenceFrameMatrix
    );
  }

  if (this._imageBasedLighting.shouldRegenerateShaders) {
    this.resetDrawCommands();
  }

  // Update the clipping planes collection for this model to detect any changes.
  let currentClippingPlanesState = 0;
  if (this.isClippingEnabled()) {
    if (this._clippingPlanes.owner === this) {
      this._clippingPlanes.update(frameState);
    }

    let clippingPlanesMatrix = scratchClippingPlanesMatrix;
    clippingPlanesMatrix = Matrix4.multiply(
      context.uniformState.view3D,
      referenceMatrix,
      clippingPlanesMatrix
    );
    clippingPlanesMatrix = Matrix4.multiply(
      clippingPlanesMatrix,
      this._clippingPlanes.modelMatrix,
      clippingPlanesMatrix
    );
    this._clippingPlanesMatrix = Matrix4.inverseTranspose(
      clippingPlanesMatrix,
      this._clippingPlanesMatrix
    );

    currentClippingPlanesState = this._clippingPlanes.clippingPlanesState;
  }

  if (currentClippingPlanesState !== this._clippingPlanesState) {
    this.resetDrawCommands();
    this._clippingPlanesState = currentClippingPlanesState;
  }

  this._defaultTexture = context.defaultTexture;

  // short-circuit if the model resources aren't ready.
  if (!this._resourcesLoaded || frameState.mode === SceneMode.MORPHING) {
    return;
  }

  if (frameState.mode !== this._sceneMode) {
    this.resetDrawCommands();
    this._sceneMode = frameState.mode;
  }

  if (this._featureTableIdDirty) {
    updateFeatureTableId(this);
    this._featureTableIdDirty = false;
  }

  const featureTables = this._featureTables;
  for (let i = 0; i < featureTables.length; i++) {
    featureTables[i].update(frameState);
    // Check if the types of style commands needed have changed and trigger a reset of the draw commands
    // to ensure that translucent and opaque features are handled in the correct passes.
    if (featureTables[i].styleCommandsNeededDirty) {
      this.resetDrawCommands();
    }
  }

  if (!this._drawCommandsBuilt) {
    this._sceneGraph.buildDrawCommands(frameState);
    this._drawCommandsBuilt = true;

    const model = this;

    if (!model._ready) {
      // Set the model as ready after the first frame render since the user might set up events subscribed to
      // the post render event, and the model may not be ready for those past the first frame.
      frameState.afterRender.push(function () {
        model._ready = true;
        model._readyPromise.resolve(model);
      });

      // Don't render until the next frame after the ready promise is resolved
      return;
    }
  }

  if (this._debugShowBoundingVolumeDirty) {
    updateShowBoundingVolume(this._sceneGraph, this._debugShowBoundingVolume);
    this._debugShowBoundingVolumeDirty = false;
  }

  // This is done without a dirty flag so that the model matrix can be updated in-place
  // without needing to use a setter.
  if (!Matrix4.equals(this.modelMatrix, this._modelMatrix)) {
    // pragma
    // TODO:
    // if the scene isn't 3d only and we're going for accurate projections,
    // throw an error
    this._updateModelMatrix = true;
    this._modelMatrix = Matrix4.clone(this.modelMatrix, this._modelMatrix);
    this._boundingSphere = BoundingSphere.transform(
      this._sceneGraph.boundingSphere,
      this.modelMatrix,
      this._boundingSphere
    );
  }

  if (this._updateModelMatrix || this._minimumPixelSize !== 0.0) {
    this._clampedScale = defined(this._maximumScale)
      ? Math.min(this._scale, this._maximumScale)
      : this._scale;
    this._boundingSphere.radius = this._initialRadius * this._clampedScale;
    this._computedScale = getScale(this, frameState);
    this._sceneGraph.updateModelMatrix();
    this._updateModelMatrix = false;
  }

  if (this._backFaceCullingDirty) {
    this.sceneGraph.updateBackFaceCulling(this._backFaceCulling);
    this._backFaceCullingDirty = false;
  }

  if (this._shadowsDirty) {
    this.sceneGraph.updateShadows(this._shadows);
    this._shadowsDirty = false;
  }

  const updateForAnimations = this._activeAnimations.update(frameState);
  this._sceneGraph.update(frameState, updateForAnimations);

  // Check for show here because we still want the draw commands to be built so user can instantly see the model
  // when show is set to true.
  if (this._show && this._computedScale !== 0) {
    const asset = this._sceneGraph.components.asset;
    const credits = asset.credits;

    const length = credits.length;
    for (let i = 0; i < length; i++) {
      const credit = credits[i];
      credit.showOnScreen = this._showCreditsOnScreen;
      frameState.creditDisplay.addCredit(credit);
    }

    const drawCommands = this._sceneGraph.getDrawCommands();
    frameState.commandList.push.apply(frameState.commandList, drawCommands);
  }
};

function updateFeatureTableId(model) {
  const components = model._sceneGraph.components;
  const structuralMetadata = components.structuralMetadata;

  if (
    defined(structuralMetadata) &&
    structuralMetadata.propertyTableCount > 0
  ) {
    model.featureTableId = selectFeatureTableId(components, model);
    // Re-apply the style to reflect the new feature ID table.
    // This in turn triggers a rebuild of the draw commands.
    model.applyStyle(model._style);
  }
}

const scratchBoundingSphere = new BoundingSphere();

function scaleInPixels(positionWC, radius, frameState) {
  scratchBoundingSphere.center = positionWC;
  scratchBoundingSphere.radius = radius;
  return frameState.camera.getPixelSize(
    scratchBoundingSphere,
    frameState.context.drawingBufferWidth,
    frameState.context.drawingBufferHeight
  );
}

const scratchPosition = new Cartesian3();
const scratchCartographic = new Cartographic();

function getScale(model, frameState) {
  let scale = model.scale;

  if (model.minimumPixelSize !== 0.0) {
    // Compute size of bounding sphere in pixels
    const context = frameState.context;
    const maxPixelSize = Math.max(
      context.drawingBufferWidth,
      context.drawingBufferHeight
    );
    const m = model.modelMatrix;
    scratchPosition.x = m[12];
    scratchPosition.y = m[13];
    scratchPosition.z = m[14];

    if (model._sceneMode !== SceneMode.SCENE3D) {
      const projection = frameState.mapProjection;
      const cartographic = projection.ellipsoid.cartesianToCartographic(
        scratchPosition,
        scratchCartographic
      );
      projection.project(cartographic, scratchPosition);
      Cartesian3.fromElements(
        scratchPosition.z,
        scratchPosition.x,
        scratchPosition.y,
        scratchPosition
      );
    }

    const radius = model.boundingSphere.radius;
    const metersPerPixel = scaleInPixels(scratchPosition, radius, frameState);

    // metersPerPixel is always > 0.0
    const pixelsPerMeter = 1.0 / metersPerPixel;
    const diameterInPixels = Math.min(
      pixelsPerMeter * (2.0 * radius),
      maxPixelSize
    );

    // Maintain model's minimum pixel size
    if (diameterInPixels < model.minimumPixelSize) {
      scale =
        (model.minimumPixelSize * metersPerPixel) /
        (2.0 * model._initialRadius);
    }
  }

  return defined(model.maximumScale)
    ? Math.min(model.maximumScale, scale)
    : scale;
}

/**
 * Gets whether or not clipping planes are enabled for this model.
 *
 * @returns {Boolean} <code>true</code> if clipping planes are enabled for this model, <code>false</code>.
 * @private
 */
ModelExperimental.prototype.isClippingEnabled = function () {
  const clippingPlanes = this._clippingPlanes;
  return (
    defined(clippingPlanes) &&
    clippingPlanes.enabled &&
    clippingPlanes.length !== 0
  );
};

/**
 * Returns true if this object was destroyed; otherwise, false.
 * <br /><br />
 * If this object was destroyed, it should not be used; calling any function other than
 * <code>isDestroyed</code> will result in a {@link DeveloperError} exception.
 *
 * @returns {Boolean} <code>true</code> if this object was destroyed; otherwise, <code>false</code>.
 *
 * @see ModelExperimental#destroy
 */
ModelExperimental.prototype.isDestroyed = function () {
  return false;
};

/**
 * Destroys the WebGL resources held by this object.  Destroying an object allows for deterministic
 * release of WebGL resources, instead of relying on the garbage collector to destroy this object.
 * <br /><br />
 * Once an object is destroyed, it should not be used; calling any function other than
 * <code>isDestroyed</code> will result in a {@link DeveloperError} exception.  Therefore,
 * assign the return value (<code>undefined</code>) to the object as done in the example.
 *
 * @exception {DeveloperError} This object was destroyed, i.e., destroy() was called.
 *
 *
 * @example
 * model = model && model.destroy();
 *
 * @see ModelExperimental#isDestroyed
 */
ModelExperimental.prototype.destroy = function () {
  const loader = this._loader;
  if (defined(loader)) {
    loader.destroy();
  }

  const featureTables = this._featureTables;
  if (defined(featureTables)) {
    for (let i = 0; i < featureTables.length; i++) {
      featureTables[i].destroy();
    }
  }

  this.destroyResources();

  // Only destroy the ClippingPlaneCollection if this is the owner.
  const clippingPlaneCollection = this._clippingPlanes;
  if (
    defined(clippingPlaneCollection) &&
    !clippingPlaneCollection.isDestroyed() &&
    clippingPlaneCollection.owner === this
  ) {
    clippingPlaneCollection.destroy();
  }
  this._clippingPlanes = undefined;

  // Only destroy the ImageBasedLighting if this is the owner.
  if (
    this._shouldDestroyImageBasedLighting &&
    !this._imageBasedLighting.isDestroyed()
  ) {
    this._imageBasedLighting.destroy();
  }
  this._imageBasedLighting = undefined;

  destroyObject(this);
};

/**
 * Destroys resources generated in the pipeline stages.
 * @private
 */
ModelExperimental.prototype.destroyResources = function () {
  const resources = this._resources;
  for (let i = 0; i < resources.length; i++) {
    resources[i].destroy();
  }
  this._resources = [];
};

/**
 * <p>
 * Creates a model from a glTF asset.  When the model is ready to render, i.e., when the external binary, image,
 * and shader files are downloaded and the WebGL resources are created, the {@link Model#readyPromise} is resolved.
 * </p>
 * <p>
 * The model can be a traditional glTF asset with a .gltf extension or a Binary glTF using the .glb extension.
 *
 * @param {Object} options Object with the following properties:
 * @param {String|Resource|Uint8Array|Object} options.gltf A Resource/URL to a glTF/glb file, a binary glTF buffer, or a JSON object containing the glTF contents
 * @param {String|Resource} [options.basePath=''] The base path that paths in the glTF JSON are relative to.
 * @param {Matrix4} [options.modelMatrix=Matrix4.IDENTITY] The 4x4 transformation matrix that transforms the model from model to world coordinates.
 * @param {Number} [options.scale=1.0] A uniform scale applied to this model.
 * @param {Number} [options.minimumPixelSize=0.0] The approximate minimum pixel size of the model regardless of zoom.
 * @param {Number} [options.maximumScale] The maximum scale size of a model. An upper limit for minimumPixelSize.
 * @param {Boolean} [options.incrementallyLoadTextures=true] Determine if textures may continue to stream in after the model is loaded.
 * @param {Boolean} [options.releaseGltfJson=false] When true, the glTF JSON is released once the glTF is loaded. This is is especially useful for cases like 3D Tiles, where each .gltf model is unique and caching the glTF JSON is not effective.
 * @param {Boolean} [options.debugShowBoundingVolume=false] For debugging only. Draws the bounding sphere for each draw command in the model.
 * @param {Boolean} [options.enableDebugWireframe=false] For debugging only. This must be set to true for debugWireframe to work in WebGL1. This cannot be set after the model has loaded.
 * @param {Boolean} [options.debugWireframe=false] For debugging only. Draws the model in wireframe. Will only work for WebGL1 if enableDebugWireframe is set to true.
 * @param {Boolean} [options.cull=true]  Whether or not to cull the model using frustum/horizon culling. If the model is part of a 3D Tiles tileset, this property will always be false, since the 3D Tiles culling system is used.
 * @param {Boolean} [options.opaquePass=Pass.OPAQUE] The pass to use in the {@link DrawCommand} for the opaque portions of the model.
 * @param {Axis} [options.upAxis=Axis.Y] The up-axis of the glTF model.
 * @param {Axis} [options.forwardAxis=Axis.Z] The forward-axis of the glTF model.
 * @param {Boolean} [options.allowPicking=true] When <code>true</code>, each primitive is pickable with {@link Scene#pick}.
 * @param {CustomShader} [options.customShader] A custom shader. This will add user-defined GLSL code to the vertex and fragment shaders. Using custom shaders with a {@link Cesium3DTileStyle} may lead to undefined behavior.
 * @param {Cesium3DTileContent} [options.content] The tile content this model belongs to. This property will be undefined if model is not loaded as part of a tileset.
 * @param {Boolean} [options.show=true] Whether or not to render the model.
 * @param {Color} [options.color] A color that blends with the model's rendered color.
 * @param {ColorBlendMode} [options.colorBlendMode=ColorBlendMode.HIGHLIGHT] Defines how the color blends with the model.
 * @param {Number} [options.colorBlendAmount=0.5] Value used to determine the color strength when the <code>colorBlendMode</code> is <code>MIX</code>. A value of 0.0 results in the model's rendered color while a value of 1.0 results in a solid color, with any value in-between resulting in a mix of the two.
 * @param {String|Number} [options.featureIdLabel="featureId_0"] Label of the feature ID set to use for picking and styling. For EXT_mesh_features, this is the feature ID's label property, or "featureId_N" (where N is the index in the featureIds array) when not specified. EXT_feature_metadata did not have a label field, so such feature ID sets are always labeled "featureId_N" where N is the index in the list of all feature Ids, where feature ID attributes are listed before feature ID textures. If featureIdLabel is an integer N, it is converted to the string "featureId_N" automatically. If both per-primitive and per-instance feature IDs are present, the instance feature IDs take priority.
 * @param {String|Number} [options.instanceFeatureIdLabel="instanceFeatureId_0"] Label of the instance feature ID set used for picking and styling. If instanceFeatureIdLabel is set to an integer N, it is converted to the string "instanceFeatureId_N" automatically. If both per-primitive and per-instance feature IDs are present, the instance feature IDs take priority.
 * @param {Object} [options.pointCloudShading] Options for constructing a {@link PointCloudShading} object to control point attenuation and lighting.
 * @param {ClippingPlaneCollection} [options.clippingPlanes] The {@link ClippingPlaneCollection} used to selectively disable rendering the model.
 * @param {Cartesian3} [options.lightColor] The light color when shading the model. When <code>undefined</code> the scene's light color is used instead.
 * @param {ImageBasedLighting} [options.imageBasedLighting] The properties for managing image-based lighting on this model.
 * @param {Boolean} [options.backFaceCulling=true] Whether to cull back-facing geometry. When true, back face culling is determined by the material's doubleSided property; when false, back face culling is disabled. Back faces are not culled if the model's color is translucent.
 * @param {ShadowMode} [options.shadows=ShadowMode.ENABLED] Determines whether the model casts or receives shadows from light sources.
 * @param {Boolean} [options.showCreditsOnScreen=false] Whether to display the credits of this model on screen.
 * @param {SplitDirection} [options.splitDirection=SplitDirection.NONE] The {@link SplitDirection} split to apply to this model.
 * @param {Boolean} [options.projectTo2D=false] // TODO
 * @returns {ModelExperimental} The newly created model.
 */
ModelExperimental.fromGltf = function (options) {
  options = defaultValue(options, defaultValue.EMPTY_OBJECT);
  //>>includeStart('debug', pragmas.debug);
  Check.defined("options.gltf", options.gltf);
  //>>includeEnd('debug');

  const loaderOptions = {
    releaseGltfJson: options.releaseGltfJson,
    incrementallyLoadTextures: options.incrementallyLoadTextures,
    upAxis: options.upAxis,
    forwardAxis: options.forwardAxis,
<<<<<<< HEAD
    loadAsTypedArray: options.projectTo2D,
=======
    loadIndicesForWireframe: options.enableDebugWireframe,
>>>>>>> 8f4eca15
  };

  const gltf = options.gltf;

  const basePath = defaultValue(options.basePath, "");
  const baseResource = Resource.createIfNeeded(basePath);

  if (defined(gltf.asset)) {
    loaderOptions.gltfJson = gltf;
    loaderOptions.baseResource = baseResource;
    loaderOptions.gltfResource = baseResource;
  } else if (gltf instanceof Uint8Array) {
    loaderOptions.typedArray = gltf;
    loaderOptions.baseResource = baseResource;
    loaderOptions.gltfResource = baseResource;
  } else {
    loaderOptions.gltfResource = Resource.createIfNeeded(options.gltf);
  }

  const loader = new GltfLoader(loaderOptions);

  const is3DTiles = defined(options.content);
  const type = is3DTiles
    ? ModelExperimentalType.TILE_GLTF
    : ModelExperimentalType.GLTF;

  const modelOptions = makeModelOptions(loader, type, options);
  modelOptions.resource = loaderOptions.gltfResource;

  const model = new ModelExperimental(modelOptions);

  return model;
};

/*
 * @private
 */
ModelExperimental.fromB3dm = function (options) {
  const loaderOptions = {
    b3dmResource: options.resource,
    arrayBuffer: options.arrayBuffer,
    byteOffset: options.byteOffset,
    releaseGltfJson: options.releaseGltfJson,
    incrementallyLoadTextures: options.incrementallyLoadTextures,
    upAxis: options.upAxis,
    forwardAxis: options.forwardAxis,
    loadIndicesForWireframe: options.enableDebugWireframe,
  };

  const loader = new B3dmLoader(loaderOptions);

  const modelOptions = makeModelOptions(
    loader,
    ModelExperimentalType.TILE_B3DM,
    options
  );
  const model = new ModelExperimental(modelOptions);
  return model;
};

/**
 * @private
 */
ModelExperimental.fromPnts = function (options) {
  const loaderOptions = {
    arrayBuffer: options.arrayBuffer,
    byteOffset: options.byteOffset,
  };
  const loader = new PntsLoader(loaderOptions);

  const modelOptions = makeModelOptions(
    loader,
    ModelExperimentalType.TILE_PNTS,
    options
  );
  const model = new ModelExperimental(modelOptions);
  return model;
};

/*
 * @private
 */
ModelExperimental.fromI3dm = function (options) {
  const loaderOptions = {
    i3dmResource: options.resource,
    arrayBuffer: options.arrayBuffer,
    byteOffset: options.byteOffset,
    releaseGltfJson: options.releaseGltfJson,
    incrementallyLoadTextures: options.incrementallyLoadTextures,
    upAxis: options.upAxis,
    forwardAxis: options.forwardAxis,
    loadIndicesForWireframe: options.enableDebugWireframe,
  };
  const loader = new I3dmLoader(loaderOptions);

  const modelOptions = makeModelOptions(
    loader,
    ModelExperimentalType.TILE_I3DM,
    options
  );
  const model = new ModelExperimental(modelOptions);
  return model;
};

/*
 * @private
 */
ModelExperimental.fromGeoJson = function (options) {
  const loaderOptions = {
    geoJson: options.geoJson,
  };
  const loader = new GeoJsonLoader(loaderOptions);
  const modelOptions = makeModelOptions(
    loader,
    ModelExperimentalType.TILE_GEOJSON,
    options
  );
  const model = new ModelExperimental(modelOptions);
  return model;
};

function updateShowBoundingVolume(sceneGraph, debugShowBoundingVolume) {
  const drawCommands = sceneGraph._drawCommands;
  for (let i = 0; i < drawCommands.length; i++) {
    drawCommands[i].debugShowBoundingVolume = debugShowBoundingVolume;
  }
}

/**
 * @private
 */
ModelExperimental.prototype.applyColorAndShow = function (style) {
  const hasColorStyle = defined(style) && defined(style.color);
  const hasShowStyle = defined(style) && defined(style.show);

  this._color = hasColorStyle
    ? style.color.evaluateColor(undefined, this._color)
    : Color.clone(Color.WHITE, this._color);
  this._show = hasShowStyle ? style.show.evaluate(undefined) : true;
};

/**
 * @private
 */
ModelExperimental.prototype.applyStyle = function (style) {
  // The style is only set by the ModelFeatureTable. If there are no features,
  // the color and show from the style are directly applied.
  if (
    defined(this.featureTableId) &&
    this.featureTables[this.featureTableId].featuresLength > 0
  ) {
    const featureTable = this.featureTables[this.featureTableId];
    featureTable.applyStyle(style);
  } else {
    this.applyColorAndShow(style);
  }

  this.resetDrawCommands();
};

function makeModelOptions(loader, modelType, options) {
  return {
    loader: loader,
    type: modelType,
    resource: options.resource,
    modelMatrix: options.modelMatrix,
    scale: options.scale,
    minimumPixelSize: options.minimumPixelSize,
    maximumScale: options.maximumScale,
    debugShowBoundingVolume: options.debugShowBoundingVolume,
    enableDebugWireframe: options.enableDebugWireframe,
    debugWireframe: options.debugWireframe,
    cull: options.cull,
    opaquePass: options.opaquePass,
    allowPicking: options.allowPicking,
    customShader: options.customShader,
    content: options.content,
    show: options.show,
    color: options.color,
    colorBlendAmount: options.colorBlendAmount,
    colorBlendMode: options.colorBlendMode,
    featureIdLabel: options.featureIdLabel,
    instanceFeatureIdLabel: options.instanceFeatureIdLabel,
    pointCloudShading: options.pointCloudShading,
    clippingPlanes: options.clippingPlanes,
    lightColor: options.lightColor,
    imageBasedLighting: options.imageBasedLighting,
    backFaceCulling: options.backFaceCulling,
    shadows: options.shadows,
    showCreditsOnScreen: options.showCreditsOnScreen,
    splitDirection: options.splitDirection,
    projectTo2D: options.projectTo2D,
  };
}<|MERGE_RESOLUTION|>--- conflicted
+++ resolved
@@ -26,11 +26,8 @@
 import I3dmLoader from "./I3dmLoader.js";
 import PntsLoader from "./PntsLoader.js";
 import Color from "../../Core/Color.js";
-<<<<<<< HEAD
 import I3dmLoader from "./I3dmLoader.js";
 import SceneMode from "../SceneMode.js";
-=======
->>>>>>> 8f4eca15
 import ShadowMode from "../ShadowMode.js";
 import SplitDirection from "../SplitDirection.js";
 
@@ -1556,11 +1553,8 @@
     incrementallyLoadTextures: options.incrementallyLoadTextures,
     upAxis: options.upAxis,
     forwardAxis: options.forwardAxis,
-<<<<<<< HEAD
     loadAsTypedArray: options.projectTo2D,
-=======
     loadIndicesForWireframe: options.enableDebugWireframe,
->>>>>>> 8f4eca15
   };
 
   const gltf = options.gltf;
