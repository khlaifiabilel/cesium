import Cartesian3 from "../../Core/Cartesian3.js";
import Check from "../../Core/Check.js";
import defaultValue from "../../Core/defaultValue.js";
import defined from "../../Core/defined.js";
import DeveloperError from "../../Core/DeveloperError.js";
import Matrix4 from "../../Core/Matrix4.js";
import InstancingPipelineStage from "./InstancingPipelineStage.js";
import ModelMatrixUpdateStage from "./ModelMatrixUpdateStage.js";
<<<<<<< HEAD
import ModelExperimentalUtility from "./ModelExperimentalUtility.js";
import TranslationRotationScale from "../../Core/TranslationRotationScale.js";
import Quaternion from "../../Core/Quaternion.js";
=======
>>>>>>> 451426bb

/**
 * An in-memory representation of a node as part of the {@link ModelExperimentalSceneGraph}.
 *
 *
 * @param {Object} options An object containing the following options:
 * @param {ModelComponents.Node} options.node The corresponding node components from the 3D model
 * @param {Matrix4} options.transform The transform of this node, excluding transforms from the node's ancestors or children.
 * @param {Matrix4} options.transformToRoot The product of the transforms of all the node's ancestors, excluding the node's own transform.
 * @param {ModelExperimentalSceneGraph} options.sceneGraph The scene graph this node belongs to.
 * @param {Number[]} options.children The indices of the children of this node in the runtime nodes array of the scene graph.
 *
 * @alias ModelExperimentalNode
 * @constructor
 *
 * @private
 */
export default function ModelExperimentalNode(options) {
  options = defaultValue(options, defaultValue.EMPTY_OBJECT);
  //>>includeStart('debug', pragmas.debug);
  Check.typeOf.object("options.node", options.node);
  Check.typeOf.object("options.transform", options.transform);
  Check.typeOf.object("options.transformToRoot", options.transformToRoot);
  Check.typeOf.object("options.sceneGraph", options.sceneGraph);
  Check.typeOf.object("options.children", options.children);
  //>>includeEnd('debug');

  const sceneGraph = options.sceneGraph;
  const transform = options.transform;
  const transformToRoot = options.transformToRoot;
  const node = options.node;

  this._sceneGraph = sceneGraph;
  this._children = options.children;
  this._node = node;

  this._name = node.name; // Helps with debugging

  this._originalTransform = Matrix4.clone(transform, this._originalTransform);
  this._transform = Matrix4.clone(transform, this._transform);
  this._transformToRoot = Matrix4.clone(transformToRoot, this._transformToRoot);

<<<<<<< HEAD
  const hasMatrix = defined(node.matrix);
  this._transformComponents = hasMatrix
    ? undefined
    : new TranslationRotationScale(node.translation, node.rotation, node.scale);

  this._originalTransform = Matrix4.clone(transform, this._originalTransform);
  this._axisCorrectedTransform = ModelExperimentalUtility.correctModelMatrix(
=======
  const computedTransform = Matrix4.multiply(
    transformToRoot,
>>>>>>> 451426bb
    transform,
    new Matrix4()
  );
  this._computedTransform = computedTransform;
  this._transformDirty = false;

  // Will be set by the scene graph after the skins have been created
  this._runtimeSkin = undefined;
  this._computedJointMatrices = [];

  /**
   * Pipeline stages to apply across all the mesh primitives of this node. This
   * is an array of classes, each with a static method called
   * <code>process()</code>
   *
   * @type {Object[]}
   * @readonly
   *
   * @private
   */
  this.pipelineStages = [];

  /**
   * The mesh primitives that belong to this node
   *
   * @type {ModelExperimentalPrimitive[]}
   * @readonly
   *
   * @private
   */
  this.runtimePrimitives = [];

  /**
   * Update stages to apply to this primitive.
   *
   * @private
   */
  this.updateStages = [];

  this.configurePipeline();
}

Object.defineProperties(ModelExperimentalNode.prototype, {
  /**
   * The internal node this runtime node represents.
   *
   * @type {ModelComponents.Node}
   * @readonly
   *
   * @private
   */
  node: {
    get: function () {
      return this._node;
    },
  },
  /**
   * The scene graph this node belongs to.
   *
   * @type {ModelExperimentalSceneGraph}
   * @readonly
   *
   * @private
   */
  sceneGraph: {
    get: function () {
      return this._sceneGraph;
    },
  },

  /**
   * The indices of the children of this node in the scene graph.
   *
   * @type {Number[]}
   * @readonly
   */
  children: {
    get: function () {
      return this._children;
    },
  },

  /**
   * The node's local space transform. This can be changed externally so animation
   * can be driven by another source, not just an animation in the model's asset.
   * <p>
   * For changes to take effect, this property must be assigned to;
   * setting individual elements of the matrix will not work.
   * </p>
   *
   * @memberof ModelExperimentalNode.prototype
   * @type {Matrix4}
   */
  transform: {
    get: function () {
      return this._transform;
    },
    set: function (value) {
      if (Matrix4.equals(this._transform, value)) {
        return;
      }
      this._transformDirty = true;
      this._transform = Matrix4.clone(value, this._transform);
    },
  },

  /**
   * The transforms of all the node's ancestors, not including this node's
   * transform.
   *
   * @see ModelExperimentalNode#computedTransform
   *
   * @memberof ModelExperimentalNode.prototype
   * @type {Matrix4}
   * @readonly
   */
  transformToRoot: {
    get: function () {
      return this._transformToRoot;
    },
  },

  /**
<<<<<<< HEAD
   * The node's local space translation. This is used internally to allow
   * animations in the model's asset to affect the node's properties.
   *
   * @memberof ModelExperimentalNode.prototype
   * @type {Cartesian3}
   *
   * @private
   */
  translation: {
    get: function () {
      return this._transformComponents.translation;
    },
    set: function (value) {
      const transformComponents = this._transformComponents;
      const currentTranslation = transformComponents.translation;
      if (Cartesian3.equals(currentTranslation, value)) {
        return;
      }

      transformComponents.translation = Cartesian3.clone(
        value,
        transformComponents.translation
      );

      updateTransformFromComponents(this, transformComponents);
    },
  },

  /**
   * The node's local space rotation. This is used internally to allow
   * animations in the model's asset to affect the node's properties.
   *
   * @memberof ModelExperimentalNode.prototype
   * @type {Quaternion}
   *
   * @private
   */
  rotation: {
    get: function () {
      return this._transformComponents.rotation;
    },
    set: function (value) {
      const transformComponents = this._transformComponents;
      const currentRotation = transformComponents.rotation;
      if (Quaternion.equals(currentRotation, value)) {
        return;
      }

      transformComponents.rotation = Quaternion.clone(
        value,
        transformComponents.rotation
      );

      updateTransformFromComponents(this, transformComponents);
    },
  },

  /**
   * The node's local space scale. This is used internally to allow
   * animations in the model's asset to affect the node's properties.
   *
   * @memberof ModelExperimentalNode.prototype
   * @type {Cartesian3}
   *
   * @private
   */
  scale: {
    get: function () {
      return this._transformComponents.scale;
    },
    set: function (value) {
      const transformComponents = this._transformComponents;
      const currentScale = transformComponents.scale;
      if (Cartesian3.equals(currentScale, value)) {
        return;
      }

      transformComponents.scale = Cartesian3.clone(
        value,
        transformComponents.scale
      );

      updateTransformFromComponents(this, transformComponents);
    },
  },

  /**
   * The node's axis corrected local space transform. Used in instancing.
=======
   * A transform from the node's local space to the model's scene graph space.
   * This is the product of transformToRoot * transform.
>>>>>>> 451426bb
   *
   * @memberof ModelExperimentalNode.prototype
   * @type {Matrix4}
   * @readonly
   */
  computedTransform: {
    get: function () {
      return this._computedTransform;
    },
  },

  /**
   * The node's original transform, as specified in the model. Does not include transformations from the node's ancestors.
   *
   * @memberof ModelExperimentalNode.prototype
   * @type {Matrix4}
   * @readonly
   */
  originalTransform: {
    get: function () {
      return this._originalTransform;
    },
  },

  /**
   * The skin applied to this node, if it exists.
   *
   * @memberof ModelExperimentalNode.prototype
   * @type {ModelExperimentalSkin}
   * @readonly
   */
  runtimeSkin: {
    get: function () {
      return this._runtimeSkin;
    },
  },

  /**
   * The computed joint matrices of this node, derived from its skin.
   *
   * @memberof ModelExperimentalNode.prototype
   * @type {Matrix4[]}
   * @readonly
   */
  computedJointMatrices: {
    get: function () {
      return this._computedJointMatrices;
    },
  },
});

function updateTransformFromComponents(runtimeNode, transformComponents) {
  runtimeNode._transformDirty = true;

  runtimeNode._transform = Matrix4.fromTranslationRotationScale(
    transformComponents,
    runtimeNode._transform
  );

  runtimeNode._axisCorrectedTransform = ModelExperimentalUtility.correctModelMatrix(
    runtimeNode._transform,
    runtimeNode._sceneGraph.components.upAxis,
    runtimeNode._sceneGraph.components.forwardAxis,
    runtimeNode._axisCorrectedTransform
  );
}

/**
 * Returns the child with the given index.
 *
 * @param {Number} index The index of the child.
 *
 * @returns {ModelExperimentalNode}
 *
 * @example
 * // Iterate through all children of a runtime node.
 * for (let i = 0; i < runtimeNode.children.length; i++)
 * {
 *   const childNode = runtimeNode.getChild(i);
 * }
 */
ModelExperimentalNode.prototype.getChild = function (index) {
  //>>includeStart('debug', pragmas.debug);
  Check.typeOf.number("index", index);
  if (index < 0 || index >= this.children.length) {
    throw new DeveloperError(
      "index must be greater than or equal to 0 and less than the number of children."
    );
  }
  //>>includeEnd('debug');

  return this.sceneGraph.runtimeNodes[this.children[index]];
};

/**
 * Configure the node pipeline stages. If the pipeline needs to be re-run, call
 * this method again to ensure the correct sequence of pipeline stages are
 * used.
 *
 * @private
 */
ModelExperimentalNode.prototype.configurePipeline = function () {
  const node = this.node;
  const pipelineStages = this.pipelineStages;
  pipelineStages.length = 0;
  const updateStages = this.updateStages;
  updateStages.length = 0;

  if (defined(node.instances)) {
    pipelineStages.push(InstancingPipelineStage);
  }

  updateStages.push(ModelMatrixUpdateStage);
};

/**
 * Updates the computed transform used for rendering and instancing
 *
 * @private
 */
ModelExperimentalNode.prototype.updateComputedTransform = function () {
  this._computedTransform = Matrix4.multiply(
    this._transformToRoot,
    this._transform,
    this._computedTransform
  );
};

/**
 * Updates the joint matrices for this node, where each matrix is computed as
 * computedJointMatrix = nodeWorldTransform^(-1) * skinJointMatrix.
 *
 * @private
 */
ModelExperimentalNode.prototype.updateJointMatrices = function () {
  const runtimeSkin = this._runtimeSkin;
  if (!defined(runtimeSkin)) {
    return;
  }

  runtimeSkin.updateJointMatrices();

  const computedJointMatrices = this._computedJointMatrices;
  const skinJointMatrices = runtimeSkin.jointMatrices;
  const length = skinJointMatrices.length;

  for (let i = 0; i < length; i++) {
    if (!defined(computedJointMatrices[i])) {
      computedJointMatrices[i] = new Matrix4();
    }

    const nodeWorldTransform = Matrix4.multiplyTransformation(
      this.transformToRoot,
      this.transform,
      computedJointMatrices[i]
    );

    const inverseNodeWorldTransform = Matrix4.inverseTransformation(
      nodeWorldTransform,
      computedJointMatrices[i]
    );

    computedJointMatrices[i] = Matrix4.multiplyTransformation(
      inverseNodeWorldTransform,
      skinJointMatrices[i],
      computedJointMatrices[i]
    );
  }
};<|MERGE_RESOLUTION|>--- conflicted
+++ resolved
@@ -6,12 +6,9 @@
 import Matrix4 from "../../Core/Matrix4.js";
 import InstancingPipelineStage from "./InstancingPipelineStage.js";
 import ModelMatrixUpdateStage from "./ModelMatrixUpdateStage.js";
-<<<<<<< HEAD
 import ModelExperimentalUtility from "./ModelExperimentalUtility.js";
 import TranslationRotationScale from "../../Core/TranslationRotationScale.js";
 import Quaternion from "../../Core/Quaternion.js";
-=======
->>>>>>> 451426bb
 
 /**
  * An in-memory representation of a node as part of the {@link ModelExperimentalSceneGraph}.
@@ -54,18 +51,14 @@
   this._transform = Matrix4.clone(transform, this._transform);
   this._transformToRoot = Matrix4.clone(transformToRoot, this._transformToRoot);
 
-<<<<<<< HEAD
   const hasMatrix = defined(node.matrix);
-  this._transformComponents = hasMatrix
+  this._transformParameters = hasMatrix
     ? undefined
     : new TranslationRotationScale(node.translation, node.rotation, node.scale);
 
   this._originalTransform = Matrix4.clone(transform, this._originalTransform);
-  this._axisCorrectedTransform = ModelExperimentalUtility.correctModelMatrix(
-=======
   const computedTransform = Matrix4.multiply(
     transformToRoot,
->>>>>>> 451426bb
     transform,
     new Matrix4()
   );
@@ -189,7 +182,6 @@
   },
 
   /**
-<<<<<<< HEAD
    * The node's local space translation. This is used internally to allow
    * animations in the model's asset to affect the node's properties.
    *
@@ -200,21 +192,24 @@
    */
   translation: {
     get: function () {
-      return this._transformComponents.translation;
+      return this._transformParameters.translation;
     },
     set: function (value) {
-      const transformComponents = this._transformComponents;
-      const currentTranslation = transformComponents.translation;
+      // TODO: should there be checks here to see if transformParameters is
+      // defined? because this is private API that only animation should be
+      // using, and it might be a performance hit to do checks every frame?
+      const transformParameters = this._transformParameters;
+      const currentTranslation = transformParameters.translation;
       if (Cartesian3.equals(currentTranslation, value)) {
         return;
       }
 
-      transformComponents.translation = Cartesian3.clone(
+      transformParameters.translation = Cartesian3.clone(
         value,
-        transformComponents.translation
+        transformParameters.translation
       );
 
-      updateTransformFromComponents(this, transformComponents);
+      updateTransformFromParameters(this, transformParameters);
     },
   },
 
@@ -229,21 +224,21 @@
    */
   rotation: {
     get: function () {
-      return this._transformComponents.rotation;
+      return this._transformParameters.rotation;
     },
     set: function (value) {
-      const transformComponents = this._transformComponents;
-      const currentRotation = transformComponents.rotation;
+      const transformParameters = this._transformParameters;
+      const currentRotation = transformParameters.rotation;
       if (Quaternion.equals(currentRotation, value)) {
         return;
       }
 
-      transformComponents.rotation = Quaternion.clone(
+      transformParameters.rotation = Quaternion.clone(
         value,
-        transformComponents.rotation
+        transformParameters.rotation
       );
 
-      updateTransformFromComponents(this, transformComponents);
+      updateTransformFromParameters(this, transformParameters);
     },
   },
 
@@ -258,30 +253,26 @@
    */
   scale: {
     get: function () {
-      return this._transformComponents.scale;
+      return this._transformParameters.scale;
     },
     set: function (value) {
-      const transformComponents = this._transformComponents;
-      const currentScale = transformComponents.scale;
+      const transformParameters = this._transformParameters;
+      const currentScale = transformParameters.scale;
       if (Cartesian3.equals(currentScale, value)) {
         return;
       }
 
-      transformComponents.scale = Cartesian3.clone(
+      transformParameters.scale = Cartesian3.clone(
         value,
-        transformComponents.scale
+        transformParameters.scale
       );
 
-      updateTransformFromComponents(this, transformComponents);
+      updateTransformFromParameters(this, transformParameters);
     },
   },
 
   /**
    * The node's axis corrected local space transform. Used in instancing.
-=======
-   * A transform from the node's local space to the model's scene graph space.
-   * This is the product of transformToRoot * transform.
->>>>>>> 451426bb
    *
    * @memberof ModelExperimentalNode.prototype
    * @type {Matrix4}
@@ -333,11 +324,11 @@
   },
 });
 
-function updateTransformFromComponents(runtimeNode, transformComponents) {
+function updateTransformFromParameters(runtimeNode, transformParameters) {
   runtimeNode._transformDirty = true;
 
   runtimeNode._transform = Matrix4.fromTranslationRotationScale(
-    transformComponents,
+    transformParameters,
     runtimeNode._transform
   );
 
