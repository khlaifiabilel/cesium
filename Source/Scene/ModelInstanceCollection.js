define([
        '../Core/BoundingSphere',
        '../Core/Cartesian3',
        '../Core/clone',
        '../Core/Color',
        '../Core/ComponentDatatype',
        '../Core/defaultValue',
        '../Core/defined',
        '../Core/defineProperties',
        '../Core/destroyObject',
        '../Core/DeveloperError',
        '../Core/Matrix4',
        '../Core/PrimitiveType',
        '../Core/RuntimeError',
        '../Core/Transforms',
        '../Renderer/Buffer',
        '../Renderer/BufferUsage',
        '../Renderer/DrawCommand',
        '../Renderer/Pass',
        '../Renderer/ShaderSource',
        '../ThirdParty/when',
<<<<<<< HEAD
        './getDiffuseAttributeOrUniform',
=======
>>>>>>> 271d6b3c
        './Model',
        './ModelInstance',
        './ModelUtility',
        './SceneMode',
        './ShadowMode'
    ], function(
        BoundingSphere,
        Cartesian3,
        clone,
        Color,
        ComponentDatatype,
        defaultValue,
        defined,
        defineProperties,
        destroyObject,
        DeveloperError,
        Matrix4,
        PrimitiveType,
        RuntimeError,
        Transforms,
        Buffer,
        BufferUsage,
        DrawCommand,
        Pass,
        ShaderSource,
        when,
<<<<<<< HEAD
        getDiffuseAttributeOrUniform,
=======
>>>>>>> 271d6b3c
        Model,
        ModelInstance,
        ModelUtility,
        SceneMode,
        ShadowMode) {
    'use strict';

    var LoadState = {
        NEEDS_LOAD : 0,
        LOADING : 1,
        LOADED : 2,
        FAILED : 3
    };

    /**
     * A 3D model instance collection. All instances reference the same underlying model, but have unique
     * per-instance properties like model matrix, pick id, etc.
     *
     * Instances are rendered relative-to-center and for best results instances should be positioned close to one another.
     * Otherwise there may be precision issues if, for example, instances are placed on opposite sides of the globe.
     *
     * @alias ModelInstanceCollection
     * @constructor
     *
     * @param {Object} options Object with the following properties:
     * @param {Object[]} [options.instances] An array of instances, where each instance contains a modelMatrix and optional batchId when options.batchTable is defined.
     * @param {Cesium3DTileBatchTable} [options.batchTable] The batch table of the instanced 3D Tile.
     * @param {String} [options.url] The url to the .gltf file.
     * @param {Object} [options.headers] HTTP headers to send with the request.
     * @param {Object} [options.requestType] The request type, used for request prioritization
     * @param {Object|ArrayBuffer|Uint8Array} [options.gltf] The object for the glTF JSON or an arraybuffer of Binary glTF defined by the CESIUM_binary_glTF extension.
     * @param {String} [options.basePath=''] The base path that paths in the glTF JSON are relative to.
     * @param {Boolean} [options.dynamic=false] Hint if instance model matrices will be updated frequently.
     * @param {Boolean} [options.show=true] Determines if the collection will be shown.
     * @param {Boolean} [options.allowPicking=true] When <code>true</code>, each instance is pickable with {@link Scene#pick}.
     * @param {Boolean} [options.asynchronous=true] Determines if model WebGL resource creation will be spread out over several frames or block until completion once all glTF files are loaded.
     * @param {Boolean} [options.incrementallyLoadTextures=true] Determine if textures may continue to stream in after the model is loaded.
     * @param {ShadowMode} [options.shadows=ShadowMode.ENABLED] Determines whether the collection casts or receives shadows from each light source.
     * @param {Boolean} [options.debugShowBoundingVolume=false] For debugging only. Draws the bounding sphere for the collection.
     * @param {Boolean} [options.debugWireframe=false] For debugging only. Draws the instances in wireframe.
     *
     * @exception {DeveloperError} Must specify either <options.gltf> or <options.url>, but not both.
     * @exception {DeveloperError} Shader program cannot be optimized for instancing. Parameters cannot have any of the following semantics: MODEL, MODELINVERSE, MODELVIEWINVERSE, MODELVIEWPROJECTIONINVERSE, MODELINVERSETRANSPOSE.
     *
     * @private
     */
    function ModelInstanceCollection(options) {
        options = defaultValue(options, defaultValue.EMPTY_OBJECT);

        //>>includeStart('debug', pragmas.debug);
        if (!defined(options.gltf) && !defined(options.url)) {
            throw new DeveloperError('Either options.gltf or options.url is required.');
        }

        if (defined(options.gltf) && defined(options.url)) {
            throw new DeveloperError('Cannot pass in both options.gltf and options.url.');
        }
        //>>includeEnd('debug');

        this.show = defaultValue(options.show, true);

        this._instancingSupported = false;
        this._dynamic = defaultValue(options.dynamic, false);
        this._allowPicking = defaultValue(options.allowPicking, true);
        this._ready = false;
        this._readyPromise = when.defer();
        this._state = LoadState.NEEDS_LOAD;
        this._dirty = false;

        // Undocumented options
        this._cull = defaultValue(options.cull, true);
        this._opaquePass = defaultValue(options.opaquePass, Pass.OPAQUE);

        this._instances = createInstances(this, options.instances);

        // When the model instance collection is backed by an i3dm tile,
        // use its batch table resources to modify the shaders, attributes, and uniform maps.
        this._batchTable = options.batchTable;

        this._model = undefined;
        this._vertexBufferTypedArray = undefined; // Hold onto the vertex buffer contents when dynamic is true
        this._vertexBuffer = undefined;
        this._batchIdBuffer = undefined;
        this._instancedUniformsByProgram = undefined;

        this._drawCommands = [];
        this._pickCommands = [];
        this._modelCommands = undefined;

        this._boundingSphere = createBoundingSphere(this);
        this._center = Cartesian3.clone(this._boundingSphere.center);
        this._rtcTransform = new Matrix4();
        this._rtcModelView = new Matrix4(); // Holds onto uniform

        this._mode = undefined;

        this.modelMatrix = Matrix4.clone(Matrix4.IDENTITY);
        this._modelMatrix = Matrix4.clone(this.modelMatrix);

        // Passed on to Model
        this._url = options.url;
        this._headers = options.headers;
        this._requestType = options.requestType;
        this._gltf = options.gltf;
        this._basePath = options.basePath;
        this._asynchronous = options.asynchronous;
        this._incrementallyLoadTextures = options.incrementallyLoadTextures;
        this._upAxis = options.upAxis; // Undocumented option

        this.shadows = defaultValue(options.shadows, ShadowMode.ENABLED);
        this._shadows = this.shadows;

        this.debugShowBoundingVolume = defaultValue(options.debugShowBoundingVolume, false);
        this._debugShowBoundingVolume = false;

        this.debugWireframe = defaultValue(options.debugWireframe, false);
        this._debugWireframe = false;
    }

    defineProperties(ModelInstanceCollection.prototype, {
        allowPicking : {
            get : function() {
                return this._allowPicking;
            }
        },
        length : {
            get : function() {
                return this._instances.length;
            }
        },
        activeAnimations : {
            get : function() {
                return this._model.activeAnimations;
            }
        },
        ready : {
            get : function() {
                return this._ready;
            }
        },
        readyPromise : {
            get : function() {
                return this._readyPromise.promise;
            }
        }
    });

    function createInstances(collection, instancesOptions) {
        instancesOptions = defaultValue(instancesOptions, []);
        var length = instancesOptions.length;
        var instances = new Array(length);
        for (var i = 0; i < length; ++i) {
            var instanceOptions = instancesOptions[i];
            var modelMatrix = instanceOptions.modelMatrix;
            var instanceId = defaultValue(instanceOptions.batchId, i);
            instances[i] = new ModelInstance(collection, modelMatrix, instanceId);
        }
        return instances;
    }

    function createBoundingSphere(collection) {
        var instancesLength = collection.length;
        var points = new Array(instancesLength);
        for (var i = 0; i < instancesLength; ++i) {
            points[i] = Matrix4.getTranslation(collection._instances[i]._modelMatrix, new Cartesian3());
        }

        return BoundingSphere.fromPoints(points);
    }

    var scratchCartesian = new Cartesian3();
    var scratchMatrix = new Matrix4();

    ModelInstanceCollection.prototype.expandBoundingSphere = function(instanceModelMatrix) {
        var translation = Matrix4.getTranslation(instanceModelMatrix, scratchCartesian);
        BoundingSphere.expand(this._boundingSphere, translation, this._boundingSphere);
    };

    function getInstancedUniforms(collection, programId) {
        if (defined(collection._instancedUniformsByProgram)) {
            return collection._instancedUniformsByProgram[programId];
        }

        var instancedUniformsByProgram = {};
        collection._instancedUniformsByProgram = instancedUniformsByProgram;

        // When using CESIUM_RTC_MODELVIEW the CESIUM_RTC center is ignored. Instances are always rendered relative-to-center.
        var modelSemantics = ['MODEL', 'MODELVIEW', 'CESIUM_RTC_MODELVIEW', 'MODELVIEWPROJECTION', 'MODELINVERSE', 'MODELVIEWINVERSE', 'MODELVIEWPROJECTIONINVERSE', 'MODELINVERSETRANSPOSE', 'MODELVIEWINVERSETRANSPOSE'];
        var supportedSemantics = ['MODELVIEW', 'CESIUM_RTC_MODELVIEW', 'MODELVIEWPROJECTION', 'MODELVIEWINVERSETRANSPOSE'];

        var gltf = collection._model.gltf;
        var techniques = gltf.techniques;
        for (var techniqueName in techniques) {
            if (techniques.hasOwnProperty(techniqueName)) {
                var technique = techniques[techniqueName];
                var parameters = technique.parameters;
                var uniforms = technique.uniforms;
                var program = technique.program;

                // Different techniques may share the same program, skip if already processed.
                // This assumes techniques that share a program do not declare different semantics for the same uniforms.
                if (!defined(instancedUniformsByProgram[program])) {
                    var uniformMap = {};
                    instancedUniformsByProgram[program] = uniformMap;
                    for (var uniformName in uniforms) {
                        if (uniforms.hasOwnProperty(uniformName)) {
                            var parameterName = uniforms[uniformName];
                            var parameter = parameters[parameterName];
                            var semantic = parameter.semantic;
                            if (defined(semantic) && (modelSemantics.indexOf(semantic) > -1)) {
                                if (supportedSemantics.indexOf(semantic) > -1) {
                                    uniformMap[uniformName] = semantic;
                                } else {
                                    throw new RuntimeError('Shader program cannot be optimized for instancing. ' +
                                        'Parameter "' + parameter + '" in program "' + programId +
                                        '" uses unsupported semantic "' + semantic + '"'
                                    );
                                }
                            }
                        }
                    }
                }
            }
        }

        return instancedUniformsByProgram[programId];
    }

    var vertexShaderCached;

    function getVertexShaderCallback(collection) {
        return function(vs, programId) {
            var instancedUniforms = getInstancedUniforms(collection, programId);
            var usesBatchTable = defined(collection._batchTable);

            var renamedSource = ShaderSource.replaceMain(vs, 'czm_instancing_main');

            var globalVarsHeader = '';
            var globalVarsMain = '';
            for (var uniform in instancedUniforms) {
                if (instancedUniforms.hasOwnProperty(uniform)) {
                    var semantic = instancedUniforms[uniform];
                    var varName;
                    if (semantic === 'MODELVIEW' || semantic === 'CESIUM_RTC_MODELVIEW') {
                        varName = 'czm_instanced_modelView';
                    } else if (semantic === 'MODELVIEWPROJECTION') {
                        varName = 'czm_instanced_modelViewProjection';
                        globalVarsHeader += 'mat4 czm_instanced_modelViewProjection;\n';
                        globalVarsMain += 'czm_instanced_modelViewProjection = czm_projection * czm_instanced_modelView;\n';
                    } else if (semantic === 'MODELVIEWINVERSETRANSPOSE') {
                        varName = 'czm_instanced_modelViewInverseTranspose';
                        globalVarsHeader += 'mat3 czm_instanced_modelViewInverseTranspose;\n';
                        globalVarsMain += 'czm_instanced_modelViewInverseTranspose = mat3(czm_instanced_modelView);\n';
                    }

                    // Remove the uniform declaration
                    var regex = new RegExp('uniform.*' + uniform + '.*');
                    renamedSource = renamedSource.replace(regex, '');

                    // Replace all occurrences of the uniform with the global variable
                    regex = new RegExp(uniform + '\\b', 'g');
                    renamedSource = renamedSource.replace(regex, varName);
                }
            }

            // czm_instanced_model is the model matrix of the instance relative to center
            // czm_instanced_modifiedModelView is the transform from the center to view
            // czm_instanced_nodeTransform is the local offset of the node within the model
            var uniforms =
                'uniform mat4 czm_instanced_modifiedModelView;\n' +
                'uniform mat4 czm_instanced_nodeTransform;\n';

            var batchIdAttribute = usesBatchTable ? 'attribute float a_batchId;\n' : '';

            var instancedSource =
                uniforms +
                globalVarsHeader +
                'mat4 czm_instanced_modelView;\n' +
                'attribute vec4 czm_modelMatrixRow0;\n' +
                'attribute vec4 czm_modelMatrixRow1;\n' +
                'attribute vec4 czm_modelMatrixRow2;\n' +
                batchIdAttribute +
                renamedSource +
                'void main()\n' +
                '{\n' +
                '    mat4 czm_instanced_model = mat4(czm_modelMatrixRow0.x, czm_modelMatrixRow1.x, czm_modelMatrixRow2.x, 0.0, czm_modelMatrixRow0.y, czm_modelMatrixRow1.y, czm_modelMatrixRow2.y, 0.0, czm_modelMatrixRow0.z, czm_modelMatrixRow1.z, czm_modelMatrixRow2.z, 0.0, czm_modelMatrixRow0.w, czm_modelMatrixRow1.w, czm_modelMatrixRow2.w, 1.0);\n' +
                '    czm_instanced_modelView = czm_instanced_modifiedModelView * czm_instanced_model * czm_instanced_nodeTransform;\n' +
                     globalVarsMain +
                '    czm_instancing_main();\n' +
                '}';

            vertexShaderCached = instancedSource;

            if (usesBatchTable) {
                var gltf = collection._model.gltf;
                var diffuseAttributeOrUniformName = getDiffuseAttributeOrUniform(gltf, programId);
                instancedSource = collection._batchTable.getVertexShaderCallback(true, 'a_batchId', diffuseAttributeOrUniformName)(instancedSource);
            }

            return instancedSource;
        };
    }

    function getFragmentShaderCallback(collection) {
        return function(fs, programId) {
            var batchTable = collection._batchTable;
            if (defined(batchTable)) {
                var gltf = collection._model.gltf;
<<<<<<< HEAD
                var diffuseAttributeOrUniformName = getDiffuseAttributeOrUniform(gltf, programId);
                fs = batchTable.getFragmentShaderCallback(true, diffuseAttributeOrUniformName)(fs);
=======
                var diffuseUniformName = ModelUtility.getAttributeOrUniformBySemantic(gltf, '_3DTILESDIFFUSE');
                fs = batchTable.getFragmentShaderCallback(true, diffuseUniformName)(fs);
>>>>>>> 271d6b3c
            }
            return fs;
        };
    }

    function getPickVertexShaderCallback(collection) {
        return function (vs) {
            // Use the vertex shader that was generated earlier
            vs = vertexShaderCached;
            var usesBatchTable = defined(collection._batchTable);
            var allowPicking = collection._allowPicking;
            if (usesBatchTable) {
                vs = collection._batchTable.getPickVertexShaderCallback('a_batchId')(vs);
            } else if (allowPicking) {
                vs = ShaderSource.createPickVertexShaderSource(vs);
            }
            return vs;
        };
    }

    function getPickFragmentShaderCallback(collection) {
        return function(fs) {
            var usesBatchTable = defined(collection._batchTable);
            var allowPicking = collection._allowPicking;
            if (usesBatchTable) {
                fs = collection._batchTable.getPickFragmentShaderCallback()(fs);
            } else if (allowPicking) {
                fs = ShaderSource.createPickFragmentShaderSource(fs, 'varying');
            }
            return fs;
        };
    }

    function createModifiedModelView(collection, context) {
        return function() {
            return Matrix4.multiply(context.uniformState.view, collection._rtcTransform, collection._rtcModelView);
        };
    }

    function createNodeTransformFunction(node) {
        return function() {
            return node.computedMatrix;
        };
    }

    function getUniformMapCallback(collection, context) {
        return function(uniformMap, programId, node) {
            uniformMap = clone(uniformMap);
            uniformMap.czm_instanced_modifiedModelView = createModifiedModelView(collection, context);
            uniformMap.czm_instanced_nodeTransform = createNodeTransformFunction(node);

            // Remove instanced uniforms from the uniform map
            var instancedUniforms = getInstancedUniforms(collection, programId);
            for (var uniform in instancedUniforms) {
                if (instancedUniforms.hasOwnProperty(uniform)) {
                    delete uniformMap[uniform];
                }
            }

            if (defined(collection._batchTable)) {
                uniformMap = collection._batchTable.getUniformMapCallback()(uniformMap);
            }

            return uniformMap;
        };
    }

    function getPickUniformMapCallback(collection) {
        return function(uniformMap) {
            // Uses the uniform map generated from getUniformMapCallback
            if (defined(collection._batchTable)) {
                uniformMap = collection._batchTable.getPickUniformMapCallback()(uniformMap);
            }
            return uniformMap;
        };
    }

    function getVertexShaderNonInstancedCallback(collection) {
        return function(vs, programId) {
            if (defined(collection._batchTable)) {
                var gltf = collection._model.gltf;
                var diffuseAttributeOrUniformName = getDiffuseAttributeOrUniform(gltf, programId);
                vs = collection._batchTable.getVertexShaderCallback(true, 'a_batchId', diffuseAttributeOrUniformName)(vs);
                // Treat a_batchId as a uniform rather than a vertex attribute
                vs = 'uniform float a_batchId\n;' + vs;
            }
            return vs;
        };
    }

    function getPickVertexShaderNonInstancedCallback(collection) {
        return function(vs) {
            if (defined(collection._batchTable)) {
                vs = collection._batchTable.getPickVertexShaderCallback('a_batchId')(vs);
                // Treat a_batchId as a uniform rather than a vertex attribute
                vs = 'uniform float a_batchId\n;' + vs;
            }
            return vs;
        };
    }

    function getPickFragmentShaderNonInstancedCallback(collection) {
        return function(fs) {
            var usesBatchTable = defined(collection._batchTable);
            var allowPicking = collection._allowPicking;
            if (usesBatchTable) {
                fs = collection._batchTable.getPickFragmentShaderCallback()(fs);
            } else if (allowPicking) {
                fs = ShaderSource.createPickFragmentShaderSource(fs, 'uniform');
            }
            return fs;
        };
    }

    function getUniformMapNonInstancedCallback(collection) {
        return function(uniformMap) {
            if (defined(collection._batchTable)) {
                uniformMap = collection._batchTable.getUniformMapCallback()(uniformMap);
            }

            return uniformMap;
        };
    }

    function getVertexBufferTypedArray(collection) {
        var instances = collection._instances;
        var instancesLength = collection.length;
        var collectionCenter = collection._center;
        var vertexSizeInFloats = 12;

        var bufferData = collection._vertexBufferTypedArray;
        if (!defined(bufferData)) {
            bufferData = new Float32Array(instancesLength * vertexSizeInFloats);
        }
        if (collection._dynamic) {
            // Hold onto the buffer data so we don't have to allocate new memory every frame.
            collection._vertexBufferTypedArray = bufferData;
        }

        for (var i = 0; i < instancesLength; ++i) {
            var modelMatrix = instances[i]._modelMatrix;

            // Instance matrix is relative to center
            var instanceMatrix = Matrix4.clone(modelMatrix, scratchMatrix);
            instanceMatrix[12] -= collectionCenter.x;
            instanceMatrix[13] -= collectionCenter.y;
            instanceMatrix[14] -= collectionCenter.z;

            var offset = i * vertexSizeInFloats;

            // First three rows of the model matrix
            bufferData[offset + 0]  = instanceMatrix[0];
            bufferData[offset + 1]  = instanceMatrix[4];
            bufferData[offset + 2]  = instanceMatrix[8];
            bufferData[offset + 3]  = instanceMatrix[12];
            bufferData[offset + 4]  = instanceMatrix[1];
            bufferData[offset + 5]  = instanceMatrix[5];
            bufferData[offset + 6]  = instanceMatrix[9];
            bufferData[offset + 7]  = instanceMatrix[13];
            bufferData[offset + 8]  = instanceMatrix[2];
            bufferData[offset + 9]  = instanceMatrix[6];
            bufferData[offset + 10] = instanceMatrix[10];
            bufferData[offset + 11] = instanceMatrix[14];
        }

        return bufferData;
    }

    function createVertexBuffer(collection, context) {
        var i;
        var instances = collection._instances;
        var instancesLength = collection.length;
        var dynamic = collection._dynamic;
        var usesBatchTable = defined(collection._batchTable);
        var allowPicking = collection._allowPicking;

        if (usesBatchTable) {
            var batchIdBufferData = new Uint16Array(instancesLength);
            for (i = 0; i < instancesLength; ++i) {
                batchIdBufferData[i] = instances[i]._instanceId;
            }
            collection._batchIdBuffer = Buffer.createVertexBuffer({
                context : context,
                typedArray : batchIdBufferData,
                usage : BufferUsage.STATIC_DRAW
            });
        }

        if (allowPicking && !usesBatchTable) {
            var pickIdBuffer = new Uint8Array(instancesLength * 4);
            for (i = 0; i < instancesLength; ++i) {
                var pickId = collection._pickIds[i];
                var pickColor = pickId.color;
                var offset = i * 4;
                pickIdBuffer[offset] = Color.floatToByte(pickColor.red);
                pickIdBuffer[offset + 1] = Color.floatToByte(pickColor.green);
                pickIdBuffer[offset + 2] = Color.floatToByte(pickColor.blue);
                pickIdBuffer[offset + 3] = Color.floatToByte(pickColor.alpha);
            }
            collection._pickIdBuffer = Buffer.createVertexBuffer({
                context : context,
                typedArray : pickIdBuffer,
                usage : BufferUsage.STATIC_DRAW
            });
        }

        var vertexBufferTypedArray = getVertexBufferTypedArray(collection);
        collection._vertexBuffer = Buffer.createVertexBuffer({
            context : context,
            typedArray : vertexBufferTypedArray,
            usage : dynamic ? BufferUsage.STREAM_DRAW : BufferUsage.STATIC_DRAW
        });
    }

    function updateVertexBuffer(collection) {
        var vertexBufferTypedArray = getVertexBufferTypedArray(collection);
        collection._vertexBuffer.copyFromArrayView(vertexBufferTypedArray);
    }

    function createPickIds(collection, context) {
        // PERFORMANCE_IDEA: we could skip the pick buffer completely by allocating
        // a continuous range of pickIds and then converting the base pickId + batchId
        // to RGBA in the shader.  The only consider is precision issues, which might
        // not be an issue in WebGL 2.
        var instances = collection._instances;
        var instancesLength = instances.length;
        var pickIds = new Array(instancesLength);
        for (var i = 0; i < instancesLength; ++i) {
            pickIds[i] = context.createPickId(instances[i]);
        }
        return pickIds;
    }

    function createModel(collection, context) {
        var instancingSupported = collection._instancingSupported;
        var usesBatchTable = defined(collection._batchTable);
        var allowPicking = collection._allowPicking;

        var modelOptions = {
            url : collection._url,
            headers : collection._headers,
            requestType : collection._requestType,
            gltf : collection._gltf,
            basePath : collection._basePath,
            shadows : collection._shadows,
            cacheKey : undefined,
            asynchronous : collection._asynchronous,
            allowPicking : allowPicking,
            incrementallyLoadTextures : collection._incrementallyLoadTextures,
            upAxis : collection._upAxis,
            precreatedAttributes : undefined,
            vertexShaderLoaded : undefined,
            fragmentShaderLoaded : undefined,
            uniformMapLoaded : undefined,
            pickVertexShaderLoaded : undefined,
            pickFragmentShaderLoaded : undefined,
            pickUniformMapLoaded : undefined,
            ignoreCommands : true,
            opaquePass : collection._opaquePass
        };

        if (allowPicking && !usesBatchTable) {
            collection._pickIds = createPickIds(collection, context);
        }

        if (instancingSupported) {
            createVertexBuffer(collection, context);

            var vertexSizeInFloats = 12;
            var componentSizeInBytes = ComponentDatatype.getSizeInBytes(ComponentDatatype.FLOAT);

            var instancedAttributes = {
                czm_modelMatrixRow0 : {
                    index                  : 0, // updated in Model
                    vertexBuffer           : collection._vertexBuffer,
                    componentsPerAttribute : 4,
                    componentDatatype      : ComponentDatatype.FLOAT,
                    normalize              : false,
                    offsetInBytes          : 0,
                    strideInBytes          : componentSizeInBytes * vertexSizeInFloats,
                    instanceDivisor        : 1
                },
                czm_modelMatrixRow1 : {
                    index                  : 0, // updated in Model
                    vertexBuffer           : collection._vertexBuffer,
                    componentsPerAttribute : 4,
                    componentDatatype      : ComponentDatatype.FLOAT,
                    normalize              : false,
                    offsetInBytes          : componentSizeInBytes * 4,
                    strideInBytes          : componentSizeInBytes * vertexSizeInFloats,
                    instanceDivisor        : 1
                },
                czm_modelMatrixRow2 : {
                    index                  : 0, // updated in Model
                    vertexBuffer           : collection._vertexBuffer,
                    componentsPerAttribute : 4,
                    componentDatatype      : ComponentDatatype.FLOAT,
                    normalize              : false,
                    offsetInBytes          : componentSizeInBytes * 8,
                    strideInBytes          : componentSizeInBytes * vertexSizeInFloats,
                    instanceDivisor        : 1
                }
            };

            // When using a batch table, add a batch id attribute
            if (usesBatchTable) {
                instancedAttributes.a_batchId = {
                    index                   : 0, // updated in Model
                    vertexBuffer            : collection._batchIdBuffer,
                    componentsPerAttribute  : 1,
                    componentDatatype       : ComponentDatatype.UNSIGNED_SHORT,
                    normalize               : false,
                    offsetInBytes           : 0,
                    strideInBytes           : 0,
                    instanceDivisor         : 1
                };
            }

            if (allowPicking && !usesBatchTable) {
                instancedAttributes.pickColor = {
                    index : 0, // updated in Model
                    vertexBuffer            : collection._pickIdBuffer,
                    componentsPerAttribute  : 4,
                    componentDatatype       : ComponentDatatype.UNSIGNED_BYTE,
                    normalize               : true,
                    offsetInBytes           : 0,
                    strideInBytes           : 0,
                    instanceDivisor         : 1
                };
            }

            modelOptions.precreatedAttributes = instancedAttributes;
            modelOptions.vertexShaderLoaded = getVertexShaderCallback(collection);
            modelOptions.fragmentShaderLoaded = getFragmentShaderCallback(collection);
            modelOptions.uniformMapLoaded = getUniformMapCallback(collection, context);
            modelOptions.pickVertexShaderLoaded = getPickVertexShaderCallback(collection);
            modelOptions.pickFragmentShaderLoaded = getPickFragmentShaderCallback(collection);
            modelOptions.pickUniformMapLoaded = getPickUniformMapCallback(collection);

            if (defined(collection._url)) {
                modelOptions.cacheKey = collection._url + '#instanced';
            }
        } else {
            modelOptions.vertexShaderLoaded = getVertexShaderNonInstancedCallback(collection);
            modelOptions.fragmentShaderLoaded = getFragmentShaderCallback(collection);
            modelOptions.uniformMapLoaded = getUniformMapNonInstancedCallback(collection, context);
            modelOptions.pickVertexShaderLoaded = getPickVertexShaderNonInstancedCallback(collection);
            modelOptions.pickFragmentShaderLoaded = getPickFragmentShaderNonInstancedCallback(collection);
            modelOptions.pickUniformMapLoaded = getPickUniformMapCallback(collection);
        }

        if (defined(collection._url)) {
            collection._model = Model.fromGltf(modelOptions);
        } else {
            collection._model = new Model(modelOptions);
        }
    }

    function updateWireframe(collection) {
        if (collection._debugWireframe !== collection.debugWireframe) {
            collection._debugWireframe = collection.debugWireframe;

            // This assumes the original primitive was TRIANGLES and that the triangles
            // are connected for the wireframe to look perfect.
            var primitiveType = collection.debugWireframe ? PrimitiveType.LINES : PrimitiveType.TRIANGLES;
            var commands = collection._drawCommands;
            var length = commands.length;
            for (var i = 0; i < length; ++i) {
                commands[i].primitiveType = primitiveType;
            }
        }
    }
    function updateShowBoundingVolume(collection) {
        if (collection.debugShowBoundingVolume !== collection._debugShowBoundingVolume) {
            collection._debugShowBoundingVolume = collection.debugShowBoundingVolume;

            var commands = collection._drawCommands;
            var length = commands.length;
            for (var i = 0; i < length; ++i) {
                commands[i].debugShowBoundingVolume = collection.debugShowBoundingVolume;
            }
        }
    }

    function createCommands(collection, drawCommands, pickCommands) {
        var commandsLength = drawCommands.length;
        var instancesLength = collection.length;
        var allowPicking = collection.allowPicking;
        var boundingSphere = collection._boundingSphere;
        var cull = collection._cull;

        for (var i = 0; i < commandsLength; ++i) {
            var drawCommand = DrawCommand.shallowClone(drawCommands[i]);
            drawCommand.instanceCount = instancesLength;
            drawCommand.boundingVolume = boundingSphere;
            drawCommand.cull = cull;
            collection._drawCommands.push(drawCommand);

            if (allowPicking) {
                var pickCommand = DrawCommand.shallowClone(pickCommands[i]);
                pickCommand.instanceCount = instancesLength;
                pickCommand.boundingVolume = boundingSphere;
                pickCommand.cull = cull;
                collection._pickCommands.push(pickCommand);
            }
        }
    }

    function createBatchIdFunction(batchId) {
        return function() {
            return batchId;
        };
    }

    function createPickColorFunction(color) {
        return function() {
            return color;
        };
    }

    function createCommandsNonInstanced(collection, drawCommands, pickCommands) {
        // When instancing is disabled, create commands for every instance.
        var instances = collection._instances;
        var commandsLength = drawCommands.length;
        var instancesLength = collection.length;
        var allowPicking = collection.allowPicking;
        var usesBatchTable = defined(collection._batchTable);
        var cull = collection._cull;

        for (var i = 0; i < commandsLength; ++i) {
            for (var j = 0; j < instancesLength; ++j) {
                var drawCommand = DrawCommand.shallowClone(drawCommands[i]);
                drawCommand.modelMatrix = new Matrix4(); // Updated in updateCommandsNonInstanced
                drawCommand.boundingVolume = new BoundingSphere(); // Updated in updateCommandsNonInstanced
                drawCommand.cull = cull;
                drawCommand.uniformMap = clone(drawCommand.uniformMap);
                if (usesBatchTable) {
                    drawCommand.uniformMap.a_batchId = createBatchIdFunction(instances[j]._instanceId);
                }
                collection._drawCommands.push(drawCommand);

                if (allowPicking) {
                    var pickCommand = DrawCommand.shallowClone(pickCommands[i]);
                    pickCommand.modelMatrix = new Matrix4(); // Updated in updateCommandsNonInstanced
                    pickCommand.boundingVolume = new BoundingSphere(); // Updated in updateCommandsNonInstanced
                    pickCommand.cull = cull;
                    pickCommand.uniformMap = clone(pickCommand.uniformMap);
                    if (usesBatchTable) {
                        pickCommand.uniformMap.a_batchId = createBatchIdFunction(instances[j]._instanceId);
                    } else if (allowPicking) {
                        var pickId = collection._pickIds[j];
                        pickCommand.uniformMap.czm_pickColor = createPickColorFunction(pickId.color);
                    }
                    collection._pickCommands.push(pickCommand);
                }
            }
        }
    }

    function updateCommandsNonInstanced(collection) {
        var modelCommands = collection._modelCommands;
        var commandsLength = modelCommands.length;
        var instancesLength = collection.length;
        var allowPicking = collection.allowPicking;
        var collectionTransform = collection._rtcTransform;
        var collectionCenter = collection._center;

        for (var i = 0; i < commandsLength; ++i) {
            var modelCommand = modelCommands[i];
            for (var j = 0; j < instancesLength; ++j) {
                var commandIndex = i * instancesLength + j;
                var drawCommand = collection._drawCommands[commandIndex];
                var instanceMatrix = Matrix4.clone(collection._instances[j]._modelMatrix, scratchMatrix);
                instanceMatrix[12] -= collectionCenter.x;
                instanceMatrix[13] -= collectionCenter.y;
                instanceMatrix[14] -= collectionCenter.z;
                instanceMatrix = Matrix4.multiply(collectionTransform, instanceMatrix, scratchMatrix);
                var nodeMatrix = modelCommand.modelMatrix;
                var modelMatrix = drawCommand.modelMatrix;
                Matrix4.multiply(instanceMatrix, nodeMatrix, modelMatrix);

                var nodeBoundingSphere = modelCommand.boundingVolume;
                var boundingSphere = drawCommand.boundingVolume;
                BoundingSphere.transform(nodeBoundingSphere, instanceMatrix, boundingSphere);

                if (allowPicking) {
                    var pickCommand = collection._pickCommands[commandIndex];
                    Matrix4.clone(modelMatrix, pickCommand.modelMatrix);
                    BoundingSphere.clone(boundingSphere, pickCommand.boundingVolume);
                }
            }
        }
    }

    function getModelCommands(model) {
        var nodeCommands = model._nodeCommands;
        var length = nodeCommands.length;

        var drawCommands = [];
        var pickCommands = [];

        for (var i = 0; i < length; ++i) {
            var nc = nodeCommands[i];
            if (nc.show) {
                drawCommands.push(nc.command);
                pickCommands.push(nc.pickCommand);
            }
        }

        return {
            draw: drawCommands,
            pick: pickCommands
        };
    }

    function updateShadows(collection) {
        if (collection.shadows !== collection._shadows) {
            collection._shadows = collection.shadows;

            var castShadows = ShadowMode.castShadows(collection.shadows);
            var receiveShadows = ShadowMode.receiveShadows(collection.shadows);

            var drawCommands = collection._drawCommands;
            var length = drawCommands.length;
            for (var i = 0; i < length; ++i) {
                var drawCommand = drawCommands[i];
                drawCommand.castShadows = castShadows;
                drawCommand.receiveShadows = receiveShadows;
            }
        }
    }

    ModelInstanceCollection.prototype.update = function(frameState) {
        if (frameState.mode === SceneMode.MORPHING) {
            return;
        }

        if (!this.show) {
            return;
        }

        if (this.length === 0) {
            return;
        }

        var context = frameState.context;

        if (this._state === LoadState.NEEDS_LOAD) {
            this._state = LoadState.LOADING;
            this._instancingSupported = context.instancedArrays;
            createModel(this, context);
            var that = this;
            this._model.readyPromise.otherwise(function(error) {
                that._state = LoadState.FAILED;
                that._readyPromise.reject(error);
            });
        }

        var instancingSupported = this._instancingSupported;
        var model = this._model;
        model.update(frameState);

        if (model.ready && (this._state === LoadState.LOADING)) {
            this._state = LoadState.LOADED;
            this._ready = true;

            // Expand bounding volume to fit the radius of the loaded model including the model's offset from the center
            var modelRadius = model.boundingSphere.radius + Cartesian3.magnitude(model.boundingSphere.center);
            this._boundingSphere.radius += modelRadius;

            var modelCommands = getModelCommands(model);
            this._modelCommands = modelCommands.draw;

            if (instancingSupported) {
                createCommands(this, modelCommands.draw, modelCommands.pick);
            } else {
                createCommandsNonInstanced(this, modelCommands.draw, modelCommands.pick);
                updateCommandsNonInstanced(this);
            }

            this._readyPromise.resolve(this);
            return;
        }

        if (this._state !== LoadState.LOADED) {
            return;
        }

        var modeChanged = (frameState.mode !== this._mode);
        var modelMatrix = this.modelMatrix;
        var modelMatrixChanged = !Matrix4.equals(this._modelMatrix, modelMatrix);

        if (modeChanged || modelMatrixChanged) {
            this._mode = frameState.mode;
            Matrix4.clone(modelMatrix, this._modelMatrix);
            var rtcTransform = Matrix4.multiplyByTranslation(this._modelMatrix, this._center, this._rtcTransform);
            if (this._mode !== SceneMode.SCENE3D) {
                rtcTransform = Transforms.basisTo2D(frameState.mapProjection, rtcTransform, rtcTransform);
            }
            Matrix4.getTranslation(rtcTransform, this._boundingSphere.center);
        }

        if (instancingSupported && this._dirty) {
            // If at least one instance has moved assume the collection is now dynamic
            this._dynamic = true;
            this._dirty = false;

            // PERFORMANCE_IDEA: only update dirty sub-sections instead of the whole collection
            updateVertexBuffer(this);
        }

        // If any node changes due to an animation, update the commands. This could be inefficient if the model is
        // composed of many nodes and only one changes, however it is probably fine in the general use case.
        // Only applies when instancing is disabled. The instanced shader automatically handles node transformations.
        if (!instancingSupported && (model.dirty || this._dirty || modeChanged || modelMatrixChanged)) {
            updateCommandsNonInstanced(this);
        }

        updateShadows(this);
        updateWireframe(this);
        updateShowBoundingVolume(this);

        var passes = frameState.passes;
        var commandList = frameState.commandList;
        var commands = passes.render ? this._drawCommands : this._pickCommands;
        var commandsLength = commands.length;

        for (var i = 0; i < commandsLength; ++i) {
            commandList.push(commands[i]);
        }
    };

    ModelInstanceCollection.prototype.isDestroyed = function() {
        return false;
    };

    ModelInstanceCollection.prototype.destroy = function() {
        this._model = this._model && this._model.destroy();

        var pickIds = this._pickIds;
        if (defined(pickIds)) {
            var length = pickIds.length;
            for (var i = 0; i < length; ++i) {
                pickIds[i].destroy();
            }
        }

        return destroyObject(this);
    };

    return ModelInstanceCollection;
});<|MERGE_RESOLUTION|>--- conflicted
+++ resolved
@@ -19,10 +19,6 @@
         '../Renderer/Pass',
         '../Renderer/ShaderSource',
         '../ThirdParty/when',
-<<<<<<< HEAD
-        './getDiffuseAttributeOrUniform',
-=======
->>>>>>> 271d6b3c
         './Model',
         './ModelInstance',
         './ModelUtility',
@@ -49,10 +45,6 @@
         Pass,
         ShaderSource,
         when,
-<<<<<<< HEAD
-        getDiffuseAttributeOrUniform,
-=======
->>>>>>> 271d6b3c
         Model,
         ModelInstance,
         ModelUtility,
@@ -348,7 +340,7 @@
 
             if (usesBatchTable) {
                 var gltf = collection._model.gltf;
-                var diffuseAttributeOrUniformName = getDiffuseAttributeOrUniform(gltf, programId);
+                var diffuseAttributeOrUniformName = ModelUtility.getDiffuseAttributeOrUniform(gltf, programId);
                 instancedSource = collection._batchTable.getVertexShaderCallback(true, 'a_batchId', diffuseAttributeOrUniformName)(instancedSource);
             }
 
@@ -361,13 +353,8 @@
             var batchTable = collection._batchTable;
             if (defined(batchTable)) {
                 var gltf = collection._model.gltf;
-<<<<<<< HEAD
-                var diffuseAttributeOrUniformName = getDiffuseAttributeOrUniform(gltf, programId);
+                var diffuseAttributeOrUniformName = ModelUtility.getDiffuseAttributeOrUniform(gltf, programId);
                 fs = batchTable.getFragmentShaderCallback(true, diffuseAttributeOrUniformName)(fs);
-=======
-                var diffuseUniformName = ModelUtility.getAttributeOrUniformBySemantic(gltf, '_3DTILESDIFFUSE');
-                fs = batchTable.getFragmentShaderCallback(true, diffuseUniformName)(fs);
->>>>>>> 271d6b3c
             }
             return fs;
         };
@@ -449,7 +436,7 @@
         return function(vs, programId) {
             if (defined(collection._batchTable)) {
                 var gltf = collection._model.gltf;
-                var diffuseAttributeOrUniformName = getDiffuseAttributeOrUniform(gltf, programId);
+                var diffuseAttributeOrUniformName = ModelUtility.getDiffuseAttributeOrUniform(gltf, programId);
                 vs = collection._batchTable.getVertexShaderCallback(true, 'a_batchId', diffuseAttributeOrUniformName)(vs);
                 // Treat a_batchId as a uniform rather than a vertex attribute
                 vs = 'uniform float a_batchId\n;' + vs;
