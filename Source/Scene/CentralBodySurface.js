--- conflicted
+++ resolved
@@ -793,13 +793,7 @@
     var southwestScratch = new Cartesian3();
     var northeastScratch = new Cartesian3();
 
-<<<<<<< HEAD
-    function createRenderCommandsForSelectedTiles(surface, context, frameState, shaderSet, projection, centralBodyUniformMap, colorCommandList, renderState) {
-        displayCredits(surface, frameState);
-
-=======
     function createRenderCommandsForSelectedTiles(surface, context, frameState, shaderSet, projection, centralBodyUniformMap, commandList, renderState) {
->>>>>>> c35dcefd
         var viewMatrix = frameState.camera.viewMatrix;
 
         var maxTextures = context.getMaximumTextureImageUnits();
