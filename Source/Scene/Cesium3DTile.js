define([
        '../Core/BoundingSphere',
        '../Core/Cartesian3',
        '../Core/Color',
        '../Core/ColorGeometryInstanceAttribute',
        '../Core/CullingVolume',
        '../Core/defaultValue',
        '../Core/defined',
        '../Core/defineProperties',
        '../Core/deprecationWarning',
        '../Core/destroyObject',
        '../Core/Ellipsoid',
        '../Core/getMagic',
        '../Core/Intersect',
        '../Core/JulianDate',
        '../Core/Math',
        '../Core/Matrix3',
        '../Core/Matrix4',
        '../Core/OrientedBoundingBox',
        '../Core/OrthographicFrustum',
        '../Core/Rectangle',
        '../Core/Request',
        '../Core/RequestScheduler',
        '../Core/RequestState',
        '../Core/RequestType',
        '../Core/Resource',
        '../Core/RuntimeError',
        '../Core/Transforms',
        '../ThirdParty/when',
        './Cesium3DTileContentFactory',
        './Cesium3DTileContentState',
        './Cesium3DTileOptimizationHint',
        './Cesium3DTileRefine',
        './Empty3DTileContent',
        './SceneMode',
        './TileBoundingRegion',
        './TileBoundingSphere',
        './TileOrientedBoundingBox'
    ], function(
        BoundingSphere,
        Cartesian3,
        Color,
        ColorGeometryInstanceAttribute,
        CullingVolume,
        defaultValue,
        defined,
        defineProperties,
        deprecationWarning,
        destroyObject,
        Ellipsoid,
        getMagic,
        Intersect,
        JulianDate,
        CesiumMath,
        Matrix3,
        Matrix4,
        OrientedBoundingBox,
        OrthographicFrustum,
        Rectangle,
        Request,
        RequestScheduler,
        RequestState,
        RequestType,
        Resource,
        RuntimeError,
        Transforms,
        when,
        Cesium3DTileContentFactory,
        Cesium3DTileContentState,
        Cesium3DTileOptimizationHint,
        Cesium3DTileRefine,
        Empty3DTileContent,
        SceneMode,
        TileBoundingRegion,
        TileBoundingSphere,
        TileOrientedBoundingBox) {
    'use strict';

    /**
     * A tile in a {@link Cesium3DTileset}.  When a tile is first created, its content is not loaded;
     * the content is loaded on-demand when needed based on the view.
     * <p>
     * Do not construct this directly, instead access tiles through {@link Cesium3DTileset#tileVisible}.
     * </p>
     *
     * @alias Cesium3DTile
     * @constructor
     */
    function Cesium3DTile(tileset, baseResource, header, parent) {
        this._tileset = tileset;
        this._header = header;
        var contentHeader = header.content;

        /**
         * The local transform of this tile.
         * @type {Matrix4}
         */
        this.transform = defined(header.transform) ? Matrix4.unpack(header.transform) : Matrix4.clone(Matrix4.IDENTITY);

        var parentTransform = defined(parent) ? parent.computedTransform : tileset.modelMatrix;
        var computedTransform = Matrix4.multiply(parentTransform, this.transform, new Matrix4());

        var parentInitialTransform = defined(parent) ? parent._initialTransform : Matrix4.IDENTITY;
        this._initialTransform = Matrix4.multiply(parentInitialTransform, this.transform, new Matrix4());

        /**
         * The final computed transform of this tile.
         * @type {Matrix4}
         * @readonly
         */
        this.computedTransform = computedTransform;

        this._boundingVolume = this.createBoundingVolume(header.boundingVolume, computedTransform);
        this._boundingVolume2D = undefined;

        var contentBoundingVolume;

        if (defined(contentHeader) && defined(contentHeader.boundingVolume)) {
            // Non-leaf tiles may have a content bounding-volume, which is a tight-fit bounding volume
            // around only the features in the tile.  This box is useful for culling for rendering,
            // but not for culling for traversing the tree since it does not guarantee spatial coherence, i.e.,
            // since it only bounds features in the tile, not the entire tile, children may be
            // outside of this box.
            contentBoundingVolume = this.createBoundingVolume(contentHeader.boundingVolume, computedTransform);
        }
        this._contentBoundingVolume = contentBoundingVolume;
        this._contentBoundingVolume2D = undefined;

        var viewerRequestVolume;
        if (defined(header.viewerRequestVolume)) {
            viewerRequestVolume = this.createBoundingVolume(header.viewerRequestVolume, computedTransform);
        }
        this._viewerRequestVolume = viewerRequestVolume;

        /**
         * The error, in meters, introduced if this tile is rendered and its children are not.
         * This is used to compute screen space error, i.e., the error measured in pixels.
         *
         * @type {Number}
         * @readonly
         */
        this.geometricError = header.geometricError;

        if (!defined(this.geometricError)) {
            this.geometricError = defined(parent) ? parent.geometricError : tileset._geometricError;
            Cesium3DTile._deprecationWarning('geometricErrorUndefined', 'Required property geometricError is undefined for this tile. Using parent\'s geometric error instead.');
        }

        var refine;
        if (defined(header.refine)) {
            if (header.refine === 'replace' || header.refine === 'add') {
                Cesium3DTile._deprecationWarning('lowercase-refine', 'This tile uses a lowercase refine "' + header.refine + '". Instead use "' + header.refine.toUpperCase() + '".');
            }
            refine = (header.refine.toUpperCase() === 'REPLACE') ? Cesium3DTileRefine.REPLACE : Cesium3DTileRefine.ADD;
        } else if (defined(parent)) {
            // Inherit from parent tile if omitted.
            refine = parent.refine;
        } else {
            refine = Cesium3DTileRefine.REPLACE;
        }

        /**
         * Specifies the type of refinement that is used when traversing this tile for rendering.
         *
         * @type {Cesium3DTileRefine}
         * @readonly
         * @private
         */
        this.refine = refine;

        /**
         * Gets the tile's children.
         *
         * @type {Cesium3DTile[]}
         * @readonly
         */
        this.children = [];

        /**
         * This tile's parent or <code>undefined</code> if this tile is the root.
         * <p>
         * When a tile's content points to an external tileset JSON file, the external tileset's
         * root tile's parent is not <code>undefined</code>; instead, the parent references
         * the tile (with its content pointing to an external tileset JSON file) as if the two tilesets were merged.
         * </p>
         *
         * @type {Cesium3DTile}
         * @readonly
         */
        this.parent = parent;

        var content;
        var hasEmptyContent;
        var contentState;
        var contentResource;
        var serverKey;

        baseResource = Resource.createIfNeeded(baseResource);

        if (defined(contentHeader)) {
            var contentHeaderUri = contentHeader.uri;
            if (defined(contentHeader.url)) {
                Cesium3DTile._deprecationWarning('contentUrl', 'This tileset JSON uses the "content.url" property which has been deprecated. Use "content.uri" instead.');
                contentHeaderUri = contentHeader.url;
            }
            hasEmptyContent = false;
            contentState = Cesium3DTileContentState.UNLOADED;
            contentResource = baseResource.getDerivedResource({
                url : contentHeaderUri
            });
            serverKey = RequestScheduler.getServerKey(contentResource.getUrlComponent());
        } else {
            content = new Empty3DTileContent(tileset, this);
            hasEmptyContent = true;
            contentState = Cesium3DTileContentState.READY;
        }

        this._content = content;
        this._contentResource = contentResource;
        this._contentState = contentState;
        this._contentReadyToProcessPromise = undefined;
        this._contentReadyPromise = undefined;
        this._expiredContent = undefined;

        this._serverKey = serverKey;

        /**
         * When <code>true</code>, the tile has no content.
         *
         * @type {Boolean}
         * @readonly
         *
         * @private
         */
        this.hasEmptyContent = hasEmptyContent;

        /**
         * When <code>true</code>, the tile's content points to an external tileset.
         * <p>
         * This is <code>false</code> until the tile's content is loaded.
         * </p>
         *
         * @type {Boolean}
         * @readonly
         *
         * @private
         */
        this.hasTilesetContent = false;

        /**
         * The node in the tileset's LRU cache, used to determine when to unload a tile's content.
         *
         * See {@link Cesium3DTilesetCache}
         *
         * @type {DoublyLinkedListNode}
         * @readonly
         *
         * @private
         */
        this.cacheNode = undefined;

        var expire = header.expire;
        var expireDuration;
        var expireDate;
        if (defined(expire)) {
            expireDuration = expire.duration;
            if (defined(expire.date)) {
                expireDate = JulianDate.fromIso8601(expire.date);
            }
        }

        /**
         * The time in seconds after the tile's content is ready when the content expires and new content is requested.
         *
         * @type {Number}
         */
        this.expireDuration = expireDuration;

        /**
         * The date when the content expires and new content is requested.
         *
         * @type {JulianDate}
         */
        this.expireDate = expireDate;

        /**
         * The time when a style was last applied to this tile.
         *
         * @type {Number}
         *
         * @private
         */
        this.lastStyleTime = 0;

        /**
         * Marks whether the tile's children bounds are fully contained within the tile's bounds
         *
         * @type {Cesium3DTileOptimizationHint}
         *
         * @private
         */
        this._optimChildrenWithinParent = Cesium3DTileOptimizationHint.NOT_COMPUTED;

        /**
         * Tracks if the tile's relationship with a ClippingPlaneCollection has changed with regards
         * to the ClippingPlaneCollection's state.
         *
         * @type {Boolean}
         *
         * @private
         */
        this.clippingPlanesDirty = false;

        // Members that are updated every frame for tree traversal and rendering optimizations:
        this._distanceToCamera = 0;
        this._centerZDepth = 0;
        this._screenSpaceError = 0;
        this._visibilityPlaneMask = 0;
        this._visible = false;
        this._inRequestVolume = false;

        this._finalResolution = true;
        this._depth = 0;
        this._stackLength = 0;
        this._selectionDepth = 0;

        this._updatedVisibilityFrame = 0;
        this._touchedFrame = 0;
        this._visitedFrame = 0;
        this._selectedFrame = 0;
        this._requestedFrame = 0;
        this._ancestorWithContent = undefined;
        this._ancestorWithContentAvailable = undefined;
        this._refines = false;
        this._shouldSelect = false;
        this._priority = 0.0;
        this._isClipped = true;
        this._clippingPlanesState = 0; // encapsulates (_isClipped, clippingPlanes.enabled) and number/function
        this._debugBoundingVolume = undefined;
        this._debugContentBoundingVolume = undefined;
        this._debugViewerRequestVolume = undefined;
        this._debugColor = Color.fromRandom({ alpha : 1.0 });
        this._debugColorizeTiles = false;

        this._commandsLength = 0;

        this._color = undefined;
        this._colorDirty = false;
    }

    // This can be overridden for testing purposes
    Cesium3DTile._deprecationWarning = deprecationWarning;

    defineProperties(Cesium3DTile.prototype, {
        /**
         * The tileset containing this tile.
         *
         * @memberof Cesium3DTile.prototype
         *
         * @type {Cesium3DTileset}
         * @readonly
         */
        tileset : {
            get : function() {
                return this._tileset;
            }
        },

        /**
         * The tile's content.  This represents the actual tile's payload,
         * not the content's metadata in the tileset JSON file.
         *
         * @memberof Cesium3DTile.prototype
         *
         * @type {Cesium3DTileContent}
         * @readonly
         */
        content : {
            get : function() {
                return this._content;
            }
        },

        /**
         * Get the tile's bounding volume.
         *
         * @memberof Cesium3DTile.prototype
         *
         * @type {TileBoundingVolume}
         * @readonly
         * @private
         */
        boundingVolume : {
            get : function() {
                return this._boundingVolume;
            }
        },

        /**
         * Get the bounding volume of the tile's contents.  This defaults to the
         * tile's bounding volume when the content's bounding volume is
         * <code>undefined</code>.
         *
         * @memberof Cesium3DTile.prototype
         *
         * @type {TileBoundingVolume}
         * @readonly
         * @private
         */
        contentBoundingVolume : {
            get : function() {
                return defaultValue(this._contentBoundingVolume, this._boundingVolume);
            }
        },

        /**
         * Get the bounding sphere derived from the tile's bounding volume.
         *
         * @memberof Cesium3DTile.prototype
         *
         * @type {BoundingSphere}
         * @readonly
         */
        boundingSphere : {
            get : function() {
                return this._boundingVolume.boundingSphere;
            }
        },

        /**
         * Returns the <code>extras</code> property in the tileset JSON for this tile, which contains application specific metadata.
         * Returns <code>undefined</code> if <code>extras</code> does not exist.
         *
         * @memberof Cesium3DTile.prototype
         *
         * @type {*}
         * @readonly
         * @see {@link https://github.com/AnalyticalGraphicsInc/3d-tiles/tree/master/specification#specifying-extensions-and-application-specific-extras|Extras in the 3D Tiles specification.}
         */
        extras : {
            get : function() {
                return this._header.extras;
            }
        },

        /**
         * Gets or sets the tile's highlight color.
         *
         * @memberof Cesium3DTile.prototype
         *
         * @type {Color}
         *
         * @default {@link Color.WHITE}
         *
         * @private
         */
        color : {
            get : function() {
                if (!defined(this._color)) {
                    this._color = new Color();
                }
                return Color.clone(this._color);
            },
            set : function(value) {
                this._color = Color.clone(value, this._color);
                this._colorDirty = true;
            }
        },

        /**
         * Determines if the tile has available content to render.  <code>true</code> if the tile's
         * content is ready or if it has expired content that renders while new content loads; otherwise,
         * <code>false</code>.
         *
         * @memberof Cesium3DTile.prototype
         *
         * @type {Boolean}
         * @readonly
         *
         * @private
         */
        contentAvailable : {
            get : function() {
                return (this.contentReady && !this.hasEmptyContent && !this.hasTilesetContent) || (defined(this._expiredContent) && !this.contentFailed);
            }
        },

        /**
         * Determines if the tile's content is ready. This is automatically <code>true</code> for
         * tile's with empty content.
         *
         * @memberof Cesium3DTile.prototype
         *
         * @type {Boolean}
         * @readonly
         *
         * @private
         */
        contentReady : {
            get : function() {
                return this._contentState === Cesium3DTileContentState.READY;
            }
        },

        /**
         * Determines if the tile's content has not be requested. <code>true</code> if tile's
         * content has not be requested; otherwise, <code>false</code>.
         *
         * @memberof Cesium3DTile.prototype
         *
         * @type {Boolean}
         * @readonly
         *
         * @private
         */
        contentUnloaded : {
            get : function() {
                return this._contentState === Cesium3DTileContentState.UNLOADED;
            }
        },

        /**
         * Determines if the tile's content is expired. <code>true</code> if tile's
         * content is expired; otherwise, <code>false</code>.
         *
         * @memberof Cesium3DTile.prototype
         *
         * @type {Boolean}
         * @readonly
         *
         * @private
         */
        contentExpired : {
            get : function() {
                return this._contentState === Cesium3DTileContentState.EXPIRED;
            }
        },

        /**
         * Determines if the tile's content failed to load.  <code>true</code> if the tile's
         * content failed to load; otherwise, <code>false</code>.
         *
         * @memberof Cesium3DTile.prototype
         *
         * @type {Boolean}
         * @readonly
         *
         * @private
         */
        contentFailed : {
            get : function() {
                return this._contentState === Cesium3DTileContentState.FAILED;
            }
        },

        /**
         * Gets the promise that will be resolved when the tile's content is ready to process.
         * This happens after the content is downloaded but before the content is ready
         * to render.
         * <p>
         * The promise remains <code>undefined</code> until the tile's content is requested.
         * </p>
         *
         * @type {Promise.<Cesium3DTileContent>}
         * @readonly
         *
         * @private
         */
        contentReadyToProcessPromise : {
            get : function() {
                if (defined(this._contentReadyToProcessPromise)) {
                    return this._contentReadyToProcessPromise.promise;
                }
            }
        },

        /**
         * Gets the promise that will be resolved when the tile's content is ready to render.
         * <p>
         * The promise remains <code>undefined</code> until the tile's content is requested.
         * </p>
         *
         * @type {Promise.<Cesium3DTileContent>}
         * @readonly
         *
         * @private
         */
        contentReadyPromise : {
            get : function() {
                if (defined(this._contentReadyPromise)) {
                    return this._contentReadyPromise.promise;
                }
            }
        },

        /**
         * Returns the number of draw commands used by this tile.
         *
         * @readonly
         *
         * @private
         */
        commandsLength : {
            get : function() {
                return this._commandsLength;
            }
        }
    });

    var scratchJulianDate = new JulianDate();

    /**
     * Get the tile's screen space error.
     *
     * @private
     */
    Cesium3DTile.prototype.getScreenSpaceError = function(frameState, useParentGeometricError) {
        var tileset = this._tileset;
        var parentGeometricError = defined(this.parent) ? this.parent.geometricError : tileset._geometricError;
        var geometricError = useParentGeometricError ? parentGeometricError : this.geometricError;
        if (geometricError === 0.0) {
            // Leaf tiles do not have any error so save the computation
            return 0.0;
        }
<<<<<<< HEAD

=======
>>>>>>> ebd65d94
        var camera = frameState.camera;
        var frustum = camera.frustum;
        var context = frameState.context;
        var width = context.drawingBufferWidth;
        var height = context.drawingBufferHeight;
<<<<<<< HEAD

=======
>>>>>>> ebd65d94
        var error;
        if (frameState.mode === SceneMode.SCENE2D || frustum instanceof OrthographicFrustum) {
            if (defined(frustum._offCenterFrustum)) {
                frustum = frustum._offCenterFrustum;
            }
            var pixelSize = Math.max(frustum.top - frustum.bottom, frustum.right - frustum.left) / Math.max(width, height);
            error = geometricError / pixelSize;
        } else {
            // Avoid divide by zero when viewer is inside the tile
            var distance = Math.max(this._distanceToCamera, CesiumMath.EPSILON7);
            var sseDenominator = camera.frustum.sseDenominator;
            error = (geometricError * height) / (distance * sseDenominator);
<<<<<<< HEAD

=======
>>>>>>> ebd65d94
            if (tileset.dynamicScreenSpaceError) {
                var density = tileset._dynamicScreenSpaceErrorComputedDensity;
                var factor = tileset.dynamicScreenSpaceErrorFactor;
                var dynamicError = CesiumMath.fog(distance, density) * factor;
                error -= dynamicError;
            }
        }
<<<<<<< HEAD

        return error;
    };

=======
        return error;
    };
>>>>>>> ebd65d94
    /**
     * Update the tile's visibility.
     *
     * @private
     */
    Cesium3DTile.prototype.updateVisibility = function(frameState) {
        var parent = this.parent;
        var parentTransform = defined(parent) ? parent.computedTransform : this._tileset.modelMatrix;
        var parentVisibilityPlaneMask = defined(parent) ? parent._visibilityPlaneMask : CullingVolume.MASK_INDETERMINATE;
<<<<<<< HEAD

=======
>>>>>>> ebd65d94
        this.updateTransform(parentTransform);
        this._distanceToCamera = this.distanceToTile(frameState);
        this._centerZDepth = this.distanceToTileCenter(frameState);
        this._screenSpaceError = this.getScreenSpaceError(frameState);
        this._visibilityPlaneMask = this.visibility(frameState, parentVisibilityPlaneMask); // Use parent's plane mask to speed up visibility test
        this._visible = this._visibilityPlaneMask !== CullingVolume.MASK_OUTSIDE;
        this._inRequestVolume = this.insideViewerRequestVolume(frameState);
    };

    /**
     * Update whether the tile has expired.
     *
     * @private
     */
    Cesium3DTile.prototype.updateExpiration = function() {
        if (defined(this.expireDate) && this.contentReady && !this.hasEmptyContent) {
            var now = JulianDate.now(scratchJulianDate);
            if (JulianDate.lessThan(this.expireDate, now)) {
                this._contentState = Cesium3DTileContentState.EXPIRED;
                this._expiredContent = this._content;
            }
        }
    };

    function updateExpireDate(tile) {
        if (defined(tile.expireDuration)) {
            var expireDurationDate = JulianDate.now(scratchJulianDate);
            JulianDate.addSeconds(expireDurationDate, tile.expireDuration, expireDurationDate);

            if (defined(tile.expireDate)) {
                if (JulianDate.lessThan(tile.expireDate, expireDurationDate)) {
                    JulianDate.clone(expireDurationDate, tile.expireDate);
                }
            } else {
                tile.expireDate = JulianDate.clone(expireDurationDate);
            }
        }
    }

    function getContentFailedFunction(tile) {
        return function(error) {
            tile._contentState = Cesium3DTileContentState.FAILED;
            tile._contentReadyPromise.reject(error);
            tile._contentReadyToProcessPromise.reject(error);
        };
    }

    function createPriorityFunction(tile) {
        return function() {
            return tile._priority;
        };
    }

    /**
     * Requests the tile's content.
     * <p>
     * The request may not be made if the Cesium Request Scheduler can't prioritize it.
     * </p>
     *
     * @private
     */
    Cesium3DTile.prototype.requestContent = function() {
        var that = this;
        var tileset = this._tileset;

        if (this.hasEmptyContent) {
            return false;
        }

        var resource = this._contentResource.clone();
        var expired = this.contentExpired;
        if (expired) {
            // Append a query parameter of the tile expiration date to prevent caching
            resource.setQueryParameters({
                expired: this.expireDate.toString()
            });
        }

        var request = new Request({
            throttle : true,
            throttleByServer : true,
            type : RequestType.TILES3D,
            priorityFunction : createPriorityFunction(this),
            serverKey : this._serverKey
        });

        resource.request = request;

        var promise = resource.fetchArrayBuffer();

        if (!defined(promise)) {
            return false;
        }

        var contentState = this._contentState;
        this._contentState = Cesium3DTileContentState.LOADING;
        this._contentReadyToProcessPromise = when.defer();
        this._contentReadyPromise = when.defer();

        if (expired) {
            this.expireDate = undefined;
        }

        var contentFailedFunction = getContentFailedFunction(this);
        promise.then(function(arrayBuffer) {
            if (that.isDestroyed()) {
                // Tile is unloaded before the content finishes loading
                contentFailedFunction();
                return;
            }
            var uint8Array = new Uint8Array(arrayBuffer);
            var magic = getMagic(uint8Array);
            var contentFactory = Cesium3DTileContentFactory[magic];
            var content;

            // Vector and Geometry tile rendering do not support the skip LOD optimization.
            tileset._disableSkipLevelOfDetail = tileset._disableSkipLevelOfDetail || magic === 'vctr' || magic === 'geom';

            if (defined(contentFactory)) {
                content = contentFactory(tileset, that, that._contentResource, arrayBuffer, 0);
            } else {
                // The content may be json instead
                content = Cesium3DTileContentFactory.json(tileset, that, that._contentResource, arrayBuffer, 0);
                that.hasTilesetContent = true;
            }

            that._content = content;
            that._contentState = Cesium3DTileContentState.PROCESSING;
            that._contentReadyToProcessPromise.resolve(content);

            return content.readyPromise.then(function(content) {
                if (that.isDestroyed()) {
                    // Tile is unloaded before the content finishes processing
                    contentFailedFunction();
                    return;
                }
                updateExpireDate(that);

                // Refresh style for expired content
                that._selectedFrame = 0;
                that.lastStyleTime = 0;

                that._contentState = Cesium3DTileContentState.READY;
                that._contentReadyPromise.resolve(content);
            });
        }).otherwise(function(error) {
            if (request.state === RequestState.CANCELLED) {
                // Cancelled due to low priority - try again later.
                that._contentState = contentState;
                --tileset.statistics.numberOfPendingRequests;
                ++tileset.statistics.numberOfAttemptedRequests;
                return;
            }
            contentFailedFunction(error);
        });

        return true;
    };

    /**
     * Unloads the tile's content.
     *
     * @private
     */
    Cesium3DTile.prototype.unloadContent = function() {
        if (this.hasEmptyContent || this.hasTilesetContent) {
            return;
        }

        this._content = this._content && this._content.destroy();
        this._contentState = Cesium3DTileContentState.UNLOADED;
        this._contentReadyToProcessPromise = undefined;
        this._contentReadyPromise = undefined;

        this.lastStyleTime = 0;
        this.clippingPlanesDirty = (this._clippingPlanesState === 0);
        this._clippingPlanesState = 0;

        this._debugColorizeTiles = false;

        this._debugBoundingVolume = this._debugBoundingVolume && this._debugBoundingVolume.destroy();
        this._debugContentBoundingVolume = this._debugContentBoundingVolume && this._debugContentBoundingVolume.destroy();
        this._debugViewerRequestVolume = this._debugViewerRequestVolume && this._debugViewerRequestVolume.destroy();
    };

    var scratchProjectedBoundingSphere = new BoundingSphere();

    function getBoundingVolume(tile, frameState) {
        if (frameState.mode !== SceneMode.SCENE3D && !defined(tile._boundingVolume2D)) {
            var boundingSphere = tile._boundingVolume.boundingSphere;
            var sphere = BoundingSphere.projectTo2D(boundingSphere, frameState.mapProjection, scratchProjectedBoundingSphere);
            tile._boundingVolume2D = new TileBoundingSphere(sphere.center, sphere.radius);
        }

        return frameState.mode !== SceneMode.SCENE3D ? tile._boundingVolume2D : tile._boundingVolume;
    }

    function getContentBoundingVolume(tile, frameState) {
        if (frameState.mode !== SceneMode.SCENE3D && !defined(tile._contentBoundingVolume2D)) {
            var boundingSphere = tile._contentBoundingVolume.boundingSphere;
            var sphere = BoundingSphere.projectTo2D(boundingSphere, frameState.mapProjection, scratchProjectedBoundingSphere);
            tile._contentBoundingVolume2D = new TileBoundingSphere(sphere.center, sphere.radius);
        }
        return frameState.mode !== SceneMode.SCENE3D ? tile._contentBoundingVolume2D : tile._contentBoundingVolume;
    }

    /**
     * Determines whether the tile's bounding volume intersects the culling volume.
     *
     * @param {FrameState} frameState The frame state.
     * @param {Number} parentVisibilityPlaneMask The parent's plane mask to speed up the visibility check.
     * @returns {Number} A plane mask as described above in {@link CullingVolume#computeVisibilityWithPlaneMask}.
     *
     * @private
     */
    Cesium3DTile.prototype.visibility = function(frameState, parentVisibilityPlaneMask) {
        var cullingVolume = frameState.cullingVolume;
        var boundingVolume = getBoundingVolume(this, frameState);

        var tileset = this._tileset;
        var clippingPlanes = tileset.clippingPlanes;
        if (defined(clippingPlanes) && clippingPlanes.enabled) {
            var intersection = clippingPlanes.computeIntersectionWithBoundingVolume(boundingVolume, tileset.clippingPlaneOffsetMatrix);
            this._isClipped = intersection !== Intersect.INSIDE;
            if (intersection === Intersect.OUTSIDE) {
                return CullingVolume.MASK_OUTSIDE;
            }
        }

        return cullingVolume.computeVisibilityWithPlaneMask(boundingVolume, parentVisibilityPlaneMask);
    };

    /**
     * Assuming the tile's bounding volume intersects the culling volume, determines
     * whether the tile's content's bounding volume intersects the culling volume.
     *
     * @param {FrameState} frameState The frame state.
     * @returns {Intersect} The result of the intersection: the tile's content is completely outside, completely inside, or intersecting the culling volume.
     *
     * @private
     */
    Cesium3DTile.prototype.contentVisibility = function(frameState) {
        // Assumes the tile's bounding volume intersects the culling volume already, so
        // just return Intersect.INSIDE if there is no content bounding volume.
        if (!defined(this._contentBoundingVolume)) {
            return Intersect.INSIDE;
        }

        if (this._visibilityPlaneMask === CullingVolume.MASK_INSIDE) {
            // The tile's bounding volume is completely inside the culling volume so
            // the content bounding volume must also be inside.
            return Intersect.INSIDE;
        }

        // PERFORMANCE_IDEA: is it possible to burn less CPU on this test since we know the
        // tile's (not the content's) bounding volume intersects the culling volume?
        var cullingVolume = frameState.cullingVolume;
        var boundingVolume = getContentBoundingVolume(this, frameState);

        var tileset = this._tileset;
        var clippingPlanes = tileset.clippingPlanes;
        if (defined(clippingPlanes) && clippingPlanes.enabled) {
            var intersection = clippingPlanes.computeIntersectionWithBoundingVolume(boundingVolume, tileset.clippingPlaneOffsetMatrix);
            this._isClipped = intersection !== Intersect.INSIDE;
            if (intersection === Intersect.OUTSIDE) {
                return Intersect.OUTSIDE;
            }
        }

        return cullingVolume.computeVisibility(boundingVolume);
    };

    /**
     * Computes the (potentially approximate) distance from the closest point of the tile's bounding volume to the camera.
     *
     * @param {FrameState} frameState The frame state.
     * @returns {Number} The distance, in meters, or zero if the camera is inside the bounding volume.
     *
     * @private
     */
    Cesium3DTile.prototype.distanceToTile = function(frameState) {
        var boundingVolume = getBoundingVolume(this, frameState);
        return boundingVolume.distanceToCamera(frameState);
    };

    var scratchToTileCenter = new Cartesian3();

    /**
     * Computes the distance from the center of the tile's bounding volume to the camera.
     *
     * @param {FrameState} frameState The frame state.
     * @returns {Number} The distance, in meters.
     *
     * @private
     */
    Cesium3DTile.prototype.distanceToTileCenter = function(frameState) {
        var tileBoundingVolume = getBoundingVolume(this, frameState);
        var boundingVolume = tileBoundingVolume.boundingVolume; // Gets the underlying OrientedBoundingBox or BoundingSphere
        var toCenter = Cartesian3.subtract(boundingVolume.center, frameState.camera.positionWC, scratchToTileCenter);
        var distance = Cartesian3.magnitude(toCenter);
        Cartesian3.divideByScalar(toCenter, distance, toCenter);
        var dot = Cartesian3.dot(frameState.camera.directionWC, toCenter);
        return distance * dot;
    };

    /**
     * Checks if the camera is inside the viewer request volume.
     *
     * @param {FrameState} frameState The frame state.
     * @returns {Boolean} Whether the camera is inside the volume.
     *
     * @private
     */
    Cesium3DTile.prototype.insideViewerRequestVolume = function(frameState) {
        var viewerRequestVolume = this._viewerRequestVolume;
        return !defined(viewerRequestVolume) || (viewerRequestVolume.distanceToCamera(frameState) === 0.0);
    };

    var scratchMatrix = new Matrix3();
    var scratchScale = new Cartesian3();
    var scratchHalfAxes = new Matrix3();
    var scratchCenter = new Cartesian3();
    var scratchRectangle = new Rectangle();
    var scratchOrientedBoundingBox = new OrientedBoundingBox();
    var scratchTransform = new Matrix4();

    function createBox(box, transform, result) {
        var center = Cartesian3.fromElements(box[0], box[1], box[2], scratchCenter);
        var halfAxes = Matrix3.fromArray(box, 3, scratchHalfAxes);

        // Find the transformed center and halfAxes
        center = Matrix4.multiplyByPoint(transform, center, center);
        var rotationScale = Matrix4.getRotation(transform, scratchMatrix);
        halfAxes = Matrix3.multiply(rotationScale, halfAxes, halfAxes);

        if (defined(result)) {
            result.update(center, halfAxes);
            return result;
        }
        return new TileOrientedBoundingBox(center, halfAxes);
    }

    function createBoxFromTransformedRegion(region, transform, initialTransform, result) {
        var rectangle = Rectangle.unpack(region, 0, scratchRectangle);
        var minimumHeight = region[4];
        var maximumHeight = region[5];

        var orientedBoundingBox = OrientedBoundingBox.fromRectangle(rectangle, minimumHeight, maximumHeight, Ellipsoid.WGS84, scratchOrientedBoundingBox);
        var center = orientedBoundingBox.center;
        var halfAxes = orientedBoundingBox.halfAxes;

        // A region bounding volume is not transformed by the transform in the tileset JSON,
        // but may be transformed by additional transforms applied in Cesium.
        // This is why the transform is calculated as the difference between the initial transform and the current transform.
        transform = Matrix4.multiplyTransformation(transform, Matrix4.inverseTransformation(initialTransform, scratchTransform), scratchTransform);
        center = Matrix4.multiplyByPoint(transform, center, center);
        var rotationScale = Matrix4.getRotation(transform, scratchMatrix);
        halfAxes = Matrix3.multiply(rotationScale, halfAxes, halfAxes);

        if (defined(result) && (result instanceof TileOrientedBoundingBox)) {
            result.update(center, halfAxes);
            return result;
        }

        return new TileOrientedBoundingBox(center, halfAxes);
    }

    function createRegion(region, transform, initialTransform, result) {
        if (!Matrix4.equalsEpsilon(transform, initialTransform, CesiumMath.EPSILON8)) {
            return createBoxFromTransformedRegion(region, transform, initialTransform, result);
        }

        if (defined(result)) {
            return result;
        }

        var rectangleRegion = Rectangle.unpack(region, 0, scratchRectangle);

        return new TileBoundingRegion({
            rectangle : rectangleRegion,
            minimumHeight : region[4],
            maximumHeight : region[5]
        });
    }

    function createSphere(sphere, transform, result) {
        var center = Cartesian3.fromElements(sphere[0], sphere[1], sphere[2], scratchCenter);
        var radius = sphere[3];

        // Find the transformed center and radius
        center = Matrix4.multiplyByPoint(transform, center, center);
        var scale = Matrix4.getScale(transform, scratchScale);
        var uniformScale = Cartesian3.maximumComponent(scale);
        radius *= uniformScale;

        if (defined(result)) {
            result.update(center, radius);
            return result;
        }
        return new TileBoundingSphere(center, radius);
    }

    /**
     * Create a bounding volume from the tile's bounding volume header.
     *
     * @param {Object} boundingVolumeHeader The tile's bounding volume header.
     * @param {Matrix4} transform The transform to apply to the bounding volume.
     * @param {TileBoundingVolume} [result] The object onto which to store the result.
     *
     * @returns {TileBoundingVolume} The modified result parameter or a new TileBoundingVolume instance if none was provided.
     *
     * @private
     */
    Cesium3DTile.prototype.createBoundingVolume = function(boundingVolumeHeader, transform, result) {
        if (!defined(boundingVolumeHeader)) {
            throw new RuntimeError('boundingVolume must be defined');
        }
        if (defined(boundingVolumeHeader.box)) {
            return createBox(boundingVolumeHeader.box, transform, result);
        }
        if (defined(boundingVolumeHeader.region)) {
            return createRegion(boundingVolumeHeader.region, transform, this._initialTransform, result);
        }
        if (defined(boundingVolumeHeader.sphere)) {
            return createSphere(boundingVolumeHeader.sphere, transform, result);
        }
        throw new RuntimeError('boundingVolume must contain a sphere, region, or box');
    };

    /**
     * Update the tile's transform. The transform is applied to the tile's bounding volumes.
     *
     * @private
     */
    Cesium3DTile.prototype.updateTransform = function(parentTransform) {
        parentTransform = defaultValue(parentTransform, Matrix4.IDENTITY);
        var computedTransform = Matrix4.multiply(parentTransform, this.transform, scratchTransform);
        var transformChanged = !Matrix4.equals(computedTransform, this.computedTransform);

        if (!transformChanged) {
            return;
        }

        Matrix4.clone(computedTransform, this.computedTransform);

        // Update the bounding volumes
        var header = this._header;
        var content = this._header.content;
        this._boundingVolume = this.createBoundingVolume(header.boundingVolume, this.computedTransform, this._boundingVolume);
        if (defined(this._contentBoundingVolume)) {
            this._contentBoundingVolume = this.createBoundingVolume(content.boundingVolume, this.computedTransform, this._contentBoundingVolume);
        }
        if (defined(this._viewerRequestVolume)) {
            this._viewerRequestVolume = this.createBoundingVolume(header.viewerRequestVolume, this.computedTransform, this._viewerRequestVolume);
        }

        // Destroy the debug bounding volumes. They will be generated fresh.
        this._debugBoundingVolume = this._debugBoundingVolume && this._debugBoundingVolume.destroy();
        this._debugContentBoundingVolume = this._debugContentBoundingVolume && this._debugContentBoundingVolume.destroy();
        this._debugViewerRequestVolume = this._debugViewerRequestVolume && this._debugViewerRequestVolume.destroy();
    };

    function applyDebugSettings(tile, tileset, frameState) {
        if (!frameState.passes.render) {
            return;
        }

        var hasContentBoundingVolume = defined(tile._header.content) && defined(tile._header.content.boundingVolume);
        var empty = tile.hasEmptyContent || tile.hasTilesetContent;

        var showVolume = tileset.debugShowBoundingVolume || (tileset.debugShowContentBoundingVolume && !hasContentBoundingVolume);
        if (showVolume) {
            var color;
            if (!tile._finalResolution) {
                color = Color.YELLOW;
            } else if (empty) {
                color = Color.DARKGRAY;
            } else {
                color = Color.WHITE;
            }
            if (!defined(tile._debugBoundingVolume)) {
                tile._debugBoundingVolume = tile._boundingVolume.createDebugVolume(color);
            }
            tile._debugBoundingVolume.update(frameState);
            var attributes = tile._debugBoundingVolume.getGeometryInstanceAttributes('outline');
            attributes.color = ColorGeometryInstanceAttribute.toValue(color, attributes.color);
        } else if (!showVolume && defined(tile._debugBoundingVolume)) {
            tile._debugBoundingVolume = tile._debugBoundingVolume.destroy();
        }

        if (tileset.debugShowContentBoundingVolume && hasContentBoundingVolume) {
            if (!defined(tile._debugContentBoundingVolume)) {
                tile._debugContentBoundingVolume = tile._contentBoundingVolume.createDebugVolume(Color.BLUE);
            }
            tile._debugContentBoundingVolume.update(frameState);
        } else if (!tileset.debugShowContentBoundingVolume && defined(tile._debugContentBoundingVolume)) {
            tile._debugContentBoundingVolume = tile._debugContentBoundingVolume.destroy();
        }

        if (tileset.debugShowViewerRequestVolume && defined(tile._viewerRequestVolume)) {
            if (!defined(tile._debugViewerRequestVolume)) {
                tile._debugViewerRequestVolume = tile._viewerRequestVolume.createDebugVolume(Color.YELLOW);
            }
            tile._debugViewerRequestVolume.update(frameState);
        } else if (!tileset.debugShowViewerRequestVolume && defined(tile._debugViewerRequestVolume)) {
            tile._debugViewerRequestVolume = tile._debugViewerRequestVolume.destroy();
        }

        var debugColorizeTilesOn = tileset.debugColorizeTiles && !tile._debugColorizeTiles;
        var debugColorizeTilesOff = !tileset.debugColorizeTiles && tile._debugColorizeTiles;

        if (debugColorizeTilesOn) {
            tile._debugColorizeTiles = true;
            tile.color = tile._debugColor;
        } else if (debugColorizeTilesOff) {
            tile._debugColorizeTiles = false;
            tile.color = Color.WHITE;
        }

        if (tile._colorDirty) {
            tile._colorDirty = false;
            tile._content.applyDebugSettings(true, tile._color);
        }

        if (debugColorizeTilesOff) {
            tileset.makeStyleDirty(); // Re-apply style now that colorize is switched off
        }
    }

    function updateContent(tile, tileset, frameState) {
        var content = tile._content;
        var expiredContent = tile._expiredContent;

        if (defined(expiredContent)) {
            if (!tile.contentReady) {
                // Render the expired content while the content loads
                expiredContent.update(tileset, frameState);
                return;
            }

            // New content is ready, destroy expired content
            tile._expiredContent.destroy();
            tile._expiredContent = undefined;
        }

        content.update(tileset, frameState);
    }

    function updateClippingPlanes(tile, tileset) {
        // Compute and compare ClippingPlanes state:
        // - enabled-ness - are clipping planes enabled? is this tile clipped?
        // - clipping plane count
        // - clipping function (union v. intersection)
        var clippingPlanes = tileset.clippingPlanes;
        var currentClippingPlanesState = 0;
        if (defined(clippingPlanes) && tile._isClipped && clippingPlanes.enabled) {
            currentClippingPlanesState = clippingPlanes.clippingPlanesState;
        }
        // If clippingPlaneState for tile changed, mark clippingPlanesDirty so content can update
        if (currentClippingPlanesState !== tile._clippingPlanesState) {
            tile._clippingPlanesState = currentClippingPlanesState;
            tile.clippingPlanesDirty = true;
        }
    }

    /**
     * Get the draw commands needed to render this tile.
     *
     * @private
     */
    Cesium3DTile.prototype.update = function(tileset, frameState) {
        var initCommandLength = frameState.commandList.length;
        updateClippingPlanes(this, tileset);
        applyDebugSettings(this, tileset, frameState);
        updateContent(this, tileset, frameState);
        this._commandsLength = frameState.commandList.length - initCommandLength;

        this.clippingPlanesDirty = false; // reset after content update
    };

    var scratchCommandList = [];

    /**
     * Processes the tile's content, e.g., create WebGL resources, to move from the PROCESSING to READY state.
     *
     * @param {Cesium3DTileset} tileset The tileset containing this tile.
     * @param {FrameState} frameState The frame state.
     *
     * @private
     */
    Cesium3DTile.prototype.process = function(tileset, frameState) {
        var savedCommandList = frameState.commandList;
        frameState.commandList = scratchCommandList;

        this._content.update(tileset, frameState);

        scratchCommandList.length = 0;
        frameState.commandList = savedCommandList;
    };

    /**
     * @private
     */
    Cesium3DTile.prototype.isDestroyed = function() {
        return false;
    };

    /**
     * @private
     */
    Cesium3DTile.prototype.destroy = function() {
        // For the interval between new content being requested and downloaded, expiredContent === content, so don't destroy twice
        this._content = this._content && this._content.destroy();
        this._expiredContent = this._expiredContent && !this._expiredContent.isDestroyed() && this._expiredContent.destroy();
        this._debugBoundingVolume = this._debugBoundingVolume && this._debugBoundingVolume.destroy();
        this._debugContentBoundingVolume = this._debugContentBoundingVolume && this._debugContentBoundingVolume.destroy();
        this._debugViewerRequestVolume = this._debugViewerRequestVolume && this._debugViewerRequestVolume.destroy();
        return destroyObject(this);
    };

    return Cesium3DTile;
});<|MERGE_RESOLUTION|>--- conflicted
+++ resolved
@@ -622,19 +622,11 @@
             // Leaf tiles do not have any error so save the computation
             return 0.0;
         }
-<<<<<<< HEAD
-
-=======
->>>>>>> ebd65d94
         var camera = frameState.camera;
         var frustum = camera.frustum;
         var context = frameState.context;
         var width = context.drawingBufferWidth;
         var height = context.drawingBufferHeight;
-<<<<<<< HEAD
-
-=======
->>>>>>> ebd65d94
         var error;
         if (frameState.mode === SceneMode.SCENE2D || frustum instanceof OrthographicFrustum) {
             if (defined(frustum._offCenterFrustum)) {
@@ -647,10 +639,6 @@
             var distance = Math.max(this._distanceToCamera, CesiumMath.EPSILON7);
             var sseDenominator = camera.frustum.sseDenominator;
             error = (geometricError * height) / (distance * sseDenominator);
-<<<<<<< HEAD
-
-=======
->>>>>>> ebd65d94
             if (tileset.dynamicScreenSpaceError) {
                 var density = tileset._dynamicScreenSpaceErrorComputedDensity;
                 var factor = tileset.dynamicScreenSpaceErrorFactor;
@@ -658,15 +646,9 @@
                 error -= dynamicError;
             }
         }
-<<<<<<< HEAD
-
         return error;
     };
 
-=======
-        return error;
-    };
->>>>>>> ebd65d94
     /**
      * Update the tile's visibility.
      *
@@ -676,10 +658,6 @@
         var parent = this.parent;
         var parentTransform = defined(parent) ? parent.computedTransform : this._tileset.modelMatrix;
         var parentVisibilityPlaneMask = defined(parent) ? parent._visibilityPlaneMask : CullingVolume.MASK_INDETERMINATE;
-<<<<<<< HEAD
-
-=======
->>>>>>> ebd65d94
         this.updateTransform(parentTransform);
         this._distanceToCamera = this.distanceToTile(frameState);
         this._centerZDepth = this.distanceToTileCenter(frameState);
