define([
        '../Core/BoundingSphere',
        '../Core/Cartesian3',
        '../Core/Color',
        '../Core/ColorGeometryInstanceAttribute',
        '../Core/CullingVolume',
        '../Core/defaultValue',
        '../Core/defined',
        '../Core/defineProperties',
        '../Core/deprecationWarning',
        '../Core/destroyObject',
        '../Core/Ellipsoid',
        '../Core/getMagic',
        '../Core/Intersect',
        '../Core/JulianDate',
        '../Core/Math',
        '../Core/Matrix3',
        '../Core/Matrix4',
        '../Core/OrientedBoundingBox',
        '../Core/OrthographicFrustum',
        '../Core/Rectangle',
        '../Core/Request',
        '../Core/RequestScheduler',
        '../Core/RequestState',
        '../Core/RequestType',
        '../Core/Resource',
        '../Core/RuntimeError',
        '../Core/Transforms',
        '../ThirdParty/when',
        './Cesium3DTileContentFactory',
        './Cesium3DTileContentState',
        './Cesium3DTileOptimizationHint',
        './Cesium3DTileRefine',
        './Empty3DTileContent',
        './SceneMode',
        './TileBoundingRegion',
        './TileBoundingSphere',
        './TileOrientedBoundingBox'
    ], function(
        BoundingSphere,
        Cartesian3,
        Color,
        ColorGeometryInstanceAttribute,
        CullingVolume,
        defaultValue,
        defined,
        defineProperties,
        deprecationWarning,
        destroyObject,
        Ellipsoid,
        getMagic,
        Intersect,
        JulianDate,
        CesiumMath,
        Matrix3,
        Matrix4,
        OrientedBoundingBox,
        OrthographicFrustum,
        Rectangle,
        Request,
        RequestScheduler,
        RequestState,
        RequestType,
        Resource,
        RuntimeError,
        Transforms,
        when,
        Cesium3DTileContentFactory,
        Cesium3DTileContentState,
        Cesium3DTileOptimizationHint,
        Cesium3DTileRefine,
        Empty3DTileContent,
        SceneMode,
        TileBoundingRegion,
        TileBoundingSphere,
        TileOrientedBoundingBox) {
    'use strict';

    /**
     * A tile in a {@link Cesium3DTileset}.  When a tile is first created, its content is not loaded;
     * the content is loaded on-demand when needed based on the view.
     * <p>
     * Do not construct this directly, instead access tiles through {@link Cesium3DTileset#tileVisible}.
     * </p>
     *
     * @alias Cesium3DTile
     * @constructor
     */
    function Cesium3DTile(tileset, baseResource, header, parent) {
        this._tileset = tileset;
        this._header = header;
        var contentHeader = header.content;

        /**
         * The local transform of this tile.
         * @type {Matrix4}
         */
        this.transform = defined(header.transform) ? Matrix4.unpack(header.transform) : Matrix4.clone(Matrix4.IDENTITY);

        var parentTransform = defined(parent) ? parent.computedTransform : tileset.modelMatrix;
        var computedTransform = Matrix4.multiply(parentTransform, this.transform, new Matrix4());

        var parentInitialTransform = defined(parent) ? parent._initialTransform : Matrix4.IDENTITY;
        this._initialTransform = Matrix4.multiply(parentInitialTransform, this.transform, new Matrix4());

        /**
         * The final computed transform of this tile.
         * @type {Matrix4}
         * @readonly
         */
        this.computedTransform = computedTransform;

        this._boundingVolume = this.createBoundingVolume(header.boundingVolume, computedTransform);
        this._boundingVolume2D = undefined;

        var contentBoundingVolume;

        if (defined(contentHeader) && defined(contentHeader.boundingVolume)) {
            // Non-leaf tiles may have a content bounding-volume, which is a tight-fit bounding volume
            // around only the features in the tile.  This box is useful for culling for rendering,
            // but not for culling for traversing the tree since it does not guarantee spatial coherence, i.e.,
            // since it only bounds features in the tile, not the entire tile, children may be
            // outside of this box.
            contentBoundingVolume = this.createBoundingVolume(contentHeader.boundingVolume, computedTransform);
        }
        this._contentBoundingVolume = contentBoundingVolume;
        this._contentBoundingVolume2D = undefined;

        var viewerRequestVolume;
        if (defined(header.viewerRequestVolume)) {
            viewerRequestVolume = this.createBoundingVolume(header.viewerRequestVolume, computedTransform);
        }
        this._viewerRequestVolume = viewerRequestVolume;

        /**
         * The error, in meters, introduced if this tile is rendered and its children are not.
         * This is used to compute screen space error, i.e., the error measured in pixels.
         *
         * @type {Number}
         * @readonly
         */
        this.geometricError = header.geometricError;

        if (!defined(this.geometricError)) {
            this.geometricError = defined(parent) ? parent.geometricError : tileset._geometricError;
            Cesium3DTile._deprecationWarning('geometricErrorUndefined', 'Required property geometricError is undefined for this tile. Using parent\'s geometric error instead.');
        }

        var refine;
        if (defined(header.refine)) {
            if (header.refine === 'replace' || header.refine === 'add') {
                Cesium3DTile._deprecationWarning('lowercase-refine', 'This tile uses a lowercase refine "' + header.refine + '". Instead use "' + header.refine.toUpperCase() + '".');
            }
            refine = (header.refine.toUpperCase() === 'REPLACE') ? Cesium3DTileRefine.REPLACE : Cesium3DTileRefine.ADD;
        } else if (defined(parent)) {
            // Inherit from parent tile if omitted.
            refine = parent.refine;
        } else {
            refine = Cesium3DTileRefine.REPLACE;
        }

        /**
         * Specifies the type of refinement that is used when traversing this tile for rendering.
         *
         * @type {Cesium3DTileRefine}
         * @readonly
         * @private
         */
        this.refine = refine;

        /**
         * Gets the tile's children.
         *
         * @type {Cesium3DTile[]}
         * @readonly
         */
        this.children = [];

        /**
         * This tile's parent or <code>undefined</code> if this tile is the root.
         * <p>
         * When a tile's content points to an external tileset JSON file, the external tileset's
         * root tile's parent is not <code>undefined</code>; instead, the parent references
         * the tile (with its content pointing to an external tileset JSON file) as if the two tilesets were merged.
         * </p>
         *
         * @type {Cesium3DTile}
         * @readonly
         */
        this.parent = parent;

        var content;
        var hasEmptyContent;
        var contentState;
        var contentResource;
        var serverKey;

        baseResource = Resource.createIfNeeded(baseResource);

        if (defined(contentHeader)) {
            var contentHeaderUri = contentHeader.uri;
            if (defined(contentHeader.url)) {
                Cesium3DTile._deprecationWarning('contentUrl', 'This tileset JSON uses the "content.url" property which has been deprecated. Use "content.uri" instead.');
                contentHeaderUri = contentHeader.url;
            }
            hasEmptyContent = false;
            contentState = Cesium3DTileContentState.UNLOADED;
            contentResource = baseResource.getDerivedResource({
                url : contentHeaderUri
            });
            serverKey = RequestScheduler.getServerKey(contentResource.getUrlComponent());
        } else {
            content = new Empty3DTileContent(tileset, this);
            hasEmptyContent = true;
            contentState = Cesium3DTileContentState.READY;
        }

        this._content = content;
        this._contentResource = contentResource;
        this._contentState = contentState;
        this._contentReadyToProcessPromise = undefined;
        this._contentReadyPromise = undefined;
        this._expiredContent = undefined;

        this._serverKey = serverKey;

        /**
         * When <code>true</code>, the tile has no content.
         *
         * @type {Boolean}
         * @readonly
         *
         * @private
         */
        this.hasEmptyContent = hasEmptyContent;

        /**
         * When <code>true</code>, the tile's content points to an external tileset.
         * <p>
         * This is <code>false</code> until the tile's content is loaded.
         * </p>
         *
         * @type {Boolean}
         * @readonly
         *
         * @private
         */
        this.hasTilesetContent = false;

        /**
         * The node in the tileset's LRU cache, used to determine when to unload a tile's content.
         *
         * See {@link Cesium3DTilesetCache}
         *
         * @type {DoublyLinkedListNode}
         * @readonly
         *
         * @private
         */
        this.cacheNode = undefined;

        var expire = header.expire;
        var expireDuration;
        var expireDate;
        if (defined(expire)) {
            expireDuration = expire.duration;
            if (defined(expire.date)) {
                expireDate = JulianDate.fromIso8601(expire.date);
            }
        }

        /**
         * The time in seconds after the tile's content is ready when the content expires and new content is requested.
         *
         * @type {Number}
         */
        this.expireDuration = expireDuration;

        /**
         * The date when the content expires and new content is requested.
         *
         * @type {JulianDate}
         */
        this.expireDate = expireDate;

        /**
         * The time when a style was last applied to this tile.
         *
         * @type {Number}
         *
         * @private
         */
        this.lastStyleTime = 0;

        /**
         * Marks whether the tile's children bounds are fully contained within the tile's bounds
         *
         * @type {Cesium3DTileOptimizationHint}
         *
         * @private
         */
        this._optimChildrenWithinParent = Cesium3DTileOptimizationHint.NOT_COMPUTED;

        /**
         * Tracks if the tile's relationship with a ClippingPlaneCollection has changed with regards
         * to the ClippingPlaneCollection's state.
         *
         * @type {Boolean}
         *
         * @private
         */
        this.clippingPlanesDirty = false;

        // Members that are updated every frame for tree traversal and rendering optimizations:
        this._distanceToCamera = 0;
        this._centerZDepth = 0;
        this._screenSpaceError = 0;
        this._visibilityPlaneMask = 0;
        this._visible = false;
        this._inRequestVolume = false;

        this._finalResolution = true;
        this._depth = 0;
        this._stackLength = 0;
        this._selectionDepth = 0;

        this._updatedVisibilityFrame = 0;
        this._touchedFrame = 0;
        this._visitedFrame = 0;
        this._selectedFrame = 0;
        this._requestedFrame = 0;
        this._ancestorWithContent = undefined;
        this._ancestorWithContentAvailable = undefined;
        this._refines = false;
        this._shouldSelect = false;
        this._isClipped = true;
        this._clippingPlanesState = 0; // encapsulates (_isClipped, clippingPlanes.enabled) and number/function
        this._debugBoundingVolume = undefined;
        this._debugContentBoundingVolume = undefined;
        this._debugViewerRequestVolume = undefined;
        this._debugColor = Color.fromRandom({ alpha : 1.0 });
        this._debugColorizeTiles = false;

        this._priority = 0.0; // The priority used for request sorting
        this._priorityDistance = Number.MAX_VALUE; // The value to update in the priority refinement chain
        this._priorityDistanceHolder = this; // Reference to the ancestor up the tree that holds the _priorityDistance for all tiles in the refinement chain.
        this._priorityDeferred = false;
        this._foveatedFactor = 0;
        this._wasMinPriorityChild = false; // Needed for knowing when to continue a refinement chain. Gets reset in updateTile in traversal and gets set in updateAndPushChildren in traversal.

        this._loadTimestamp = new JulianDate();
        this._isPrefetch = false;
        this._loadCount = 0;
        this._unloadCount = 0;

        this._commandsLength = 0;

        this._color = undefined;
        this._colorDirty = false;

        this._request = undefined;
    }

    // This can be overridden for testing purposes
    Cesium3DTile._deprecationWarning = deprecationWarning;

    defineProperties(Cesium3DTile.prototype, {
        /**
         * The tileset containing this tile.
         *
         * @memberof Cesium3DTile.prototype
         *
         * @type {Cesium3DTileset}
         * @readonly
         */
        tileset : {
            get : function() {
                return this._tileset;
            }
        },

        /**
         * The tile's content.  This represents the actual tile's payload,
         * not the content's metadata in the tileset JSON file.
         *
         * @memberof Cesium3DTile.prototype
         *
         * @type {Cesium3DTileContent}
         * @readonly
         */
        content : {
            get : function() {
                return this._content;
            }
        },

        /**
         * Get the tile's bounding volume.
         *
         * @memberof Cesium3DTile.prototype
         *
         * @type {TileBoundingVolume}
         * @readonly
         * @private
         */
        boundingVolume : {
            get : function() {
                return this._boundingVolume;
            }
        },

        /**
         * Get the bounding volume of the tile's contents.  This defaults to the
         * tile's bounding volume when the content's bounding volume is
         * <code>undefined</code>.
         *
         * @memberof Cesium3DTile.prototype
         *
         * @type {TileBoundingVolume}
         * @readonly
         * @private
         */
        contentBoundingVolume : {
            get : function() {
                return defaultValue(this._contentBoundingVolume, this._boundingVolume);
            }
        },

        /**
         * Get the bounding sphere derived from the tile's bounding volume.
         *
         * @memberof Cesium3DTile.prototype
         *
         * @type {BoundingSphere}
         * @readonly
         */
        boundingSphere : {
            get : function() {
                return this._boundingVolume.boundingSphere;
            }
        },

        /**
         * Returns the <code>extras</code> property in the tileset JSON for this tile, which contains application specific metadata.
         * Returns <code>undefined</code> if <code>extras</code> does not exist.
         *
         * @memberof Cesium3DTile.prototype
         *
         * @type {*}
         * @readonly
         * @see {@link https://github.com/AnalyticalGraphicsInc/3d-tiles/tree/master/specification#specifying-extensions-and-application-specific-extras|Extras in the 3D Tiles specification.}
         */
        extras : {
            get : function() {
                return this._header.extras;
            }
        },

        /**
         * Gets or sets the tile's highlight color.
         *
         * @memberof Cesium3DTile.prototype
         *
         * @type {Color}
         *
         * @default {@link Color.WHITE}
         *
         * @private
         */
        color : {
            get : function() {
                if (!defined(this._color)) {
                    this._color = new Color();
                }
                return Color.clone(this._color);
            },
            set : function(value) {
                this._color = Color.clone(value, this._color);
                this._colorDirty = true;
            }
        },

        /**
         * Determines if the tile has available content to render.  <code>true</code> if the tile's
         * content is ready or if it has expired content that renders while new content loads; otherwise,
         * <code>false</code>.
         *
         * @memberof Cesium3DTile.prototype
         *
         * @type {Boolean}
         * @readonly
         *
         * @private
         */
        contentAvailable : {
            get : function() {
                return (this.contentReady && !this.hasEmptyContent && !this.hasTilesetContent) || (defined(this._expiredContent) && !this.contentFailed);
            }
        },

        /**
         * Determines if the tile's content is ready. This is automatically <code>true</code> for
         * tile's with empty content.
         *
         * @memberof Cesium3DTile.prototype
         *
         * @type {Boolean}
         * @readonly
         *
         * @private
         */
        contentReady : {
            get : function() {
                return this._contentState === Cesium3DTileContentState.READY;
            }
        },

        /**
         * Determines if the tile's content has not be requested. <code>true</code> if tile's
         * content has not be requested; otherwise, <code>false</code>.
         *
         * @memberof Cesium3DTile.prototype
         *
         * @type {Boolean}
         * @readonly
         *
         * @private
         */
        contentUnloaded : {
            get : function() {
                return this._contentState === Cesium3DTileContentState.UNLOADED;
            }
        },

        /**
         * Determines if the tile's content is expired. <code>true</code> if tile's
         * content is expired; otherwise, <code>false</code>.
         *
         * @memberof Cesium3DTile.prototype
         *
         * @type {Boolean}
         * @readonly
         *
         * @private
         */
        contentExpired : {
            get : function() {
                return this._contentState === Cesium3DTileContentState.EXPIRED;
            }
        },

        /**
         * Determines if the tile's content failed to load.  <code>true</code> if the tile's
         * content failed to load; otherwise, <code>false</code>.
         *
         * @memberof Cesium3DTile.prototype
         *
         * @type {Boolean}
         * @readonly
         *
         * @private
         */
        contentFailed : {
            get : function() {
                return this._contentState === Cesium3DTileContentState.FAILED;
            }
        },

        /**
         * Gets the promise that will be resolved when the tile's content is ready to process.
         * This happens after the content is downloaded but before the content is ready
         * to render.
         * <p>
         * The promise remains <code>undefined</code> until the tile's content is requested.
         * </p>
         *
         * @type {Promise.<Cesium3DTileContent>}
         * @readonly
         *
         * @private
         */
        contentReadyToProcessPromise : {
            get : function() {
                if (defined(this._contentReadyToProcessPromise)) {
                    return this._contentReadyToProcessPromise.promise;
                }
            }
        },

        /**
         * Gets the promise that will be resolved when the tile's content is ready to render.
         * <p>
         * The promise remains <code>undefined</code> until the tile's content is requested.
         * </p>
         *
         * @type {Promise.<Cesium3DTileContent>}
         * @readonly
         *
         * @private
         */
        contentReadyPromise : {
            get : function() {
                if (defined(this._contentReadyPromise)) {
                    return this._contentReadyPromise.promise;
                }
            }
        },

        /**
         * Returns the number of draw commands used by this tile.
         *
         * @readonly
         *
         * @private
         */
        commandsLength : {
            get : function() {
                return this._commandsLength;
            }
        }
    });

    var scratchCartesian = new Cartesian3();
    function isPriorityDeferred(tile, frameState) {
        var tileset = tile._tileset;
        if (!tileset._skipLevelOfDetail || !tileset.foveatedScreenSpaceError || tileset.foveatedConeSize === 1.0) {
            return false;
        }

        // If closest point on line is inside the sphere then set foveatedFactor to 0. Otherwise, the dot product is with the line from camera to the point on the sphere that is closest to the line.
        tile._foveatedFactor = 0;
        var camera = frameState.camera;
        var boundingSphere = tile.boundingSphere;
        var radius = boundingSphere.radius;
        var scaledCameraDirection = Cartesian3.multiplyByScalar(camera.directionWC, tile._centerZDepth, scratchCartesian);
        var closestPointOnLine = Cartesian3.add(camera.positionWC, scaledCameraDirection, scratchCartesian);
        // The distance from the camera's view direction to the tile.
        var distanceToLine = Cartesian3.subtract(closestPointOnLine, boundingSphere.center, scratchCartesian);
        var distanceSquared = Cartesian3.dot(distanceToLine, distanceToLine);

        // If camera's direction vector is inside the bounding sphere then consider
        // this tile right along the line of sight and set _foveatedFactor to 0.
        // Otherwise,_foveatedFactor is one minus the dot product of the camera's direction
        // and the vector between the camera and the point on the bounding sphere closest to the view line.
        if (distanceSquared > radius * radius) {
            var toLineNormalized = Cartesian3.normalize(distanceToLine, scratchCartesian);
            var scaledToLine = Cartesian3.multiplyByScalar(toLineNormalized, radius, scratchCartesian);
            var closestOnSphere = Cartesian3.add(boundingSphere.center, scaledToLine, scratchCartesian);
            var toClosestOnSphere = Cartesian3.subtract(closestOnSphere, camera.positionWC, scratchCartesian);
            var toClosestOnSphereNormalize = Cartesian3.normalize(toClosestOnSphere, scratchCartesian);
            tile._foveatedFactor = 1 - Math.abs(Cartesian3.dot(camera.directionWC, toClosestOnSphereNormalize));
        } else {
            tile._foveatedFactor = 0;
        }

        var maxFoveatedFactor = 1 - Math.cos(camera.frustum.fov * 0.5); // 0.14 for fov = 60
        var foveatedConeFactor = tileset.foveatedConeSize * maxFoveatedFactor;

        // If it's inside the user-defined view cone, then it should not be deferred.
        if (tile._foveatedFactor <= foveatedConeFactor) {
            return false;
        }

        // Relax SSE based on how big the angle is between the tile and the edge of the foveated cone.
        var range = maxFoveatedFactor - foveatedConeFactor;
        var normalizedFoveatedFactor = CesiumMath.clamp((tile._foveatedFactor - foveatedConeFactor) / range, 0, 1);
        var sseRelaxation = tileset.foveatedInterpolationCallback(tileset.foveatedMinimumScreenSpaceErrorRelaxation, tileset.maximumScreenSpaceError, normalizedFoveatedFactor);
        var sse = tile._screenSpaceError === 0 && defined(tile.parent) ? tile.parent._screenSpaceError * 0.5 : tile._screenSpaceError;

        return (tileset.maximumScreenSpaceError - sseRelaxation) <= sse;
    }

    var scratchJulianDate = new JulianDate();

    /**
     * Get the tile's screen space error.
     *
     * @private
     */
    Cesium3DTile.prototype.getScreenSpaceError = function(frameState, useParentGeometricError) {
        var tileset = this._tileset;
        var parentGeometricError = defined(this.parent) ? this.parent.geometricError : tileset._geometricError;
        var geometricError = useParentGeometricError ? parentGeometricError : this.geometricError;
        if (geometricError === 0.0) {
            // Leaf tiles do not have any error so save the computation
            return 0.0;
        }
        var camera = frameState.camera;
        var frustum = camera.frustum;
        var context = frameState.context;
        var width = context.drawingBufferWidth;
        var height = context.drawingBufferHeight;
        var error;
        if (frameState.mode === SceneMode.SCENE2D || frustum instanceof OrthographicFrustum) {
            if (defined(frustum._offCenterFrustum)) {
                frustum = frustum._offCenterFrustum;
            }
            var pixelSize = Math.max(frustum.top - frustum.bottom, frustum.right - frustum.left) / Math.max(width, height);
            error = geometricError / pixelSize;
        } else {
            // Avoid divide by zero when viewer is inside the tile
            var distance = Math.max(this._distanceToCamera, CesiumMath.EPSILON7);
            var sseDenominator = camera.frustum.sseDenominator;
            error = (geometricError * height) / (distance * sseDenominator);
            if (tileset.dynamicScreenSpaceError) {
                var density = tileset._dynamicScreenSpaceErrorComputedDensity;
                var factor = tileset.dynamicScreenSpaceErrorFactor;
                var dynamicError = CesiumMath.fog(distance, density) * factor;
                error -= dynamicError;
            }
        }
        return error;
    };

    /**
     * Update the tile's visibility.
     *
     * @private
     */
    Cesium3DTile.prototype.updateVisibility = function(frameState) {
        var parent = this.parent;
        var parentTransform = defined(parent) ? parent.computedTransform : this._tileset.modelMatrix;
        var parentVisibilityPlaneMask = defined(parent) ? parent._visibilityPlaneMask : CullingVolume.MASK_INDETERMINATE;
        this.updateTransform(parentTransform);
        this._distanceToCamera = this.distanceToTile(frameState);
        this._centerZDepth = this.distanceToTileCenter(frameState);
        this._screenSpaceError = this.getScreenSpaceError(frameState, false);
        this._visibilityPlaneMask = this.visibility(frameState, parentVisibilityPlaneMask); // Use parent's plane mask to speed up visibility test
        this._visible = this._visibilityPlaneMask !== CullingVolume.MASK_OUTSIDE;
        this._inRequestVolume = this.insideViewerRequestVolume(frameState);
        this._priorityDeferred = isPriorityDeferred(this, frameState);
    };

    /**
     * Update whether the tile has expired.
     *
     * @private
     */
    Cesium3DTile.prototype.updateExpiration = function() {
        if (defined(this.expireDate) && this.contentReady && !this.hasEmptyContent) {
            var now = JulianDate.now(scratchJulianDate);
            if (JulianDate.lessThan(this.expireDate, now)) {
                this._contentState = Cesium3DTileContentState.EXPIRED;
                this._expiredContent = this._content;
            }
        }
    };

    function updateExpireDate(tile) {
        if (defined(tile.expireDuration)) {
            var expireDurationDate = JulianDate.now(scratchJulianDate);
            JulianDate.addSeconds(expireDurationDate, tile.expireDuration, expireDurationDate);

            if (defined(tile.expireDate)) {
                if (JulianDate.lessThan(tile.expireDate, expireDurationDate)) {
                    JulianDate.clone(expireDurationDate, tile.expireDate);
                }
            } else {
                tile.expireDate = JulianDate.clone(expireDurationDate);
            }
        }
    }

    function getContentFailedFunction(tile) {
        return function(error) {
            tile._contentState = Cesium3DTileContentState.FAILED;
            tile._contentReadyPromise.reject(error);
            tile._contentReadyToProcessPromise.reject(error);
        };
    }

    function createPriorityFunction(tile) {
        return function() {
            return tile._priority;
        };
    }

    /**
     * Requests the tile's content.
     * <p>
     * The request may not be made if the Cesium Request Scheduler can't prioritize it.
     * </p>
     *
     * @private
     */
    Cesium3DTile.prototype.requestContent = function() {
        var that = this;
        var tileset = this._tileset;

        if (this.hasEmptyContent) {
            return false;
        }

        var resource = this._contentResource.clone();
        var expired = this.contentExpired;
        if (expired) {
            // Append a query parameter of the tile expiration date to prevent caching
            resource.setQueryParameters({
                expired: this.expireDate.toString()
            });
        }

        var request = new Request({
            throttle : true,
            throttleByServer : true,
            type : RequestType.TILES3D,
            priorityFunction : createPriorityFunction(this),
            serverKey : this._serverKey
        });

        this._request = request;
        resource.request = request;

        var promise = resource.fetchArrayBuffer();

        if (!defined(promise)) {
            return false;
        }

        var contentState = this._contentState;
        this._contentState = Cesium3DTileContentState.LOADING;
        this._contentReadyToProcessPromise = when.defer();
        this._contentReadyPromise = when.defer();

        if (expired) {
            this.expireDate = undefined;
        }

        var contentFailedFunction = getContentFailedFunction(this);
        promise.then(function(arrayBuffer) {
            if (that.isDestroyed()) {
                // Tile is unloaded before the content finishes loading
                contentFailedFunction();
                return;
            }
            var uint8Array = new Uint8Array(arrayBuffer);
            var magic = getMagic(uint8Array);
            var contentFactory = Cesium3DTileContentFactory[magic];
            var content;

            // Vector and Geometry tile rendering do not support the skip LOD optimization.
            tileset._disableSkipLevelOfDetail = tileset._disableSkipLevelOfDetail || magic === 'vctr' || magic === 'geom';

            if (defined(contentFactory)) {
                content = contentFactory(tileset, that, that._contentResource, arrayBuffer, 0);
            } else {
                // The content may be json instead
                content = Cesium3DTileContentFactory.json(tileset, that, that._contentResource, arrayBuffer, 0);
                that.hasTilesetContent = true;
            }

            that._content = content;
            that._contentState = Cesium3DTileContentState.PROCESSING;
            that._contentReadyToProcessPromise.resolve(content);

            return content.readyPromise.then(function(content) {
                if (that.isDestroyed()) {
                    // Tile is unloaded before the content finishes processing
                    contentFailedFunction();
                    return;
                }
                updateExpireDate(that);

                // Refresh style for expired content
                that._selectedFrame = 0;
                that.lastStyleTime = 0;

                JulianDate.now(that._loadTimestamp);
                that._contentState = Cesium3DTileContentState.READY;
                that._contentReadyPromise.resolve(content);
            });
        }).otherwise(function(error) {
            if (request.state === RequestState.CANCELLED) {
                // Cancelled due to low priority - try again later.
                that._contentState = contentState;
                --tileset.statistics.numberOfPendingRequests;
                ++tileset.statistics.numberOfAttemptedRequests;
                return;
            }
            contentFailedFunction(error);
        });

        return true;
    };

    /**
     * Unloads the tile's content.
     *
     * @private
     */
    Cesium3DTile.prototype.unloadContent = function() {
        if (this.hasEmptyContent || this.hasTilesetContent) {
            return;
        }

        this._content = this._content && this._content.destroy();
        this._contentState = Cesium3DTileContentState.UNLOADED;
        this._contentReadyToProcessPromise = undefined;
        this._contentReadyPromise = undefined;

        this.lastStyleTime = 0;
        this.clippingPlanesDirty = (this._clippingPlanesState === 0);
        this._clippingPlanesState = 0;

        this._debugColorizeTiles = false;

        this._debugBoundingVolume = this._debugBoundingVolume && this._debugBoundingVolume.destroy();
        this._debugContentBoundingVolume = this._debugContentBoundingVolume && this._debugContentBoundingVolume.destroy();
        this._debugViewerRequestVolume = this._debugViewerRequestVolume && this._debugViewerRequestVolume.destroy();
    };

    var scratchProjectedBoundingSphere = new BoundingSphere();

    function getBoundingVolume(tile, frameState) {
        if (frameState.mode !== SceneMode.SCENE3D && !defined(tile._boundingVolume2D)) {
            var boundingSphere = tile._boundingVolume.boundingSphere;
            var sphere = BoundingSphere.projectTo2D(boundingSphere, frameState.mapProjection, scratchProjectedBoundingSphere);
            tile._boundingVolume2D = new TileBoundingSphere(sphere.center, sphere.radius);
        }

        return frameState.mode !== SceneMode.SCENE3D ? tile._boundingVolume2D : tile._boundingVolume;
    }

    function getContentBoundingVolume(tile, frameState) {
        if (frameState.mode !== SceneMode.SCENE3D && !defined(tile._contentBoundingVolume2D)) {
            var boundingSphere = tile._contentBoundingVolume.boundingSphere;
            var sphere = BoundingSphere.projectTo2D(boundingSphere, frameState.mapProjection, scratchProjectedBoundingSphere);
            tile._contentBoundingVolume2D = new TileBoundingSphere(sphere.center, sphere.radius);
        }
        return frameState.mode !== SceneMode.SCENE3D ? tile._contentBoundingVolume2D : tile._contentBoundingVolume;
    }

    /**
     * Determines whether the tile's bounding volume intersects the culling volume.
     *
     * @param {FrameState} frameState The frame state.
     * @param {Number} parentVisibilityPlaneMask The parent's plane mask to speed up the visibility check.
     * @returns {Number} A plane mask as described above in {@link CullingVolume#computeVisibilityWithPlaneMask}.
     *
     * @private
     */
    Cesium3DTile.prototype.visibility = function(frameState, parentVisibilityPlaneMask) {
        var cullingVolume = frameState.cullingVolume;
        var boundingVolume = getBoundingVolume(this, frameState);

        var tileset = this._tileset;
        var clippingPlanes = tileset.clippingPlanes;
        if (defined(clippingPlanes) && clippingPlanes.enabled) {
            var intersection = clippingPlanes.computeIntersectionWithBoundingVolume(boundingVolume, tileset.clippingPlanesOriginMatrix);
            this._isClipped = intersection !== Intersect.INSIDE;
            if (intersection === Intersect.OUTSIDE) {
                return CullingVolume.MASK_OUTSIDE;
            }
        }

        return cullingVolume.computeVisibilityWithPlaneMask(boundingVolume, parentVisibilityPlaneMask);
    };

    /**
     * Assuming the tile's bounding volume intersects the culling volume, determines
     * whether the tile's content's bounding volume intersects the culling volume.
     *
     * @param {FrameState} frameState The frame state.
     * @returns {Intersect} The result of the intersection: the tile's content is completely outside, completely inside, or intersecting the culling volume.
     *
     * @private
     */
    Cesium3DTile.prototype.contentVisibility = function(frameState) {
        // Assumes the tile's bounding volume intersects the culling volume already, so
        // just return Intersect.INSIDE if there is no content bounding volume.
        if (!defined(this._contentBoundingVolume)) {
            return Intersect.INSIDE;
        }

        if (this._visibilityPlaneMask === CullingVolume.MASK_INSIDE) {
            // The tile's bounding volume is completely inside the culling volume so
            // the content bounding volume must also be inside.
            return Intersect.INSIDE;
        }

        // PERFORMANCE_IDEA: is it possible to burn less CPU on this test since we know the
        // tile's (not the content's) bounding volume intersects the culling volume?
        var cullingVolume = frameState.cullingVolume;
        var boundingVolume = getContentBoundingVolume(this, frameState);

        var tileset = this._tileset;
        var clippingPlanes = tileset.clippingPlanes;
        if (defined(clippingPlanes) && clippingPlanes.enabled) {
            var intersection = clippingPlanes.computeIntersectionWithBoundingVolume(boundingVolume, tileset.clippingPlanesOriginMatrix);
            this._isClipped = intersection !== Intersect.INSIDE;
            if (intersection === Intersect.OUTSIDE) {
                return Intersect.OUTSIDE;
            }
        }

        return cullingVolume.computeVisibility(boundingVolume);
    };

    /**
     * Computes the (potentially approximate) distance from the closest point of the tile's bounding volume to the camera.
     *
     * @param {FrameState} frameState The frame state.
     * @returns {Number} The distance, in meters, or zero if the camera is inside the bounding volume.
     *
     * @private
     */
    Cesium3DTile.prototype.distanceToTile = function(frameState) {
        var boundingVolume = getBoundingVolume(this, frameState);
        return boundingVolume.distanceToCamera(frameState);
    };

    var scratchToTileCenter = new Cartesian3();

    /**
     * Computes the distance from the center of the tile's bounding volume to the camera's plane defined by its position and view direction.
     *
     * @param {FrameState} frameState The frame state.
     * @returns {Number} The distance, in meters.
     *
     * @private
     */
    Cesium3DTile.prototype.distanceToTileCenter = function(frameState) {
        var tileBoundingVolume = getBoundingVolume(this, frameState);
        var boundingVolume = tileBoundingVolume.boundingVolume; // Gets the underlying OrientedBoundingBox or BoundingSphere
        var toCenter = Cartesian3.subtract(boundingVolume.center, frameState.camera.positionWC, scratchToTileCenter);
        return Cartesian3.dot(frameState.camera.directionWC, toCenter);
    };

    /**
     * Checks if the camera is inside the viewer request volume.
     *
     * @param {FrameState} frameState The frame state.
     * @returns {Boolean} Whether the camera is inside the volume.
     *
     * @private
     */
    Cesium3DTile.prototype.insideViewerRequestVolume = function(frameState) {
        var viewerRequestVolume = this._viewerRequestVolume;
        return !defined(viewerRequestVolume) || (viewerRequestVolume.distanceToCamera(frameState) === 0.0);
    };

    var scratchMatrix = new Matrix3();
    var scratchScale = new Cartesian3();
    var scratchHalfAxes = new Matrix3();
    var scratchCenter = new Cartesian3();
    var scratchRectangle = new Rectangle();
    var scratchOrientedBoundingBox = new OrientedBoundingBox();
    var scratchTransform = new Matrix4();

    function createBox(box, transform, result) {
        var center = Cartesian3.fromElements(box[0], box[1], box[2], scratchCenter);
        var halfAxes = Matrix3.fromArray(box, 3, scratchHalfAxes);

        // Find the transformed center and halfAxes
        center = Matrix4.multiplyByPoint(transform, center, center);
        var rotationScale = Matrix4.getRotation(transform, scratchMatrix);
        halfAxes = Matrix3.multiply(rotationScale, halfAxes, halfAxes);

        if (defined(result)) {
            result.update(center, halfAxes);
            return result;
        }
        return new TileOrientedBoundingBox(center, halfAxes);
    }

    function createBoxFromTransformedRegion(region, transform, initialTransform, result) {
        var rectangle = Rectangle.unpack(region, 0, scratchRectangle);
        var minimumHeight = region[4];
        var maximumHeight = region[5];

        var orientedBoundingBox = OrientedBoundingBox.fromRectangle(rectangle, minimumHeight, maximumHeight, Ellipsoid.WGS84, scratchOrientedBoundingBox);
        var center = orientedBoundingBox.center;
        var halfAxes = orientedBoundingBox.halfAxes;

        // A region bounding volume is not transformed by the transform in the tileset JSON,
        // but may be transformed by additional transforms applied in Cesium.
        // This is why the transform is calculated as the difference between the initial transform and the current transform.
        transform = Matrix4.multiplyTransformation(transform, Matrix4.inverseTransformation(initialTransform, scratchTransform), scratchTransform);
        center = Matrix4.multiplyByPoint(transform, center, center);
        var rotationScale = Matrix4.getRotation(transform, scratchMatrix);
        halfAxes = Matrix3.multiply(rotationScale, halfAxes, halfAxes);

        if (defined(result) && (result instanceof TileOrientedBoundingBox)) {
            result.update(center, halfAxes);
            return result;
        }

        return new TileOrientedBoundingBox(center, halfAxes);
    }

    function createRegion(region, transform, initialTransform, result) {
        if (!Matrix4.equalsEpsilon(transform, initialTransform, CesiumMath.EPSILON8)) {
            return createBoxFromTransformedRegion(region, transform, initialTransform, result);
        }

        if (defined(result)) {
            return result;
        }

        var rectangleRegion = Rectangle.unpack(region, 0, scratchRectangle);

        return new TileBoundingRegion({
            rectangle : rectangleRegion,
            minimumHeight : region[4],
            maximumHeight : region[5]
        });
    }

    function createSphere(sphere, transform, result) {
        var center = Cartesian3.fromElements(sphere[0], sphere[1], sphere[2], scratchCenter);
        var radius = sphere[3];

        // Find the transformed center and radius
        center = Matrix4.multiplyByPoint(transform, center, center);
        var scale = Matrix4.getScale(transform, scratchScale);
        var uniformScale = Cartesian3.maximumComponent(scale);
        radius *= uniformScale;

        if (defined(result)) {
            result.update(center, radius);
            return result;
        }
        return new TileBoundingSphere(center, radius);
    }

    /**
     * Create a bounding volume from the tile's bounding volume header.
     *
     * @param {Object} boundingVolumeHeader The tile's bounding volume header.
     * @param {Matrix4} transform The transform to apply to the bounding volume.
     * @param {TileBoundingVolume} [result] The object onto which to store the result.
     *
     * @returns {TileBoundingVolume} The modified result parameter or a new TileBoundingVolume instance if none was provided.
     *
     * @private
     */
    Cesium3DTile.prototype.createBoundingVolume = function(boundingVolumeHeader, transform, result) {
        if (!defined(boundingVolumeHeader)) {
            throw new RuntimeError('boundingVolume must be defined');
        }
        if (defined(boundingVolumeHeader.box)) {
            return createBox(boundingVolumeHeader.box, transform, result);
        }
        if (defined(boundingVolumeHeader.region)) {
            return createRegion(boundingVolumeHeader.region, transform, this._initialTransform, result);
        }
        if (defined(boundingVolumeHeader.sphere)) {
            return createSphere(boundingVolumeHeader.sphere, transform, result);
        }
        throw new RuntimeError('boundingVolume must contain a sphere, region, or box');
    };

    /**
     * Update the tile's transform. The transform is applied to the tile's bounding volumes.
     *
     * @private
     */
    Cesium3DTile.prototype.updateTransform = function(parentTransform) {
        parentTransform = defaultValue(parentTransform, Matrix4.IDENTITY);
        var computedTransform = Matrix4.multiply(parentTransform, this.transform, scratchTransform);
        var transformChanged = !Matrix4.equals(computedTransform, this.computedTransform);

        if (!transformChanged) {
            return;
        }

        Matrix4.clone(computedTransform, this.computedTransform);

        // Update the bounding volumes
        var header = this._header;
        var content = this._header.content;
        this._boundingVolume = this.createBoundingVolume(header.boundingVolume, this.computedTransform, this._boundingVolume);
        if (defined(this._contentBoundingVolume)) {
            this._contentBoundingVolume = this.createBoundingVolume(content.boundingVolume, this.computedTransform, this._contentBoundingVolume);
        }
        if (defined(this._viewerRequestVolume)) {
            this._viewerRequestVolume = this.createBoundingVolume(header.viewerRequestVolume, this.computedTransform, this._viewerRequestVolume);
        }

        // Destroy the debug bounding volumes. They will be generated fresh.
        this._debugBoundingVolume = this._debugBoundingVolume && this._debugBoundingVolume.destroy();
        this._debugContentBoundingVolume = this._debugContentBoundingVolume && this._debugContentBoundingVolume.destroy();
        this._debugViewerRequestVolume = this._debugViewerRequestVolume && this._debugViewerRequestVolume.destroy();
    };

    function applyDebugSettings(tile, tileset, frameState) {
        if (!frameState.passes.render) {
            return;
        }

        var hasContentBoundingVolume = defined(tile._header.content) && defined(tile._header.content.boundingVolume);
        var empty = tile.hasEmptyContent || tile.hasTilesetContent;

        var showVolume = tileset.debugShowBoundingVolume || (tileset.debugShowContentBoundingVolume && !hasContentBoundingVolume);
        if (showVolume) {
            var color;
            if (!tile._finalResolution) {
                color = Color.YELLOW;
            } else if (empty) {
                color = Color.DARKGRAY;
            } else {
                color = Color.WHITE;
            }
            if (!defined(tile._debugBoundingVolume)) {
                tile._debugBoundingVolume = tile._boundingVolume.createDebugVolume(color);
            }
            tile._debugBoundingVolume.update(frameState);
            var attributes = tile._debugBoundingVolume.getGeometryInstanceAttributes('outline');
            attributes.color = ColorGeometryInstanceAttribute.toValue(color, attributes.color);
        } else if (!showVolume && defined(tile._debugBoundingVolume)) {
            tile._debugBoundingVolume = tile._debugBoundingVolume.destroy();
        }

        if (tileset.debugShowContentBoundingVolume && hasContentBoundingVolume) {
            if (!defined(tile._debugContentBoundingVolume)) {
                tile._debugContentBoundingVolume = tile._contentBoundingVolume.createDebugVolume(Color.BLUE);
            }
            tile._debugContentBoundingVolume.update(frameState);
        } else if (!tileset.debugShowContentBoundingVolume && defined(tile._debugContentBoundingVolume)) {
            tile._debugContentBoundingVolume = tile._debugContentBoundingVolume.destroy();
        }

        if (tileset.debugShowViewerRequestVolume && defined(tile._viewerRequestVolume)) {
            if (!defined(tile._debugViewerRequestVolume)) {
                tile._debugViewerRequestVolume = tile._viewerRequestVolume.createDebugVolume(Color.YELLOW);
            }
            tile._debugViewerRequestVolume.update(frameState);
        } else if (!tileset.debugShowViewerRequestVolume && defined(tile._debugViewerRequestVolume)) {
            tile._debugViewerRequestVolume = tile._debugViewerRequestVolume.destroy();
        }

        var debugColorizeTilesOn = (tileset.debugColorizeTiles && !tile._debugColorizeTiles) || defined(tileset._heatmap.variableName);
        var debugColorizeTilesOff = !tileset.debugColorizeTiles && tile._debugColorizeTiles;

        if (debugColorizeTilesOn) {
            tileset._heatmap.colorize(tile, frameState); // Skipped if tileset._heatmap.variableName is undefined
            tile._debugColorizeTiles = true;
            tile.color = tile._debugColor;
        } else if (debugColorizeTilesOff) {
            tile._debugColorizeTiles = false;
            tile.color = Color.WHITE;
        }

        if (tile._colorDirty) {
            tile._colorDirty = false;
            tile._content.applyDebugSettings(true, tile._color);
        }

        if (debugColorizeTilesOff) {
            tileset.makeStyleDirty(); // Re-apply style now that colorize is switched off
        }
    }

    function updateContent(tile, tileset, frameState) {
        var content = tile._content;
        var expiredContent = tile._expiredContent;

        if (defined(expiredContent)) {
            if (!tile.contentReady) {
                // Render the expired content while the content loads
                expiredContent.update(tileset, frameState);
                return;
            }

            // New content is ready, destroy expired content
            tile._expiredContent.destroy();
            tile._expiredContent = undefined;
        }

        content.update(tileset, frameState);
    }

    function updateClippingPlanes(tile, tileset) {
        // Compute and compare ClippingPlanes state:
        // - enabled-ness - are clipping planes enabled? is this tile clipped?
        // - clipping plane count
        // - clipping function (union v. intersection)
        var clippingPlanes = tileset.clippingPlanes;
        var currentClippingPlanesState = 0;
        if (defined(clippingPlanes) && tile._isClipped && clippingPlanes.enabled) {
            currentClippingPlanesState = clippingPlanes.clippingPlanesState;
        }
        // If clippingPlaneState for tile changed, mark clippingPlanesDirty so content can update
        if (currentClippingPlanesState !== tile._clippingPlanesState) {
            tile._clippingPlanesState = currentClippingPlanesState;
            tile.clippingPlanesDirty = true;
        }
    }

    /**
     * Get the draw commands needed to render this tile.
     *
     * @private
     */
    Cesium3DTile.prototype.update = function(tileset, frameState) {
        var initCommandLength = frameState.commandList.length;
        updateClippingPlanes(this, tileset);
        applyDebugSettings(this, tileset, frameState);
        updateContent(this, tileset, frameState);
        this._commandsLength = frameState.commandList.length - initCommandLength;

        this.clippingPlanesDirty = false; // reset after content update
    };

    var scratchCommandList = [];

    /**
     * Processes the tile's content, e.g., create WebGL resources, to move from the PROCESSING to READY state.
     *
     * @param {Cesium3DTileset} tileset The tileset containing this tile.
     * @param {FrameState} frameState The frame state.
     *
     * @private
     */
    Cesium3DTile.prototype.process = function(tileset, frameState) {
        var savedCommandList = frameState.commandList;
        frameState.commandList = scratchCommandList;

        this._content.update(tileset, frameState);

        scratchCommandList.length = 0;
        frameState.commandList = savedCommandList;
    };

    /**
     * Sets the priority of the tile based on distance and depth
     * @private
     */
    Cesium3DTile.prototype.updatePriority = function() {
        var tileset = this.tileset;
        var minPriority = tileset._minPriority;
        var maxPriority = tileset._maxPriority;

        // Mix priorities by mapping them into base 10 numbers
        // Because the mappings are fuzzy you need a digit of separation so priorities don't bleed into each other
        // Maybe this mental model is terrible and just rename to weights?
        var depthScale = 1; // One's "digit", digit in quotes here because instead of being an integer in [0..9] it will be a double in [0..10). We want it continuous anyway, not discrete.
        var distanceScale = 100; // Hundreds's "digit", digit of separation from previous
<<<<<<< HEAD
        var prefetchScale = distanceScale * 10; // On or off so don't need an additional digit of separation to prevent blend
=======
        var foveatedScale = distanceScale * 10;
>>>>>>> b00a12f0

        // Map 0-1 then convert to digit
        var depthDigit = depthScale * CesiumMath.normalize(this._depth, minPriority.depth, maxPriority.depth);

        // Map 0-1 then convert to digit
        var distanceDigit = distanceScale * CesiumMath.normalize(this._priorityDistanceHolder._priorityDistance, minPriority.distance, maxPriority.distance);

        // On-Off values are the digit or 0
        var prefetchDigit = tileset._prefetchPass ? 0 : prefetchScale; // Penalize non-prefetches

        var foveatedDigit = this._priorityDeferred ? foveatedScale : 0;

        // Get the final base 10 number
<<<<<<< HEAD
        var number = distanceDigit + depthDigit + prefetchDigit;
        // var number = distanceDigit + depthDigit;
=======
        var number = foveatedDigit + distanceDigit + depthDigit;
>>>>>>> b00a12f0
        this._priority = number;
    };

    /**
     * @private
     */
    Cesium3DTile.prototype.isDestroyed = function() {
        return false;
    };

    /**
     * @private
     */
    Cesium3DTile.prototype.destroy = function() {
        // For the interval between new content being requested and downloaded, expiredContent === content, so don't destroy twice
        this._content = this._content && this._content.destroy();
        this._expiredContent = this._expiredContent && !this._expiredContent.isDestroyed() && this._expiredContent.destroy();
        this._debugBoundingVolume = this._debugBoundingVolume && this._debugBoundingVolume.destroy();
        this._debugContentBoundingVolume = this._debugContentBoundingVolume && this._debugContentBoundingVolume.destroy();
        this._debugViewerRequestVolume = this._debugViewerRequestVolume && this._debugViewerRequestVolume.destroy();
        return destroyObject(this);
    };

    return Cesium3DTile;
});<|MERGE_RESOLUTION|>--- conflicted
+++ resolved
@@ -1336,11 +1336,8 @@
         // Maybe this mental model is terrible and just rename to weights?
         var depthScale = 1; // One's "digit", digit in quotes here because instead of being an integer in [0..9] it will be a double in [0..10). We want it continuous anyway, not discrete.
         var distanceScale = 100; // Hundreds's "digit", digit of separation from previous
-<<<<<<< HEAD
-        var prefetchScale = distanceScale * 10; // On or off so don't need an additional digit of separation to prevent blend
-=======
         var foveatedScale = distanceScale * 10;
->>>>>>> b00a12f0
+        var prefetchScale = foveatedScale * 10; // On or off so don't need an additional digit of separation to prevent blend
 
         // Map 0-1 then convert to digit
         var depthDigit = depthScale * CesiumMath.normalize(this._depth, minPriority.depth, maxPriority.depth);
@@ -1354,12 +1351,7 @@
         var foveatedDigit = this._priorityDeferred ? foveatedScale : 0;
 
         // Get the final base 10 number
-<<<<<<< HEAD
-        var number = distanceDigit + depthDigit + prefetchDigit;
-        // var number = distanceDigit + depthDigit;
-=======
-        var number = foveatedDigit + distanceDigit + depthDigit;
->>>>>>> b00a12f0
+        var number = foveatedDigit + distanceDigit + depthDigit + prefetchDigit;
         this._priority = number;
     };
 
