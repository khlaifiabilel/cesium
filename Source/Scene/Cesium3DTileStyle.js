--- conflicted
+++ resolved
@@ -1760,14 +1760,11 @@
     variables.push.apply(variables, this.pointSize.getVariables());
   }
 
-<<<<<<< HEAD
-=======
   // Remove duplicates
   variables = variables.filter(function (variable, index, variables) {
     return variables.indexOf(variable) === index;
   });
 
->>>>>>> bff7f6f9
   return variables;
 };
 
