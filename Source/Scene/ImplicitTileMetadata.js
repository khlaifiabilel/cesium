import Check from "../Core/Check.js";
import defaultValue from "../Core/defaultValue.js";

/**
 * Metadata about a 3D tile, from a <code>3DTILES_metadata</code> extension
 * within a subtree from the <code>3DTILES_implicit_tiling</code> extension
 * <p>
 * This class is used in place of a {@link TileMetadata} object, as implicit
 * tile metadata is stored in a {@link MetadataTable} rather than a JSON object.
 * </p>
 * <p>
 * See the {@link https://github.com/CesiumGS/3d-tiles/tree/3d-tiles-next/extensions/3DTILES_metadata/1.0.0|3DTILES_metadata Extension} for 3D Tiles
 * </p>
 *
 * @param {ImplicitSubtree} options.implicitSubtree The implicit subtree the tile belongs to. It is assumed that the subtree's readyPromise has already resolved.
 * @param {ImplicitTileCoordinates} options.implicitCoordinates Implicit tiling coordinates for the tile.
 * @param {MetadataClass} [options.class] The class that the tile metadata conforms to.
 *
 * @alias ImplicitTileMetadata
 * @constructor
 *
 * @private
 * @experimental This feature is using part of the 3D Tiles spec that is not final and is subject to change without Cesium's standard deprecation policy.
 */
export default function ImplicitTileMetadata(options) {
  options = defaultValue(options, defaultValue.EMPTY_OBJECT);

  //>>includeStart('debug', pragmas.debug);
  Check.typeOf.object("options.implicitSubtree", options.implicitSubtree);
  Check.typeOf.object(
    "options.implicitCoordinates",
    options.implicitCoordinates
  );
  //>>includeEnd('debug');

  this._class = options.class;

  var subtree = options.implicitSubtree;
  this._metadataTable = subtree.metadataTable;
  this._entityId = subtree.getEntityId(options.implicitCoordinates);

  var subtreeExtension = subtree.metadataExtension;
  this._extensions = subtreeExtension.extensions;
  this._extras = subtreeExtension.extras;
}

Object.defineProperties(ImplicitTileMetadata.prototype, {
  /**
   * The class that properties conform to.
   *
   * @memberof ImplicitTileMetadata.prototype
   * @type {MetadataClass}
   * @readonly
   */
  class: {
    get: function () {
      return this._class;
    },
  },

  /**
   * Extras in the JSON object.
   *
   * @memberof ImplicitTileMetadata.prototype
   * @type {*}
   * @readonly
   */
  extras: {
    get: function () {
      return this._extras;
    },
  },

  /**
   * Extensions in the JSON object.
   *
   * @memberof ImplicitTileMetadata.prototype
   * @type {Object}
   * @readonly
   */
  extensions: {
    get: function () {
      return this._extensions;
    },
  },
});

/**
 * Returns whether the tile has this property.
 *
 * @param {String} propertyId The case-sensitive ID of the property.
 * @returns {Boolean} Whether the tile has this property.
 * @private
 */
ImplicitTileMetadata.prototype.hasProperty = function (propertyId) {
  return this._metadataTable.hasProperty(propertyId);
};

/**
<<<<<<< HEAD
 * Returns whether a property with the given semantic exists.
 *
 * @param {String} semantic The case-sensitive semantic of the property.
 * @returns {Boolean} Whether a property with the given semantic exists.
=======
 * Returns whether the tile has a property with the given semantic.
 *
 * @param {String} semantic The case-sensitive semantic of the property.
 * @returns {Boolean} Whether the tile has a property with the given semantic.
>>>>>>> bff7f6f9
 * @private
 */
ImplicitTileMetadata.prototype.hasPropertyBySemantic = function (semantic) {
  return this._metadataTable.hasPropertyBySemantic(semantic);
};

/**
 * Returns an array of property IDs.
 *
 * @param {String[]} [results] An array into which to store the results.
 * @returns {String[]} The property IDs.
 * @private
 */
ImplicitTileMetadata.prototype.getPropertyIds = function (results) {
  return this._metadataTable.getPropertyIds(results);
};

/**
 * Returns a copy of the value of the property with the given ID.
 * <p>
 * If the property is normalized the normalized value is returned.
 * </p>
 *
 * @param {String} propertyId The case-sensitive ID of the property.
 * @returns {*} The value of the property or <code>undefined</code> if the tile does not have this property.
 * @private
 */
ImplicitTileMetadata.prototype.getProperty = function (propertyId) {
  return this._metadataTable.getProperty(this._entityId, propertyId);
};

/**
 * Sets the value of the property with the given ID.
 * <p>
 * If the property is normalized a normalized value must be provided to this function.
 * </p>
 *
 * @param {String} propertyId The case-sensitive ID of the property.
 * @param {*} value The value of the property that will be copied.
 * @returns {Boolean} <code>true</code> if the property was set, <code>false</code> otherwise.
 * @private
 */
ImplicitTileMetadata.prototype.setProperty = function (propertyId, value) {
  return this._metadataTable.setProperty(this._entityId, propertyId, value);
};

/**
 * Returns a copy of the value of the property with the given semantic.
 *
 * @param {String} semantic The case-sensitive semantic of the property.
 * @returns {*} The value of the property or <code>undefined</code> if the tile does not have this property.
 * @private
 */
ImplicitTileMetadata.prototype.getPropertyBySemantic = function (semantic) {
  return this._metadataTable.getPropertyBySemantic(this._entityId, semantic);
};

/**
 * Sets the value of the property with the given semantic.
 *
 * @param {String} semantic The case-sensitive semantic of the property.
 * @param {*} value The value of the property that will be copied.
 * @returns {Boolean} <code>true</code> if the property was set, <code>false</code> otherwise.
 * @private
 */
ImplicitTileMetadata.prototype.setPropertyBySemantic = function (
  semantic,
  value
) {
  return this._metadataTable.setPropertyBySemantic(
    this._entityId,
    semantic,
    value
  );
};<|MERGE_RESOLUTION|>--- conflicted
+++ resolved
@@ -97,17 +97,10 @@
 };
 
 /**
-<<<<<<< HEAD
- * Returns whether a property with the given semantic exists.
- *
- * @param {String} semantic The case-sensitive semantic of the property.
- * @returns {Boolean} Whether a property with the given semantic exists.
-=======
  * Returns whether the tile has a property with the given semantic.
  *
  * @param {String} semantic The case-sensitive semantic of the property.
  * @returns {Boolean} Whether the tile has a property with the given semantic.
->>>>>>> bff7f6f9
  * @private
  */
 ImplicitTileMetadata.prototype.hasPropertyBySemantic = function (semantic) {
