<<<<<<< HEAD
import ArcType from '../Core/ArcType.js';
import AssociativeArray from '../Core/AssociativeArray.js';
import BoundingRectangle from '../Core/BoundingRectangle.js';
import Cartesian2 from '../Core/Cartesian2.js';
import Cartesian3 from '../Core/Cartesian3.js';
import Cartographic from '../Core/Cartographic.js';
import ClockRange from '../Core/ClockRange.js';
import ClockStep from '../Core/ClockStep.js';
import Color from '../Core/Color.js';
import createGuid from '../Core/createGuid.js';
import defaultValue from '../Core/defaultValue.js';
import defined from '../Core/defined.js';
import defineProperties from '../Core/defineProperties.js';
import DeveloperError from '../Core/DeveloperError.js';
import Ellipsoid from '../Core/Ellipsoid.js';
import Event from '../Core/Event.js';
import getExtensionFromUri from '../Core/getExtensionFromUri.js';
import getFilenameFromUri from '../Core/getFilenameFromUri.js';
import HeadingPitchRange from '../Core/HeadingPitchRange.js';
import HeadingPitchRoll from '../Core/HeadingPitchRoll.js';
import Iso8601 from '../Core/Iso8601.js';
import JulianDate from '../Core/JulianDate.js';
import CesiumMath from '../Core/Math.js';
import NearFarScalar from '../Core/NearFarScalar.js';
import objectToQuery from '../Core/objectToQuery.js';
import oneTimeWarning from '../Core/oneTimeWarning.js';
import PinBuilder from '../Core/PinBuilder.js';
import PolygonHierarchy from '../Core/PolygonHierarchy.js';
import queryToObject from '../Core/queryToObject.js';
import Rectangle from '../Core/Rectangle.js';
import Resource from '../Core/Resource.js';
import RuntimeError from '../Core/RuntimeError.js';
import TimeInterval from '../Core/TimeInterval.js';
import TimeIntervalCollection from '../Core/TimeIntervalCollection.js';
import HeightReference from '../Scene/HeightReference.js';
import HorizontalOrigin from '../Scene/HorizontalOrigin.js';
import LabelStyle from '../Scene/LabelStyle.js';
import SceneMode from '../Scene/SceneMode.js';
import Autolinker from '../ThirdParty/Autolinker.js';
import Uri from '../ThirdParty/Uri.js';
import when from '../ThirdParty/when.js';
import zip from '../ThirdParty/zip.js';
import BillboardGraphics from './BillboardGraphics.js';
import CompositePositionProperty from './CompositePositionProperty.js';
import DataSource from './DataSource.js';
import DataSourceClock from './DataSourceClock.js';
import Entity from './Entity.js';
import EntityCluster from './EntityCluster.js';
import EntityCollection from './EntityCollection.js';
import KmlCamera from './KmlCamera.js';
import KmlLookAt from './KmlLookAt.js';
import KmlTour from './KmlTour.js';
import KmlTourFlyTo from './KmlTourFlyTo.js';
import KmlTourWait from './KmlTourWait.js';
import LabelGraphics from './LabelGraphics.js';
import PathGraphics from './PathGraphics.js';
import PolygonGraphics from './PolygonGraphics.js';
import PolylineGraphics from './PolylineGraphics.js';
import PositionPropertyArray from './PositionPropertyArray.js';
import RectangleGraphics from './RectangleGraphics.js';
import ReferenceProperty from './ReferenceProperty.js';
import SampledPositionProperty from './SampledPositionProperty.js';
import ScaledPositionProperty from './ScaledPositionProperty.js';
import TimeIntervalCollectionProperty from './TimeIntervalCollectionProperty.js';
import WallGraphics from './WallGraphics.js';
=======
define([
        '../Core/ArcType',
        '../Core/AssociativeArray',
        '../Core/BoundingRectangle',
        '../Core/Cartesian2',
        '../Core/Cartesian3',
        '../Core/Cartographic',
        '../Core/ClockRange',
        '../Core/ClockStep',
        '../Core/clone',
        '../Core/Color',
        '../Core/createGuid',
        '../Core/Credit',
        '../Core/defaultValue',
        '../Core/defined',
        '../Core/defineProperties',
        '../Core/DeveloperError',
        '../Core/Ellipsoid',
        '../Core/Event',
        '../Core/getExtensionFromUri',
        '../Core/getFilenameFromUri',
        '../Core/getTimestamp',
        '../Core/HeadingPitchRange',
        '../Core/HeadingPitchRoll',
        '../Core/Iso8601',
        '../Core/JulianDate',
        '../Core/Math',
        '../Core/NearFarScalar',
        '../Core/objectToQuery',
        '../Core/oneTimeWarning',
        '../Core/PinBuilder',
        '../Core/PolygonHierarchy',
        '../Core/queryToObject',
        '../Core/Rectangle',
        '../Core/Resource',
        '../Core/RuntimeError',
        '../Core/TimeInterval',
        '../Core/TimeIntervalCollection',
        '../Scene/HeightReference',
        '../Scene/HorizontalOrigin',
        '../Scene/LabelStyle',
        '../Scene/SceneMode',
        '../ThirdParty/Autolinker',
        '../ThirdParty/Uri',
        '../ThirdParty/when',
        '../ThirdParty/zip',
        './BillboardGraphics',
        './CompositePositionProperty',
        './DataSource',
        './DataSourceClock',
        './Entity',
        './EntityCluster',
        './EntityCollection',
        './KmlCamera',
        './KmlLookAt',
        './KmlTour',
        './KmlTourFlyTo',
        './KmlTourWait',
        './LabelGraphics',
        './PathGraphics',
        './PolygonGraphics',
        './PolylineGraphics',
        './PositionPropertyArray',
        './RectangleGraphics',
        './ReferenceProperty',
        './SampledPositionProperty',
        './ScaledPositionProperty',
        './TimeIntervalCollectionProperty',
        './WallGraphics'
    ], function(
        ArcType,
        AssociativeArray,
        BoundingRectangle,
        Cartesian2,
        Cartesian3,
        Cartographic,
        ClockRange,
        ClockStep,
        clone,
        Color,
        createGuid,
        Credit,
        defaultValue,
        defined,
        defineProperties,
        DeveloperError,
        Ellipsoid,
        Event,
        getExtensionFromUri,
        getFilenameFromUri,
        getTimestamp,
        HeadingPitchRange,
        HeadingPitchRoll,
        Iso8601,
        JulianDate,
        CesiumMath,
        NearFarScalar,
        objectToQuery,
        oneTimeWarning,
        PinBuilder,
        PolygonHierarchy,
        queryToObject,
        Rectangle,
        Resource,
        RuntimeError,
        TimeInterval,
        TimeIntervalCollection,
        HeightReference,
        HorizontalOrigin,
        LabelStyle,
        SceneMode,
        Autolinker,
        Uri,
        when,
        zip,
        BillboardGraphics,
        CompositePositionProperty,
        DataSource,
        DataSourceClock,
        Entity,
        EntityCluster,
        EntityCollection,
        KmlCamera,
        KmlLookAt,
        KmlTour,
        KmlTourFlyTo,
        KmlTourWait,
        LabelGraphics,
        PathGraphics,
        PolygonGraphics,
        PolylineGraphics,
        PositionPropertyArray,
        RectangleGraphics,
        ReferenceProperty,
        SampledPositionProperty,
        ScaledPositionProperty,
        TimeIntervalCollectionProperty,
        WallGraphics) {
    'use strict';

    // IE 8 doesn't have a DOM parser and can't run Cesium anyway, so just bail.
    if (typeof DOMParser === 'undefined') {
        return {};
    }
>>>>>>> cc17d4ff

    //This is by no means an exhaustive list of MIME types.
    //The purpose of this list is to be able to accurately identify content embedded
    //in KMZ files. Eventually, we can make this configurable by the end user so they can add
    //there own content types if they have KMZ files that require it.
    var MimeTypes = {
        avi : 'video/x-msvideo',
        bmp : 'image/bmp',
        bz2 : 'application/x-bzip2',
        chm : 'application/vnd.ms-htmlhelp',
        css : 'text/css',
        csv : 'text/csv',
        doc : 'application/msword',
        dvi : 'application/x-dvi',
        eps : 'application/postscript',
        flv : 'video/x-flv',
        gif : 'image/gif',
        gz : 'application/x-gzip',
        htm : 'text/html',
        html : 'text/html',
        ico : 'image/vnd.microsoft.icon',
        jnlp : 'application/x-java-jnlp-file',
        jpeg : 'image/jpeg',
        jpg : 'image/jpeg',
        m3u : 'audio/x-mpegurl',
        m4v : 'video/mp4',
        mathml : 'application/mathml+xml',
        mid : 'audio/midi',
        midi : 'audio/midi',
        mov : 'video/quicktime',
        mp3 : 'audio/mpeg',
        mp4 : 'video/mp4',
        mp4v : 'video/mp4',
        mpeg : 'video/mpeg',
        mpg : 'video/mpeg',
        odp : 'application/vnd.oasis.opendocument.presentation',
        ods : 'application/vnd.oasis.opendocument.spreadsheet',
        odt : 'application/vnd.oasis.opendocument.text',
        ogg : 'application/ogg',
        pdf : 'application/pdf',
        png : 'image/png',
        pps : 'application/vnd.ms-powerpoint',
        ppt : 'application/vnd.ms-powerpoint',
        ps : 'application/postscript',
        qt : 'video/quicktime',
        rdf : 'application/rdf+xml',
        rss : 'application/rss+xml',
        rtf : 'application/rtf',
        svg : 'image/svg+xml',
        swf : 'application/x-shockwave-flash',
        text : 'text/plain',
        tif : 'image/tiff',
        tiff : 'image/tiff',
        txt : 'text/plain',
        wav : 'audio/x-wav',
        wma : 'audio/x-ms-wma',
        wmv : 'video/x-ms-wmv',
        xml : 'application/xml',
        zip : 'application/zip',

        detectFromFilename : function(filename) {
            var ext = filename.toLowerCase();
            ext = getExtensionFromUri(ext);
            return MimeTypes[ext];
        }
    };

    var parser;
    if (typeof DOMParser !== 'undefined') {
        parser = new DOMParser();
    }

    var autolinker = new Autolinker({
        stripPrefix : false,
        twitter : false,
        email : false,
        replaceFn : function(linker, match) {
            if (!match.protocolUrlMatch) {
                //Prevent matching of non-explicit urls.
                //i.e. foo.id won't match but http://foo.id will
                return false;
            }
        }
    });

    var BILLBOARD_SIZE = 32;

    var BILLBOARD_NEAR_DISTANCE = 2414016;
    var BILLBOARD_NEAR_RATIO = 1.0;
    var BILLBOARD_FAR_DISTANCE = 1.6093e+7;
    var BILLBOARD_FAR_RATIO = 0.1;

    var kmlNamespaces = [null, undefined, 'http://www.opengis.net/kml/2.2', 'http://earth.google.com/kml/2.2', 'http://earth.google.com/kml/2.1', 'http://earth.google.com/kml/2.0'];
    var gxNamespaces = ['http://www.google.com/kml/ext/2.2'];
    var atomNamespaces = ['http://www.w3.org/2005/Atom'];
    var namespaces = {
        kml : kmlNamespaces,
        gx : gxNamespaces,
        atom : atomNamespaces,
        kmlgx : kmlNamespaces.concat(gxNamespaces)
    };

    // Ensure Specs/Data/KML/unsupported.kml is kept up to date with these supported types
    var featureTypes = {
        Document : processDocument,
        Folder : processFolder,
        Placemark : processPlacemark,
        NetworkLink : processNetworkLink,
        GroundOverlay : processGroundOverlay,
        PhotoOverlay : processUnsupportedFeature,
        ScreenOverlay : processUnsupportedFeature,
        Tour : processTour
    };

    function DeferredLoading(dataSource) {
        this._dataSource = dataSource;
        this._deferred = when.defer();
        this._stack = [];
        this._promises = [];
        this._timeoutSet = false;
        this._used = false;

        this._started = 0;
        this._timeThreshold = 1000; // Initial load is 1 second
    }

    defineProperties(DeferredLoading.prototype, {
        dataSource : {
            get : function() {
                return this._dataSource;
            }
        }
    });

    DeferredLoading.prototype.addNodes = function(nodes, processingData) {
        this._stack.push({
            nodes: nodes,
            index: 0,
            processingData: processingData
        });
        this._used = true;
    };

    DeferredLoading.prototype.addPromise = function(promise) {
        this._promises.push(promise);
    };

    DeferredLoading.prototype.wait = function() {
        // Case where we had a non-document/folder as the root
        var deferred = this._deferred;
        if (!this._used) {
            deferred.resolve();
        }

        return when.join(deferred.promise, when.all(this._promises));
    };

    DeferredLoading.prototype.process = function() {
        var isFirstCall = (this._stack.length === 1);
        if (isFirstCall) {
            this._started = KmlDataSource._getTimestamp();
        }

        return this._process(isFirstCall);
    };

    DeferredLoading.prototype._giveUpTime = function() {
        if (this._timeoutSet) {
            // Timeout was already set so just return
            return;
        }

        this._timeoutSet = true;
        this._timeThreshold = 50; // After the first load lower threshold to 0.5 seconds
        var that = this;
        setTimeout(function() {
            that._timeoutSet = false;
            that._started = KmlDataSource._getTimestamp();
            that._process(true);
        }, 0);
    };

    DeferredLoading.prototype._nextNode = function() {
        var stack = this._stack;
        var top = stack[stack.length-1];
        var index = top.index;
        var nodes = top.nodes;
        if (index === nodes.length) {
            return;
        }
        ++top.index;

        return nodes[index];
    };

    DeferredLoading.prototype._pop = function() {
        var stack = this._stack;
        stack.pop();

        // Return false if we are done
        if (stack.length === 0) {
            this._deferred.resolve();
            return false;
        }

        return true;
    };

    DeferredLoading.prototype._process = function(isFirstCall) {
        var dataSource = this.dataSource;
        var processingData = this._stack[this._stack.length-1].processingData;

        var child = this._nextNode();
        while(defined(child)) {
            var featureProcessor = featureTypes[child.localName];
            if(defined(featureProcessor) &&
               ((namespaces.kml.indexOf(child.namespaceURI) !== -1) || (namespaces.gx.indexOf(child.namespaceURI) !== -1))) {
                featureProcessor(dataSource, child, processingData, this);

                // Give up time and continue loading later
                if (this._timeoutSet || (KmlDataSource._getTimestamp() > (this._started + this._timeThreshold))) {
                    this._giveUpTime();
                    return;
                }
            }

            child = this._nextNode();
        }

        // If we are a recursive call from a subfolder, just return so the parent folder can continue processing
        // If we aren't then make another call to processNodes because there is stuff still left in the queue
        if (this._pop() && isFirstCall) {
            this._process(true);
        }
    };

    function isZipFile(blob) {
        var magicBlob = blob.slice(0, Math.min(4, blob.size));
        var deferred = when.defer();
        var reader = new FileReader();
        reader.addEventListener('load', function() {
            deferred.resolve(new DataView(reader.result).getUint32(0, false) === 0x504b0304);
        });
        reader.addEventListener('error', function() {
            deferred.reject(reader.error);
        });
        reader.readAsArrayBuffer(magicBlob);
        return deferred.promise;
    }

    function readBlobAsText(blob) {
        var deferred = when.defer();
        var reader = new FileReader();
        reader.addEventListener('load', function() {
            deferred.resolve(reader.result);
        });
        reader.addEventListener('error', function() {
            deferred.reject(reader.error);
        });
        reader.readAsText(blob);
        return deferred.promise;
    }

    function insertNamespaces(text) {
        var namespaceMap = {
            xsi : 'http://www.w3.org/2001/XMLSchema-instance'
        };
        var firstPart, lastPart, reg, declaration;

        for (var key in namespaceMap) {
            if (namespaceMap.hasOwnProperty(key)) {
                reg = RegExp('[< ]' + key + ':');
                declaration = 'xmlns:' + key + '=';
                if (reg.test(text) && text.indexOf(declaration) === -1) {
                    if (!defined(firstPart)) {
                        firstPart = text.substr(0, text.indexOf('<kml') + 4);
                        lastPart = text.substr(firstPart.length);
                    }
                    firstPart += ' ' + declaration + '"' + namespaceMap[key] + '"';
                }
            }
        }

        if (defined(firstPart)) {
            text = firstPart + lastPart;
        }

        return text;
    }

    function removeDuplicateNamespaces(text) {
        var index = text.indexOf('xmlns:');
        var endDeclaration = text.indexOf('>', index);
        var namespace, startIndex, endIndex;

        while ((index !== -1) && (index < endDeclaration)) {
            namespace = text.slice(index, text.indexOf('\"', index));
            startIndex = index;
            index = text.indexOf(namespace, index + 1);
            if (index !== -1) {
                endIndex = text.indexOf('\"', (text.indexOf('\"', index) + 1));
                text = text.slice(0, index -1) + text.slice(endIndex + 1, text.length);
                index = text.indexOf('xmlns:', startIndex - 1);
            } else {
                index = text.indexOf('xmlns:', startIndex + 1);
            }
        }

        return text;
    }

    function loadXmlFromZip(entry, uriResolver, deferred) {
        entry.getData(new zip.TextWriter(), function(text) {
            text = insertNamespaces(text);
            text = removeDuplicateNamespaces(text);
            uriResolver.kml = parser.parseFromString(text, 'application/xml');
            deferred.resolve();
        });
    }

    function loadDataUriFromZip(entry, uriResolver, deferred) {
        var mimeType = defaultValue(MimeTypes.detectFromFilename(entry.filename), 'application/octet-stream');
        entry.getData(new zip.Data64URIWriter(mimeType), function(dataUri) {
            uriResolver[entry.filename] = dataUri;
            deferred.resolve();
        });
    }

    function embedDataUris(div, elementType, attributeName, uriResolver) {
        var keys = uriResolver.keys;
        var baseUri = new Uri('.');
        var elements = div.querySelectorAll(elementType);
        for (var i = 0; i < elements.length; i++) {
            var element = elements[i];
            var value = element.getAttribute(attributeName);
            var uri = new Uri(value).resolve(baseUri).toString();
            var index = keys.indexOf(uri);
            if (index !== -1) {
                var key = keys[index];
                element.setAttribute(attributeName, uriResolver[key]);
                if (elementType === 'a' && element.getAttribute('download') === null) {
                    element.setAttribute('download', key);
                }
            }
        }
    }

    function applyBasePath(div, elementType, attributeName, sourceResource) {
        var elements = div.querySelectorAll(elementType);
        for (var i = 0; i < elements.length; i++) {
            var element = elements[i];
            var value = element.getAttribute(attributeName);
            var resource = resolveHref(value, sourceResource);
            element.setAttribute(attributeName, resource.url);
        }
    }

    // an optional context is passed to allow for some malformed kmls (those with multiple geometries with same ids) to still parse
    // correctly, as they do in Google Earth.
    function createEntity(node, entityCollection, context) {
        var id = queryStringAttribute(node, 'id');
        id = defined(id) && id.length !== 0 ? id : createGuid();
        if (defined(context)) {
            id = context + id;
        }

        // If we have a duplicate ID just generate one.
        // This isn't valid KML but Google Earth handles this case.
        var entity = entityCollection.getById(id);
        if (defined(entity)) {
            id = createGuid();
            if (defined(context)) {
                id = context + id;
            }
        }

        entity = entityCollection.add(new Entity({id : id}));
        if (!defined(entity.kml)) {
            entity.addProperty('kml');
            entity.kml = new KmlFeatureData();
        }
        return entity;
    }

    function isExtrudable(altitudeMode, gxAltitudeMode) {
        return altitudeMode === 'absolute' || altitudeMode === 'relativeToGround' || gxAltitudeMode === 'relativeToSeaFloor';
    }

    function readCoordinate(value, ellipsoid) {
        //Google Earth treats empty or missing coordinates as 0.
        if (!defined(value)) {
            return Cartesian3.fromDegrees(0, 0, 0, ellipsoid);
        }

        var digits = value.match(/[^\s,\n]+/g);
        if (!defined(digits)) {
            return Cartesian3.fromDegrees(0, 0, 0, ellipsoid);
        }

        var longitude = parseFloat(digits[0]);
        var latitude = parseFloat(digits[1]);
        var height = parseFloat(digits[2]);

        longitude = isNaN(longitude) ? 0.0 : longitude;
        latitude = isNaN(latitude) ? 0.0 : latitude;
        height = isNaN(height) ? 0.0 : height;

        return Cartesian3.fromDegrees(longitude, latitude, height, ellipsoid);
    }

    function readCoordinates(element, ellipsoid) {
        if (!defined(element)) {
            return undefined;
        }

        var tuples = element.textContent.match(/[^\s\n]+/g);
        if (!defined(tuples)) {
            return undefined;
        }

        var length = tuples.length;
        var result = new Array(length);
        var resultIndex = 0;
        for (var i = 0; i < length; i++) {
            result[resultIndex++] = readCoordinate(tuples[i], ellipsoid);
        }
        return result;
    }

    function queryNumericAttribute(node, attributeName) {
        if (!defined(node)) {
            return undefined;
        }

        var value = node.getAttribute(attributeName);
        if (value !== null) {
            var result = parseFloat(value);
            return !isNaN(result) ? result : undefined;
        }
        return undefined;
    }

    function queryStringAttribute(node, attributeName) {
        if (!defined(node)) {
            return undefined;
        }
        var value = node.getAttribute(attributeName);
        return value !== null ? value : undefined;
    }

    function queryFirstNode(node, tagName, namespace) {
        if (!defined(node)) {
            return undefined;
        }
        var childNodes = node.childNodes;
        var length = childNodes.length;
        for (var q = 0; q < length; q++) {
            var child = childNodes[q];
            if (child.localName === tagName && namespace.indexOf(child.namespaceURI) !== -1) {
                return child;
            }
        }
        return undefined;
    }

    function queryNodes(node, tagName, namespace) {
        if (!defined(node)) {
            return undefined;
        }
        var result = [];
        var childNodes = node.getElementsByTagNameNS('*', tagName);
        var length = childNodes.length;
        for (var q = 0; q < length; q++) {
            var child = childNodes[q];
            if (child.localName === tagName && namespace.indexOf(child.namespaceURI) !== -1) {
                result.push(child);
            }
        }
        return result;
    }

    function queryChildNodes(node, tagName, namespace) {
        if (!defined(node)) {
            return [];
        }
        var result = [];
        var childNodes = node.childNodes;
        var length = childNodes.length;
        for (var q = 0; q < length; q++) {
            var child = childNodes[q];
            if (child.localName === tagName && namespace.indexOf(child.namespaceURI) !== -1) {
                result.push(child);
            }
        }
        return result;
    }

    function queryNumericValue(node, tagName, namespace) {
        var resultNode = queryFirstNode(node, tagName, namespace);
        if (defined(resultNode)) {
            var result = parseFloat(resultNode.textContent);
            return !isNaN(result) ? result : undefined;
        }
        return undefined;
    }

    function queryStringValue(node, tagName, namespace) {
        var result = queryFirstNode(node, tagName, namespace);
        if (defined(result)) {
            return result.textContent.trim();
        }
        return undefined;
    }

    function queryBooleanValue(node, tagName, namespace) {
        var result = queryFirstNode(node, tagName, namespace);
        if (defined(result)) {
            var value = result.textContent.trim();
            return value === '1' || /^true$/i.test(value);
        }
        return undefined;
    }

    function resolveHref(href, sourceResource, uriResolver) {
        if (!defined(href)) {
            return undefined;
        }

        var resource;
        if (defined(uriResolver)) {
            var blob = uriResolver[href];
            if (defined(blob)) {
                resource = new Resource({
                    url: blob
                });
            } else {
                // Needed for multiple levels of KML files in a KMZ
                var baseUri = new Uri(sourceResource.getUrlComponent());
                var uri = new Uri(href);
                blob = uriResolver[uri.resolve(baseUri)];
                if (defined(blob)) {
                    resource = new Resource({
                        url: blob
                    });
                }
            }
        }

        if (!defined(resource)) {
            resource = sourceResource.getDerivedResource({
                url: href
            });
        }

        return resource;
    }

    var colorOptions = {
        maximumRed : undefined,
        red : undefined,
        maximumGreen : undefined,
        green : undefined,
        maximumBlue : undefined,
        blue : undefined
    };

    function parseColorString(value, isRandom) {
        if (!defined(value) || /^\s*$/gm.test(value)) {
            return undefined;
        }

        if (value[0] === '#') {
            value = value.substring(1);
        }

        var alpha = parseInt(value.substring(0, 2), 16) / 255.0;
        var blue = parseInt(value.substring(2, 4), 16) / 255.0;
        var green = parseInt(value.substring(4, 6), 16) / 255.0;
        var red = parseInt(value.substring(6, 8), 16) / 255.0;

        if (!isRandom) {
            return new Color(red, green, blue, alpha);
        }

        if (red > 0) {
            colorOptions.maximumRed = red;
            colorOptions.red = undefined;
        } else {
            colorOptions.maximumRed = undefined;
            colorOptions.red = 0;
        }
        if (green > 0) {
            colorOptions.maximumGreen = green;
            colorOptions.green = undefined;
        } else {
            colorOptions.maximumGreen = undefined;
            colorOptions.green = 0;
        }
        if (blue > 0) {
            colorOptions.maximumBlue = blue;
            colorOptions.blue = undefined;
        } else {
            colorOptions.maximumBlue = undefined;
            colorOptions.blue = 0;
        }
        colorOptions.alpha = alpha;
        return Color.fromRandom(colorOptions);
    }

    function queryColorValue(node, tagName, namespace) {
        var value = queryStringValue(node, tagName, namespace);
        if (!defined(value)) {
            return undefined;
        }
        return parseColorString(value, queryStringValue(node, 'colorMode', namespace) === 'random');
    }

    function processTimeStamp(featureNode) {
        var node = queryFirstNode(featureNode, 'TimeStamp', namespaces.kmlgx);
        var whenString = queryStringValue(node, 'when', namespaces.kmlgx);

        if (!defined(node) || !defined(whenString) || whenString.length === 0) {
            return undefined;
        }

        //According to the KML spec, a TimeStamp represents a "single moment in time"
        //However, since Cesium animates much differently than Google Earth, that doesn't
        //Make much sense here.  Instead, we use the TimeStamp as the moment the feature
        //comes into existence.  This works much better and gives a similar feel to
        //GE's experience.
        var when = JulianDate.fromIso8601(whenString);
        var result = new TimeIntervalCollection();
        result.addInterval(new TimeInterval({
            start : when,
            stop : Iso8601.MAXIMUM_VALUE
        }));
        return result;
    }

    function processTimeSpan(featureNode) {
        var node = queryFirstNode(featureNode, 'TimeSpan', namespaces.kmlgx);
        if (!defined(node)) {
            return undefined;
        }
        var result;

        var beginNode = queryFirstNode(node, 'begin', namespaces.kmlgx);
        var beginDate = defined(beginNode) ? JulianDate.fromIso8601(beginNode.textContent) : undefined;

        var endNode = queryFirstNode(node, 'end', namespaces.kmlgx);
        var endDate = defined(endNode) ? JulianDate.fromIso8601(endNode.textContent) : undefined;

        if (defined(beginDate) && defined(endDate)) {
            if (JulianDate.lessThan(endDate, beginDate)) {
                var tmp = beginDate;
                beginDate = endDate;
                endDate = tmp;
            }
            result = new TimeIntervalCollection();
            result.addInterval(new TimeInterval({
                start : beginDate,
                stop : endDate
            }));
        } else if (defined(beginDate)) {
            result = new TimeIntervalCollection();
            result.addInterval(new TimeInterval({
                start : beginDate,
                stop : Iso8601.MAXIMUM_VALUE
            }));
        } else if (defined(endDate)) {
            result = new TimeIntervalCollection();
            result.addInterval(new TimeInterval({
                start : Iso8601.MINIMUM_VALUE,
                stop : endDate
            }));
        }

        return result;
    }

    function createDefaultBillboard() {
        var billboard = new BillboardGraphics();
        billboard.width = BILLBOARD_SIZE;
        billboard.height = BILLBOARD_SIZE;
        billboard.scaleByDistance = new NearFarScalar(BILLBOARD_NEAR_DISTANCE, BILLBOARD_NEAR_RATIO, BILLBOARD_FAR_DISTANCE, BILLBOARD_FAR_RATIO);
        billboard.pixelOffsetScaleByDistance = new NearFarScalar(BILLBOARD_NEAR_DISTANCE, BILLBOARD_NEAR_RATIO, BILLBOARD_FAR_DISTANCE, BILLBOARD_FAR_RATIO);
        return billboard;
    }

    function createDefaultPolygon() {
        var polygon = new PolygonGraphics();
        polygon.outline = true;
        polygon.outlineColor = Color.WHITE;
        return polygon;
    }

    function createDefaultLabel() {
        var label = new LabelGraphics();
        label.translucencyByDistance = new NearFarScalar(3000000, 1.0, 5000000, 0.0);
        label.pixelOffset = new Cartesian2(17, 0);
        label.horizontalOrigin = HorizontalOrigin.LEFT;
        label.font = '16px sans-serif';
        label.style = LabelStyle.FILL_AND_OUTLINE;
        return label;
    }

    function getIconHref(iconNode, dataSource, sourceResource, uriResolver, canRefresh) {
        var href = queryStringValue(iconNode, 'href', namespaces.kml);
        if (!defined(href) || (href.length === 0)) {
            return undefined;
        }

        if (href.indexOf('root://icons/palette-') === 0) {
            var palette = href.charAt(21);

            // Get the icon number
            var x = defaultValue(queryNumericValue(iconNode, 'x', namespaces.gx), 0);
            var y = defaultValue(queryNumericValue(iconNode, 'y', namespaces.gx), 0);
            x = Math.min(x / 32, 7);
            y = 7 - Math.min(y / 32, 7);
            var iconNum = (8 * y) + x;

            href = 'https://maps.google.com/mapfiles/kml/pal' + palette + '/icon' + iconNum + '.png';
        }

        var hrefResource = resolveHref(href, sourceResource, uriResolver);

        if (canRefresh) {
            var refreshMode = queryStringValue(iconNode, 'refreshMode', namespaces.kml);
            var viewRefreshMode = queryStringValue(iconNode, 'viewRefreshMode', namespaces.kml);
            if (refreshMode === 'onInterval' || refreshMode === 'onExpire') {
                oneTimeWarning('kml-refreshMode-' + refreshMode, 'KML - Unsupported Icon refreshMode: ' + refreshMode);
            } else if (viewRefreshMode === 'onStop' || viewRefreshMode === 'onRegion') {
                oneTimeWarning('kml-refreshMode-' + viewRefreshMode, 'KML - Unsupported Icon viewRefreshMode: ' + viewRefreshMode);
            }

            var viewBoundScale = defaultValue(queryStringValue(iconNode, 'viewBoundScale', namespaces.kml), 1.0);
            var defaultViewFormat = (viewRefreshMode === 'onStop') ? 'BBOX=[bboxWest],[bboxSouth],[bboxEast],[bboxNorth]' : '';
            var viewFormat = defaultValue(queryStringValue(iconNode, 'viewFormat', namespaces.kml), defaultViewFormat);
            var httpQuery = queryStringValue(iconNode, 'httpQuery', namespaces.kml);
            if (defined(viewFormat)) {
                hrefResource.setQueryParameters(queryToObject(cleanupString(viewFormat)));
            }
            if (defined(httpQuery)) {
                hrefResource.setQueryParameters(queryToObject(cleanupString(httpQuery)));
            }

            var ellipsoid = dataSource._ellipsoid;
            processNetworkLinkQueryString(hrefResource, dataSource._camera, dataSource._canvas, viewBoundScale, dataSource._lastCameraView.bbox, ellipsoid);

            return hrefResource;
        }

        return hrefResource;
    }

    function processBillboardIcon(dataSource, node, targetEntity, sourceResource, uriResolver) {
        var scale = queryNumericValue(node, 'scale', namespaces.kml);
        var heading = queryNumericValue(node, 'heading', namespaces.kml);
        var color = queryColorValue(node, 'color', namespaces.kml);

        var iconNode = queryFirstNode(node, 'Icon', namespaces.kml);
        var icon = getIconHref(iconNode, dataSource, sourceResource, uriResolver, false);

        // If icon tags are present but blank, we do not want to show an icon
        if (defined(iconNode) && !defined(icon)) {
            icon = false;
        }

        var x = queryNumericValue(iconNode, 'x', namespaces.gx);
        var y = queryNumericValue(iconNode, 'y', namespaces.gx);
        var w = queryNumericValue(iconNode, 'w', namespaces.gx);
        var h = queryNumericValue(iconNode, 'h', namespaces.gx);

        var hotSpotNode = queryFirstNode(node, 'hotSpot', namespaces.kml);
        var hotSpotX = queryNumericAttribute(hotSpotNode, 'x');
        var hotSpotY = queryNumericAttribute(hotSpotNode, 'y');
        var hotSpotXUnit = queryStringAttribute(hotSpotNode, 'xunits');
        var hotSpotYUnit = queryStringAttribute(hotSpotNode, 'yunits');

        var billboard = targetEntity.billboard;
        if (!defined(billboard)) {
            billboard = createDefaultBillboard();
            targetEntity.billboard = billboard;
        }

        billboard.image = icon;
        billboard.scale = scale;
        billboard.color = color;

        if (defined(x) || defined(y) || defined(w) || defined(h)) {
            billboard.imageSubRegion = new BoundingRectangle(x, y, w, h);
        }

        //GE treats a heading of zero as no heading
        //You can still point north using a 360 degree angle (or any multiple of 360)
        if (defined(heading) && heading !== 0) {
            billboard.rotation = CesiumMath.toRadians(-heading);
            billboard.alignedAxis = Cartesian3.UNIT_Z;
        }

        //Hotpot is the KML equivalent of pixel offset
        //The hotspot origin is the lower left, but we leave
        //our billboard origin at the center and simply
        //modify the pixel offset to take this into account
        scale = defaultValue(scale, 1.0);

        var xOffset;
        var yOffset;
        if (defined(hotSpotX)) {
            if (hotSpotXUnit === 'pixels') {
                xOffset = -hotSpotX * scale;
            } else if (hotSpotXUnit === 'insetPixels') {
                xOffset = (hotSpotX - BILLBOARD_SIZE) * scale;
            } else if (hotSpotXUnit === 'fraction') {
                xOffset = -hotSpotX * BILLBOARD_SIZE * scale;
            }
            xOffset += BILLBOARD_SIZE * 0.5 * scale;
        }

        if (defined(hotSpotY)) {
            if (hotSpotYUnit === 'pixels') {
                yOffset = hotSpotY * scale;
            } else if (hotSpotYUnit === 'insetPixels') {
                yOffset = (-hotSpotY + BILLBOARD_SIZE) * scale;
            } else if (hotSpotYUnit === 'fraction') {
                yOffset = hotSpotY * BILLBOARD_SIZE * scale;
            }

            yOffset -= BILLBOARD_SIZE * 0.5 * scale;
        }

        if (defined(xOffset) || defined(yOffset)) {
            billboard.pixelOffset = new Cartesian2(xOffset, yOffset);
        }
    }

    function applyStyle(dataSource, styleNode, targetEntity, sourceResource, uriResolver) {
        for (var i = 0, len = styleNode.childNodes.length; i < len; i++) {
            var node = styleNode.childNodes.item(i);
            if (node.localName === 'IconStyle') {
                processBillboardIcon(dataSource, node, targetEntity, sourceResource, uriResolver);
            } else if (node.localName === 'LabelStyle') {
                var label = targetEntity.label;
                if (!defined(label)) {
                    label = createDefaultLabel();
                    targetEntity.label = label;
                }
                label.scale = defaultValue(queryNumericValue(node, 'scale', namespaces.kml), label.scale);
                label.fillColor = defaultValue(queryColorValue(node, 'color', namespaces.kml), label.fillColor);
                label.text = targetEntity.name;
            } else if (node.localName === 'LineStyle') {
                var polyline = targetEntity.polyline;
                if (!defined(polyline)) {
                    polyline = new PolylineGraphics();
                    targetEntity.polyline = polyline;
                }
                polyline.width = queryNumericValue(node, 'width', namespaces.kml);
                polyline.material = queryColorValue(node, 'color', namespaces.kml);
                if (defined(queryColorValue(node, 'outerColor', namespaces.gx))) {
                    oneTimeWarning('kml-gx:outerColor', 'KML - gx:outerColor is not supported in a LineStyle');
                }
                if (defined(queryNumericValue(node, 'outerWidth', namespaces.gx))) {
                    oneTimeWarning('kml-gx:outerWidth', 'KML - gx:outerWidth is not supported in a LineStyle');
                }
                if (defined(queryNumericValue(node, 'physicalWidth', namespaces.gx))) {
                    oneTimeWarning('kml-gx:physicalWidth', 'KML - gx:physicalWidth is not supported in a LineStyle');
                }
                if (defined(queryBooleanValue(node, 'labelVisibility', namespaces.gx))) {
                    oneTimeWarning('kml-gx:labelVisibility', 'KML - gx:labelVisibility is not supported in a LineStyle');
                }
            } else if (node.localName === 'PolyStyle') {
                var polygon = targetEntity.polygon;
                if (!defined(polygon)) {
                    polygon = createDefaultPolygon();
                    targetEntity.polygon = polygon;
                }
                polygon.material = defaultValue(queryColorValue(node, 'color', namespaces.kml), polygon.material);
                polygon.fill = defaultValue(queryBooleanValue(node, 'fill', namespaces.kml), polygon.fill);
                polygon.outline = defaultValue(queryBooleanValue(node, 'outline', namespaces.kml), polygon.outline);
            } else if (node.localName === 'BalloonStyle') {
                var bgColor = defaultValue(parseColorString(queryStringValue(node, 'bgColor', namespaces.kml)), Color.WHITE);
                var textColor = defaultValue(parseColorString(queryStringValue(node, 'textColor', namespaces.kml)), Color.BLACK);
                var text = queryStringValue(node, 'text', namespaces.kml);

                //This is purely an internal property used in style processing,
                //it never ends up on the final entity.
                targetEntity.addProperty('balloonStyle');
                targetEntity.balloonStyle = {
                    bgColor : bgColor,
                    textColor : textColor,
                    text : text
                };
            } else if (node.localName === 'ListStyle') {
                var listItemType = queryStringValue(node, 'listItemType', namespaces.kml);
                if (listItemType === 'radioFolder' || listItemType === 'checkOffOnly') {
                    oneTimeWarning('kml-listStyle-' + listItemType, 'KML - Unsupported ListStyle with listItemType: ' + listItemType);
                }
            }
        }
    }

    //Processes and merges any inline styles for the provided node into the provided entity.
    function computeFinalStyle(dataSource, placeMark, styleCollection, sourceResource, uriResolver) {
        var result = new Entity();
        var styleEntity;

        //Google earth seems to always use the last inline Style/StyleMap only
        var styleIndex = -1;
        var childNodes = placeMark.childNodes;
        var length = childNodes.length;
        for (var q = 0; q < length; q++) {
            var child = childNodes[q];
            if (child.localName === 'Style' || child.localName === 'StyleMap') {
                styleIndex = q;
            }
        }

        if (styleIndex !== -1) {
            var inlineStyleNode = childNodes[styleIndex];
            if (inlineStyleNode.localName === 'Style') {
                applyStyle(dataSource, inlineStyleNode, result, sourceResource, uriResolver);
            } else { // StyleMap
                var pairs = queryChildNodes(inlineStyleNode, 'Pair', namespaces.kml);
                for (var p = 0; p < pairs.length; p++) {
                    var pair = pairs[p];
                    var key = queryStringValue(pair, 'key', namespaces.kml);
                    if (key === 'normal') {
                        var styleUrl = queryStringValue(pair, 'styleUrl', namespaces.kml);
                        if (defined(styleUrl)) {
                            styleEntity = styleCollection.getById(styleUrl);
                            if (!defined(styleEntity)) {
                                styleEntity = styleCollection.getById('#' + styleUrl);
                            }
                            if (defined(styleEntity)) {
                                result.merge(styleEntity);
                            }
                        } else {
                            var node = queryFirstNode(pair, 'Style', namespaces.kml);
                            applyStyle(dataSource, node, result, sourceResource, uriResolver);
                        }
                    } else {
                        oneTimeWarning('kml-styleMap-' + key, 'KML - Unsupported StyleMap key: ' + key);
                    }
                }
            }
        }

        //Google earth seems to always use the first external style only.
        var externalStyle = queryStringValue(placeMark, 'styleUrl', namespaces.kml);
        if (defined(externalStyle)) {
            var id = externalStyle;
            if (externalStyle[0] !== '#' && externalStyle.indexOf('#') !== -1) {
                var tokens = externalStyle.split('#');
                var uri = tokens[0];
                var resource = sourceResource.getDerivedResource({
                    url: uri
                });

                id = resource.getUrlComponent() + '#' + tokens[1];
            }

            styleEntity = styleCollection.getById(id);
            if (!defined(styleEntity)) {
                styleEntity = styleCollection.getById('#' + id);
            }
            if (defined(styleEntity)) {
                result.merge(styleEntity);
            }
        }

        return result;
    }

    //Asynchronously processes an external style file.
    function processExternalStyles(dataSource, resource, styleCollection) {
        return resource.fetchXML().then(function(styleKml) {
            return processStyles(dataSource, styleKml, styleCollection, resource, true);
        });
    }

    //Processes all shared and external styles and stores
    //their id into the provided styleCollection.
    //Returns an array of promises that will resolve when
    //each style is loaded.
    function processStyles(dataSource, kml, styleCollection, sourceResource, isExternal, uriResolver) {
        var i;
        var id;
        var styleEntity;

        var node;
        var styleNodes = queryNodes(kml, 'Style', namespaces.kml);
        if (defined(styleNodes)) {
            var styleNodesLength = styleNodes.length;
            for (i = 0; i < styleNodesLength; i++) {
                node = styleNodes[i];
                id = queryStringAttribute(node, 'id');
                if (defined(id)) {
                    id = '#' + id;
                    if (isExternal && defined(sourceResource)) {
                        id = sourceResource.getUrlComponent() + id;
                    }
                    if (!defined(styleCollection.getById(id))) {
                        styleEntity = new Entity({
                            id : id
                        });
                        styleCollection.add(styleEntity);
                        applyStyle(dataSource, node, styleEntity, sourceResource, uriResolver);
                    }
                }
            }
        }

        var styleMaps = queryNodes(kml, 'StyleMap', namespaces.kml);
        if (defined(styleMaps)) {
            var styleMapsLength = styleMaps.length;
            for (i = 0; i < styleMapsLength; i++) {
                var styleMap = styleMaps[i];
                id = queryStringAttribute(styleMap, 'id');
                if (defined(id)) {
                    var pairs = queryChildNodes(styleMap, 'Pair', namespaces.kml);
                    for (var p = 0; p < pairs.length; p++) {
                        var pair = pairs[p];
                        var key = queryStringValue(pair, 'key', namespaces.kml);
                        if (key === 'normal') {
                            id = '#' + id;
                            if (isExternal && defined(sourceResource)) {
                                id = sourceResource.getUrlComponent() + id;
                            }
                            if (!defined(styleCollection.getById(id))) {
                                styleEntity = styleCollection.getOrCreateEntity(id);

                                var styleUrl = queryStringValue(pair, 'styleUrl', namespaces.kml);
                                if (defined(styleUrl)) {
                                    if (styleUrl[0] !== '#') {
                                        styleUrl = '#' + styleUrl;
                                    }

                                    if (isExternal && defined(sourceResource)) {
                                        styleUrl = sourceResource.getUrlComponent() + styleUrl;
                                    }
                                    var base = styleCollection.getById(styleUrl);

                                    if (defined(base)) {
                                        styleEntity.merge(base);
                                    }
                                } else {
                                    node = queryFirstNode(pair, 'Style', namespaces.kml);
                                    applyStyle(dataSource, node, styleEntity, sourceResource, uriResolver);
                                }
                            }
                        } else {
                            oneTimeWarning('kml-styleMap-' + key, 'KML - Unsupported StyleMap key: ' + key);
                        }
                    }
                }
            }
        }

        var promises = [];
        var styleUrlNodes = kml.getElementsByTagName('styleUrl');
        var styleUrlNodesLength = styleUrlNodes.length;
        for (i = 0; i < styleUrlNodesLength; i++) {
            var styleReference = styleUrlNodes[i].textContent;
            if (styleReference[0] !== '#') {
                //According to the spec, all local styles should start with a #
                //and everything else is an external style that has a # seperating
                //the URL of the document and the style.  However, Google Earth
                //also accepts styleUrls without a # as meaning a local style.
                var tokens = styleReference.split('#');
                if (tokens.length === 2) {
                    var uri = tokens[0];
                    var resource = sourceResource.getDerivedResource({
                        url: uri
                    });

                    promises.push(processExternalStyles(dataSource, resource, styleCollection));
                }
            }
        }

        return promises;
    }

    function createDropLine(entityCollection, entity, styleEntity) {
        var entityPosition = new ReferenceProperty(entityCollection, entity.id, ['position']);
        var surfacePosition = new ScaledPositionProperty(entity.position);
        entity.polyline = defined(styleEntity.polyline) ? styleEntity.polyline.clone() : new PolylineGraphics();
        entity.polyline.positions = new PositionPropertyArray([entityPosition, surfacePosition]);
    }

    function heightReferenceFromAltitudeMode(altitudeMode, gxAltitudeMode) {
        if (!defined(altitudeMode) && !defined(gxAltitudeMode) || altitudeMode === 'clampToGround') {
            return HeightReference.CLAMP_TO_GROUND;
        }

        if (altitudeMode === 'relativeToGround') {
            return HeightReference.RELATIVE_TO_GROUND;
        }

        if (altitudeMode === 'absolute') {
            return HeightReference.NONE;
        }

        if (gxAltitudeMode === 'clampToSeaFloor') {
            oneTimeWarning('kml-gx:altitudeMode-clampToSeaFloor', 'KML - <gx:altitudeMode>:clampToSeaFloor is currently not supported, using <kml:altitudeMode>:clampToGround.');
            return HeightReference.CLAMP_TO_GROUND;
        }

        if (gxAltitudeMode === 'relativeToSeaFloor') {
            oneTimeWarning('kml-gx:altitudeMode-relativeToSeaFloor', 'KML - <gx:altitudeMode>:relativeToSeaFloor is currently not supported, using <kml:altitudeMode>:relativeToGround.');
            return HeightReference.RELATIVE_TO_GROUND;
        }

        if (defined(altitudeMode)) {
            oneTimeWarning('kml-altitudeMode-unknown', 'KML - Unknown <kml:altitudeMode>:' + altitudeMode + ', using <kml:altitudeMode>:CLAMP_TO_GROUND.');
        } else {
            oneTimeWarning('kml-gx:altitudeMode-unknown', 'KML - Unknown <gx:altitudeMode>:' + gxAltitudeMode + ', using <kml:altitudeMode>:CLAMP_TO_GROUND.');
        }

        // Clamp to ground is the default
        return HeightReference.CLAMP_TO_GROUND;
    }

    function createPositionPropertyFromAltitudeMode(property, altitudeMode, gxAltitudeMode) {
        if (gxAltitudeMode === 'relativeToSeaFloor' || altitudeMode === 'absolute' || altitudeMode === 'relativeToGround') {
            //Just return the ellipsoid referenced property until we support MSL
            return property;
        }

        if ((defined(altitudeMode) && altitudeMode !== 'clampToGround') || //
            (defined(gxAltitudeMode) && gxAltitudeMode !== 'clampToSeaFloor')) {
            oneTimeWarning('kml-altitudeMode-unknown', 'KML - Unknown altitudeMode: ' + defaultValue(altitudeMode, gxAltitudeMode));
        }

        // Clamp to ground is the default
        return new ScaledPositionProperty(property);
    }

    function createPositionPropertyArrayFromAltitudeMode(properties, altitudeMode, gxAltitudeMode, ellipsoid) {
        if (!defined(properties)) {
            return undefined;
        }

        if (gxAltitudeMode === 'relativeToSeaFloor' || altitudeMode === 'absolute' || altitudeMode === 'relativeToGround') {
            //Just return the ellipsoid referenced property until we support MSL
            return properties;
        }

        if ((defined(altitudeMode) && altitudeMode !== 'clampToGround') || //
            (defined(gxAltitudeMode) && gxAltitudeMode !== 'clampToSeaFloor')) {
            oneTimeWarning('kml-altitudeMode-unknown', 'KML - Unknown altitudeMode: ' + defaultValue(altitudeMode, gxAltitudeMode));
        }

        // Clamp to ground is the default
        var propertiesLength = properties.length;
        for (var i = 0; i < propertiesLength; i++) {
            var property = properties[i];
            ellipsoid.scaleToGeodeticSurface(property, property);
        }
        return properties;
    }

    function processPositionGraphics(dataSource, entity, styleEntity, heightReference) {
        var label = entity.label;
        if (!defined(label)) {
            label = defined(styleEntity.label) ? styleEntity.label.clone() : createDefaultLabel();
            entity.label = label;
        }
        label.text = entity.name;

        var billboard = entity.billboard;
        if (!defined(billboard)) {
            billboard = defined(styleEntity.billboard) ? styleEntity.billboard.clone() : createDefaultBillboard();
            entity.billboard = billboard;
        }

        if (!defined(billboard.image)) {
            billboard.image = dataSource._pinBuilder.fromColor(Color.YELLOW, 64);

        // If there were empty <Icon> tags in the KML, then billboard.image was set to false above
        // However, in this case, the false value would have been converted to a property afterwards
        // Thus, we check if billboard.image is defined with value of false
        } else if (!billboard.image.getValue()) {
            billboard.image = undefined;
        }

        var scale = 1.0;
        if (defined(billboard.scale)) {
            scale = billboard.scale.getValue();
            if (scale !== 0) {
                label.pixelOffset = new Cartesian2((scale * 16) + 1, 0);
            } else {
                //Minor tweaks to better match Google Earth.
                label.pixelOffset = undefined;
                label.horizontalOrigin = undefined;
            }
        }

        if (defined(heightReference) && dataSource._clampToGround) {
            billboard.heightReference = heightReference;
            label.heightReference = heightReference;
        }
    }

    function processPathGraphics(entity, styleEntity) {
        var path = entity.path;
        if (!defined(path)) {
            path = new PathGraphics();
            path.leadTime = 0;
            entity.path = path;
        }

        var polyline = styleEntity.polyline;
        if (defined(polyline)) {
            path.material = polyline.material;
            path.width = polyline.width;
        }
    }

    function processPoint(dataSource, entityCollection, geometryNode, entity, styleEntity) {
        var coordinatesString = queryStringValue(geometryNode, 'coordinates', namespaces.kml);
        var altitudeMode = queryStringValue(geometryNode, 'altitudeMode', namespaces.kml);
        var gxAltitudeMode = queryStringValue(geometryNode, 'altitudeMode', namespaces.gx);
        var extrude = queryBooleanValue(geometryNode, 'extrude', namespaces.kml);
        var ellipsoid = dataSource._ellipsoid;
        var position = readCoordinate(coordinatesString, ellipsoid);

        entity.position = position;
        processPositionGraphics(dataSource, entity, styleEntity, heightReferenceFromAltitudeMode(altitudeMode, gxAltitudeMode));

        if (extrude && isExtrudable(altitudeMode, gxAltitudeMode)) {
            createDropLine(entityCollection, entity, styleEntity);
        }

        return true;
    }

    function processLineStringOrLinearRing(dataSource, entityCollection, geometryNode, entity, styleEntity) {
        var coordinatesNode = queryFirstNode(geometryNode, 'coordinates', namespaces.kml);
        var altitudeMode = queryStringValue(geometryNode, 'altitudeMode', namespaces.kml);
        var gxAltitudeMode = queryStringValue(geometryNode, 'altitudeMode', namespaces.gx);
        var extrude = queryBooleanValue(geometryNode, 'extrude', namespaces.kml);
        var tessellate = queryBooleanValue(geometryNode, 'tessellate', namespaces.kml);
        var canExtrude = isExtrudable(altitudeMode, gxAltitudeMode);
        var zIndex = queryNumericValue(geometryNode, 'drawOrder', namespaces.gx);

        var ellipsoid = dataSource._ellipsoid;
        var coordinates = readCoordinates(coordinatesNode, ellipsoid);
        var polyline = styleEntity.polyline;
        if (canExtrude && extrude) {
            var wall = new WallGraphics();
            entity.wall = wall;
            wall.positions = coordinates;
            var polygon = styleEntity.polygon;

            if (defined(polygon)) {
                wall.fill = polygon.fill;
                wall.material = polygon.material;
            }

            //Always outline walls so they show up in 2D.
            wall.outline = true;
            if (defined(polyline)) {
                wall.outlineColor = defined(polyline.material) ? polyline.material.color : Color.WHITE;
                wall.outlineWidth = polyline.width;
            } else if (defined(polygon)) {
                wall.outlineColor = defined(polygon.material) ? polygon.material.color : Color.WHITE;
            }
        } else if (dataSource._clampToGround && !canExtrude && tessellate) {
            var polylineGraphics = new PolylineGraphics();
            polylineGraphics.clampToGround = true;
            entity.polyline = polylineGraphics;
            polylineGraphics.positions = coordinates;
            if (defined(polyline)) {
                polylineGraphics.material = defined(polyline.material) ? polyline.material.color.getValue(Iso8601.MINIMUM_VALUE) : Color.WHITE;
                polylineGraphics.width = defaultValue(polyline.width, 1.0);
            } else {
                polylineGraphics.material = Color.WHITE;
                polylineGraphics.width = 1.0;
            }
            polylineGraphics.zIndex = zIndex;
        } else {
            if (defined(zIndex)) {
                oneTimeWarning('kml-gx:drawOrder', 'KML - gx:drawOrder is not supported in LineStrings when clampToGround is false');
            }

            polyline = defined(polyline) ? polyline.clone() : new PolylineGraphics();
            entity.polyline = polyline;
            polyline.positions = createPositionPropertyArrayFromAltitudeMode(coordinates, altitudeMode, gxAltitudeMode, ellipsoid);
            if (!tessellate || canExtrude) {
                polyline.arcType = ArcType.NONE;
            }
        }

        return true;
    }

    function processPolygon(dataSource, entityCollection, geometryNode, entity, styleEntity) {
        var outerBoundaryIsNode = queryFirstNode(geometryNode, 'outerBoundaryIs', namespaces.kml);
        var linearRingNode = queryFirstNode(outerBoundaryIsNode, 'LinearRing', namespaces.kml);
        var coordinatesNode = queryFirstNode(linearRingNode, 'coordinates', namespaces.kml);
        var ellipsoid = dataSource._ellipsoid;
        var coordinates = readCoordinates(coordinatesNode, ellipsoid);
        var extrude = queryBooleanValue(geometryNode, 'extrude', namespaces.kml);
        var altitudeMode = queryStringValue(geometryNode, 'altitudeMode', namespaces.kml);
        var gxAltitudeMode = queryStringValue(geometryNode, 'altitudeMode', namespaces.gx);
        var canExtrude = isExtrudable(altitudeMode, gxAltitudeMode);

        var polygon = defined(styleEntity.polygon) ? styleEntity.polygon.clone() : createDefaultPolygon();

        var polyline = styleEntity.polyline;
        if (defined(polyline)) {
            polygon.outlineColor = defined(polyline.material) ? polyline.material.color : Color.WHITE;
            polygon.outlineWidth = polyline.width;
        }
        entity.polygon = polygon;

        if (canExtrude) {
            polygon.perPositionHeight = true;
            polygon.extrudedHeight = extrude ? 0 : undefined;
        } else if (!dataSource._clampToGround) {
            polygon.height = 0;
        }

        if (defined(coordinates)) {
            var hierarchy = new PolygonHierarchy(coordinates);
            var innerBoundaryIsNodes = queryChildNodes(geometryNode, 'innerBoundaryIs', namespaces.kml);
            for (var j = 0; j < innerBoundaryIsNodes.length; j++) {
                linearRingNode = queryChildNodes(innerBoundaryIsNodes[j], 'LinearRing', namespaces.kml);
                for (var k = 0; k < linearRingNode.length; k++) {
                    coordinatesNode = queryFirstNode(linearRingNode[k], 'coordinates', namespaces.kml);
                    coordinates = readCoordinates(coordinatesNode, ellipsoid);
                    if (defined(coordinates)) {
                        hierarchy.holes.push(new PolygonHierarchy(coordinates));
                    }
                }
            }
            polygon.hierarchy = hierarchy;
        }

        return true;
    }

    function processTrack(dataSource, entityCollection, geometryNode, entity, styleEntity) {
        var altitudeMode = queryStringValue(geometryNode, 'altitudeMode', namespaces.kml);
        var gxAltitudeMode = queryStringValue(geometryNode, 'altitudeMode', namespaces.gx);
        var coordNodes = queryChildNodes(geometryNode, 'coord', namespaces.gx);
        var angleNodes = queryChildNodes(geometryNode, 'angles', namespaces.gx);
        var timeNodes = queryChildNodes(geometryNode, 'when', namespaces.kml);
        var extrude = queryBooleanValue(geometryNode, 'extrude', namespaces.kml);
        var canExtrude = isExtrudable(altitudeMode, gxAltitudeMode);
        var ellipsoid = dataSource._ellipsoid;

        if (angleNodes.length > 0) {
            oneTimeWarning('kml-gx:angles', 'KML - gx:angles are not supported in gx:Tracks');
        }

        var length = Math.min(coordNodes.length, timeNodes.length);
        var coordinates = [];
        var times = [];
        for (var i = 0; i < length; i++) {
            var position = readCoordinate(coordNodes[i].textContent, ellipsoid);
            coordinates.push(position);
            times.push(JulianDate.fromIso8601(timeNodes[i].textContent));
        }
        var property = new SampledPositionProperty();
        property.addSamples(times, coordinates);
        entity.position = property;
        processPositionGraphics(dataSource, entity, styleEntity, heightReferenceFromAltitudeMode(altitudeMode, gxAltitudeMode));
        processPathGraphics(entity, styleEntity);

        entity.availability = new TimeIntervalCollection();

        if (timeNodes.length > 0) {
            entity.availability.addInterval(new TimeInterval({
                start : times[0],
                stop : times[times.length - 1]
            }));
        }

        if (canExtrude && extrude) {
            createDropLine(entityCollection, entity, styleEntity);
        }

        return true;
    }

    function addToMultiTrack(times, positions, composite, availability, dropShowProperty, extrude, altitudeMode, gxAltitudeMode, includeEndPoints) {
        var start = times[0];
        var stop = times[times.length - 1];

        var data = new SampledPositionProperty();
        data.addSamples(times, positions);

        composite.intervals.addInterval(new TimeInterval({
            start : start,
            stop : stop,
            isStartIncluded : includeEndPoints,
            isStopIncluded : includeEndPoints,
            data : createPositionPropertyFromAltitudeMode(data, altitudeMode, gxAltitudeMode)
        }));
        availability.addInterval(new TimeInterval({
            start : start,
            stop : stop,
            isStartIncluded : includeEndPoints,
            isStopIncluded : includeEndPoints
        }));
        dropShowProperty.intervals.addInterval(new TimeInterval({
            start : start,
            stop : stop,
            isStartIncluded : includeEndPoints,
            isStopIncluded : includeEndPoints,
            data : extrude
        }));
    }

    function processMultiTrack(dataSource, entityCollection, geometryNode, entity, styleEntity) {
        // Multitrack options do not work in GE as detailed in the spec,
        // rather than altitudeMode being at the MultiTrack level,
        // GE just defers all settings to the underlying track.

        var interpolate = queryBooleanValue(geometryNode, 'interpolate', namespaces.gx);
        var trackNodes = queryChildNodes(geometryNode, 'Track', namespaces.gx);

        var times;
        var lastStop;
        var lastStopPosition;
        var needDropLine = false;
        var dropShowProperty = new TimeIntervalCollectionProperty();
        var availability = new TimeIntervalCollection();
        var composite = new CompositePositionProperty();
        var ellipsoid = dataSource._ellipsoid;
        for (var i = 0, len = trackNodes.length; i < len; i++) {
            var trackNode = trackNodes[i];
            var timeNodes = queryChildNodes(trackNode, 'when', namespaces.kml);
            var coordNodes = queryChildNodes(trackNode, 'coord', namespaces.gx);
            var altitudeMode = queryStringValue(trackNode, 'altitudeMode', namespaces.kml);
            var gxAltitudeMode = queryStringValue(trackNode, 'altitudeMode', namespaces.gx);
            var canExtrude = isExtrudable(altitudeMode, gxAltitudeMode);
            var extrude = queryBooleanValue(trackNode, 'extrude', namespaces.kml);

            var length = Math.min(coordNodes.length, timeNodes.length);

            var positions = [];
            times = [];
            for (var x = 0; x < length; x++) {
                var position = readCoordinate(coordNodes[x].textContent, ellipsoid);
                positions.push(position);
                times.push(JulianDate.fromIso8601(timeNodes[x].textContent));
            }

            if (interpolate) {
                //If we are interpolating, then we need to fill in the end of
                //the last track and the beginning of this one with a sampled
                //property.  From testing in Google Earth, this property
                //is never extruded and always absolute.
                if (defined(lastStop)) {
                    addToMultiTrack([lastStop, times[0]], [lastStopPosition, positions[0]], composite, availability, dropShowProperty, false, 'absolute', undefined, false);
                }
                lastStop = times[length - 1];
                lastStopPosition = positions[positions.length - 1];
            }

            addToMultiTrack(times, positions, composite, availability, dropShowProperty, canExtrude && extrude, altitudeMode, gxAltitudeMode, true);
            needDropLine = needDropLine || (canExtrude && extrude);
        }

        entity.availability = availability;
        entity.position = composite;
        processPositionGraphics(dataSource, entity, styleEntity);
        processPathGraphics(entity, styleEntity);
        if (needDropLine) {
            createDropLine(entityCollection, entity, styleEntity);
            entity.polyline.show = dropShowProperty;
        }

        return true;
    }

    var geometryTypes = {
        Point : processPoint,
        LineString : processLineStringOrLinearRing,
        LinearRing : processLineStringOrLinearRing,
        Polygon : processPolygon,
        Track : processTrack,
        MultiTrack : processMultiTrack,
        MultiGeometry : processMultiGeometry,
        Model : processUnsupportedGeometry
    };

    function processMultiGeometry(dataSource, entityCollection, geometryNode, entity, styleEntity, context) {
        var childNodes = geometryNode.childNodes;
        var hasGeometry = false;
        for (var i = 0, len = childNodes.length; i < len; i++) {
            var childNode = childNodes.item(i);
            var geometryProcessor = geometryTypes[childNode.localName];
            if (defined(geometryProcessor)) {
                var childEntity = createEntity(childNode, entityCollection, context);
                childEntity.parent = entity;
                childEntity.name = entity.name;
                childEntity.availability = entity.availability;
                childEntity.description = entity.description;
                childEntity.kml = entity.kml;
                if (geometryProcessor(dataSource, entityCollection, childNode, childEntity, styleEntity)) {
                    hasGeometry = true;
                }
            }
        }

        return hasGeometry;
    }

    function processUnsupportedGeometry(dataSource, entityCollection, geometryNode, entity, styleEntity) {
        oneTimeWarning('kml-unsupportedGeometry', 'KML - Unsupported geometry: ' + geometryNode.localName);
        return false;
    }

    function processExtendedData(node, entity) {
        var extendedDataNode = queryFirstNode(node, 'ExtendedData', namespaces.kml);

        if (!defined(extendedDataNode)) {
            return undefined;
        }

        if (defined(queryFirstNode(extendedDataNode, 'SchemaData', namespaces.kml))) {
            oneTimeWarning('kml-schemaData', 'KML - SchemaData is unsupported');
        }
        if (defined(queryStringAttribute(extendedDataNode, 'xmlns:prefix'))) {
            oneTimeWarning('kml-extendedData', 'KML - ExtendedData with xmlns:prefix is unsupported');
        }

        var result = {};
        var dataNodes = queryChildNodes(extendedDataNode, 'Data', namespaces.kml);
        if (defined(dataNodes)) {
            var length = dataNodes.length;
            for (var i = 0; i < length; i++) {
                var dataNode = dataNodes[i];
                var name = queryStringAttribute(dataNode, 'name');
                if (defined(name)) {
                    result[name] = {
                        displayName : queryStringValue(dataNode, 'displayName', namespaces.kml),
                        value : queryStringValue(dataNode, 'value', namespaces.kml)
                    };
                }
            }
        }
        entity.kml.extendedData = result;
    }

    var scratchDiv;
    if (typeof document !== 'undefined') {
        scratchDiv = document.createElement('div');
    }

    function processDescription(node, entity, styleEntity, uriResolver, sourceResource) {
        var i;
        var key;
        var keys;

        var kmlData = entity.kml;
        var extendedData = kmlData.extendedData;
        var description = queryStringValue(node, 'description', namespaces.kml);

        var balloonStyle = defaultValue(entity.balloonStyle, styleEntity.balloonStyle);

        var background = Color.WHITE;
        var foreground = Color.BLACK;
        var text = description;

        if (defined(balloonStyle)) {
            background = defaultValue(balloonStyle.bgColor, Color.WHITE);
            foreground = defaultValue(balloonStyle.textColor, Color.BLACK);
            text = defaultValue(balloonStyle.text, description);
        }

        var value;
        if (defined(text)) {
            text = text.replace('$[name]', defaultValue(entity.name, ''));
            text = text.replace('$[description]', defaultValue(description, ''));
            text = text.replace('$[address]', defaultValue(kmlData.address, ''));
            text = text.replace('$[Snippet]', defaultValue(kmlData.snippet, ''));
            text = text.replace('$[id]', entity.id);

            //While not explicitly defined by the OGC spec, in Google Earth
            //The appearance of geDirections adds the directions to/from links
            //We simply replace this string with nothing.
            text = text.replace('$[geDirections]', '');

            if (defined(extendedData)) {
                var matches = text.match(/\$\[.+?\]/g);
                if (matches !== null) {
                    for (i = 0; i < matches.length; i++) {
                        var token = matches[i];
                        var propertyName = token.substr(2, token.length - 3);
                        var isDisplayName = /\/displayName$/.test(propertyName);
                        propertyName = propertyName.replace(/\/displayName$/, '');

                        value = extendedData[propertyName];
                        if (defined(value)) {
                            value = isDisplayName ? value.displayName : value.value;
                        }
                        if (defined(value)) {
                            text = text.replace(token, defaultValue(value, ''));
                        }
                    }
                }
            }
        } else if (defined(extendedData)) {
            //If no description exists, build a table out of the extended data
            keys = Object.keys(extendedData);
            if (keys.length > 0) {
                text = '<table class="cesium-infoBox-defaultTable cesium-infoBox-defaultTable-lighter"><tbody>';
                for (i = 0; i < keys.length; i++) {
                    key = keys[i];
                    value = extendedData[key];
                    text += '<tr><th>' + defaultValue(value.displayName, key) + '</th><td>' + defaultValue(value.value, '') + '</td></tr>';
                }
                text += '</tbody></table>';
            }
        }

        if (!defined(text)) {
            //No description
            return;
        }

        //Turns non-explicit links into clickable links.
        text = autolinker.link(text);

        //Use a temporary div to manipulate the links
        //so that they open in a new window.
        scratchDiv.innerHTML = text;
        var links = scratchDiv.querySelectorAll('a');
        for (i = 0; i < links.length; i++) {
            links[i].setAttribute('target', '_blank');
        }

        //Rewrite any KMZ embedded urls
        if (defined(uriResolver) && uriResolver.keys.length > 1) {
            embedDataUris(scratchDiv, 'a', 'href', uriResolver);
            embedDataUris(scratchDiv, 'img', 'src', uriResolver);
        }

        //Make relative urls absolute using the sourceResource
        applyBasePath(scratchDiv, 'a', 'href', sourceResource);
        applyBasePath(scratchDiv, 'img', 'src', sourceResource);

        var tmp = '<div class="cesium-infoBox-description-lighter" style="';
        tmp += 'overflow:auto;';
        tmp += 'word-wrap:break-word;';
        tmp += 'background-color:' + background.toCssColorString() + ';';
        tmp += 'color:' + foreground.toCssColorString() + ';';
        tmp += '">';
        tmp += scratchDiv.innerHTML + '</div>';
        scratchDiv.innerHTML = '';

        //Set the final HTML as the description.
        entity.description = tmp;
    }

    function processFeature(dataSource, featureNode, processingData) {
        var entityCollection = processingData.entityCollection;
        var parent = processingData.parentEntity;
        var sourceResource = processingData.sourceResource;
        var uriResolver = processingData.uriResolver;

        var entity = createEntity(featureNode, entityCollection, processingData.context);
        var kmlData = entity.kml;
        var styleEntity = computeFinalStyle(dataSource, featureNode, processingData.styleCollection, sourceResource, uriResolver);

        var name = queryStringValue(featureNode, 'name', namespaces.kml);
        entity.name = name;
        entity.parent = parent;

        var availability = processTimeSpan(featureNode);
        if (!defined(availability)) {
            availability = processTimeStamp(featureNode);
        }
        entity.availability = availability;

        mergeAvailabilityWithParent(entity);

        // Per KML spec "A Feature is visible only if it and all its ancestors are visible."
        function ancestryIsVisible(parentEntity) {
            if (!parentEntity) {
                return true;
            }
            return parentEntity.show && ancestryIsVisible(parentEntity.parent);
        }

        var visibility = queryBooleanValue(featureNode, 'visibility', namespaces.kml);
        entity.show = ancestryIsVisible(parent) && defaultValue(visibility, true);
        //var open = queryBooleanValue(featureNode, 'open', namespaces.kml);

        var authorNode = queryFirstNode(featureNode, 'author', namespaces.atom);
        var author = kmlData.author;
        author.name = queryStringValue(authorNode, 'name', namespaces.atom);
        author.uri = queryStringValue(authorNode, 'uri', namespaces.atom);
        author.email = queryStringValue(authorNode, 'email', namespaces.atom);

        var linkNode = queryFirstNode(featureNode, 'link', namespaces.atom);
        var link = kmlData.link;
        link.href = queryStringAttribute(linkNode, 'href');
        link.hreflang = queryStringAttribute(linkNode, 'hreflang');
        link.rel = queryStringAttribute(linkNode, 'rel');
        link.type = queryStringAttribute(linkNode, 'type');
        link.title = queryStringAttribute(linkNode, 'title');
        link.length = queryStringAttribute(linkNode, 'length');

        kmlData.address = queryStringValue(featureNode, 'address', namespaces.kml);
        kmlData.phoneNumber = queryStringValue(featureNode, 'phoneNumber', namespaces.kml);
        kmlData.snippet = queryStringValue(featureNode, 'Snippet', namespaces.kml);

        processExtendedData(featureNode, entity);
        processDescription(featureNode, entity, styleEntity, uriResolver, sourceResource);

        var ellipsoid = dataSource._ellipsoid;
        processLookAt(featureNode, entity, ellipsoid);
        processCamera(featureNode, entity, ellipsoid);

        if (defined(queryFirstNode(featureNode, 'Region', namespaces.kml))) {
            oneTimeWarning('kml-region', 'KML - Placemark Regions are unsupported');
        }

        return {
            entity : entity,
            styleEntity : styleEntity
        };
    }

    function processDocument(dataSource, node, processingData, deferredLoading) {
        deferredLoading.addNodes(node.childNodes, processingData);
        deferredLoading.process();
    }

    function processFolder(dataSource, node, processingData, deferredLoading) {
        var r = processFeature(dataSource, node, processingData);
        var newProcessingData = clone(processingData);
        newProcessingData.parentEntity = r.entity;
        processDocument(dataSource, node, newProcessingData, deferredLoading);
    }

    function processPlacemark(dataSource, placemark, processingData, deferredLoading) {
        var r = processFeature(dataSource, placemark, processingData);
        var entity = r.entity;
        var styleEntity = r.styleEntity;

        var hasGeometry = false;
        var childNodes = placemark.childNodes;
        for (var i = 0, len = childNodes.length; i < len && !hasGeometry; i++) {
            var childNode = childNodes.item(i);
            var geometryProcessor = geometryTypes[childNode.localName];
            if (defined(geometryProcessor)) {
                // pass the placemark entity id as a context for case of defining multiple child entities together to handle case
                // where some malformed kmls reuse the same id across placemarks, which works in GE, but is not technically to spec.
                geometryProcessor(dataSource, processingData.entityCollection, childNode, entity, styleEntity, entity.id);
                hasGeometry = true;
            }
        }

        if (!hasGeometry) {
            entity.merge(styleEntity);
            processPositionGraphics(dataSource, entity, styleEntity);
        }
    }

    var playlistNodeProcessors = {
        FlyTo: processTourFlyTo,
        Wait: processTourWait,
        SoundCue: processTourUnsupportedNode,
        AnimatedUpdate: processTourUnsupportedNode,
        TourControl: processTourUnsupportedNode
    };

    function processTour(dataSource, node, processingData, deferredLoading) {
        var name = queryStringValue(node, 'name', namespaces.kml);
        var id = queryStringAttribute(node, 'id');
        var tour = new KmlTour(name, id);

        var playlistNode = queryFirstNode(node, 'Playlist', namespaces.gx);
        if(playlistNode) {
            var ellipsoid = dataSource._ellipsoid;
            var childNodes = playlistNode.childNodes;
            for(var i = 0; i < childNodes.length; i++) {
                var entryNode = childNodes[i];
                if (entryNode.localName) {
                    var playlistNodeProcessor = playlistNodeProcessors[entryNode.localName];
                    if (playlistNodeProcessor) {
                        playlistNodeProcessor(tour, entryNode, ellipsoid);
                    }
                    else {
                        console.log('Unknown KML Tour playlist entry type ' + entryNode.localName);
                    }
                }
            }
        }

        if (!defined(dataSource.kmlTours)) {
            dataSource.kmlTours = [];
        }

        dataSource.kmlTours.push(tour);
    }

    function processTourUnsupportedNode(tour, entryNode) {
        oneTimeWarning('KML Tour unsupported node ' + entryNode.localName);
    }

    function processTourWait(tour, entryNode) {
        var duration = queryNumericValue(entryNode, 'duration', namespaces.gx);
        tour.addPlaylistEntry(new KmlTourWait(duration));
    }

    function processTourFlyTo(tour, entryNode, ellipsoid) {
        var duration = queryNumericValue(entryNode, 'duration', namespaces.gx);
        var flyToMode = queryStringValue(entryNode, 'flyToMode', namespaces.gx);

        var t = {kml: {}};

        processLookAt(entryNode, t, ellipsoid);
        processCamera(entryNode, t, ellipsoid);

        var view = t.kml.lookAt || t.kml.camera;

        var flyto = new KmlTourFlyTo(duration, flyToMode, view);
        tour.addPlaylistEntry(flyto);
    }

    function processCamera(featureNode, entity, ellipsoid) {
        var camera = queryFirstNode(featureNode, 'Camera', namespaces.kml);
        if(defined(camera)) {
            var lon = defaultValue(queryNumericValue(camera, 'longitude', namespaces.kml), 0.0);
            var lat = defaultValue(queryNumericValue(camera, 'latitude', namespaces.kml), 0.0);
            var altitude = defaultValue(queryNumericValue(camera, 'altitude', namespaces.kml), 0.0);

            var heading = defaultValue(queryNumericValue(camera, 'heading', namespaces.kml), 0.0);
            var tilt = defaultValue(queryNumericValue(camera, 'tilt', namespaces.kml), 0.0);
            var roll = defaultValue(queryNumericValue(camera, 'roll', namespaces.kml), 0.0);

            var position = Cartesian3.fromDegrees(lon, lat, altitude, ellipsoid);
            var hpr = HeadingPitchRoll.fromDegrees(heading, tilt - 90.0, roll);

            entity.kml.camera = new KmlCamera(position, hpr);
        }
    }

    function processLookAt(featureNode, entity, ellipsoid) {
        var lookAt = queryFirstNode(featureNode, 'LookAt', namespaces.kml);
        if(defined(lookAt)) {
            var lon = defaultValue(queryNumericValue(lookAt, 'longitude', namespaces.kml), 0.0);
            var lat = defaultValue(queryNumericValue(lookAt, 'latitude', namespaces.kml), 0.0);
            var altitude = defaultValue(queryNumericValue(lookAt, 'altitude', namespaces.kml), 0.0);
            var heading = queryNumericValue(lookAt, 'heading', namespaces.kml);
            var tilt = queryNumericValue(lookAt, 'tilt', namespaces.kml);
            var range = defaultValue(queryNumericValue(lookAt, 'range', namespaces.kml), 0.0);

            tilt = CesiumMath.toRadians(defaultValue(tilt, 0.0));
            heading = CesiumMath.toRadians(defaultValue(heading, 0.0));

            var hpr = new HeadingPitchRange(heading, tilt - CesiumMath.PI_OVER_TWO, range);
            var viewPoint = Cartesian3.fromDegrees(lon, lat, altitude, ellipsoid);

            entity.kml.lookAt = new KmlLookAt(viewPoint, hpr);
        }
    }

    function processGroundOverlay(dataSource, groundOverlay, processingData, deferredLoading) {
        var r = processFeature(dataSource, groundOverlay, processingData);
        var entity = r.entity;

        var geometry;
        var isLatLonQuad = false;

        var ellipsoid = dataSource._ellipsoid;
        var positions = readCoordinates(queryFirstNode(groundOverlay, 'LatLonQuad', namespaces.gx), ellipsoid);
        var zIndex = queryNumericValue(groundOverlay, 'drawOrder', namespaces.kml);
        if (defined(positions)) {
            geometry = createDefaultPolygon();
            geometry.hierarchy = new PolygonHierarchy(positions);
            geometry.zIndex = zIndex;
            entity.polygon = geometry;
            isLatLonQuad = true;
        } else {
            geometry = new RectangleGraphics();
            geometry.zIndex = zIndex;
            entity.rectangle = geometry;

            var latLonBox = queryFirstNode(groundOverlay, 'LatLonBox', namespaces.kml);
            if (defined(latLonBox)) {
                var west = queryNumericValue(latLonBox, 'west', namespaces.kml);
                var south = queryNumericValue(latLonBox, 'south', namespaces.kml);
                var east = queryNumericValue(latLonBox, 'east', namespaces.kml);
                var north = queryNumericValue(latLonBox, 'north', namespaces.kml);

                if (defined(west)) {
                    west = CesiumMath.negativePiToPi(CesiumMath.toRadians(west));
                }
                if (defined(south)) {
                    south = CesiumMath.clampToLatitudeRange(CesiumMath.toRadians(south));
                }
                if (defined(east)) {
                    east = CesiumMath.negativePiToPi(CesiumMath.toRadians(east));
                }
                if (defined(north)) {
                    north = CesiumMath.clampToLatitudeRange(CesiumMath.toRadians(north));
                }
                geometry.coordinates = new Rectangle(west, south, east, north);

                var rotation = queryNumericValue(latLonBox, 'rotation', namespaces.kml);
                if (defined(rotation)) {
                    var rotationRadians = CesiumMath.toRadians(rotation);
                    geometry.rotation = rotationRadians;
                    geometry.stRotation = rotationRadians;
                }
            }
        }

        var iconNode = queryFirstNode(groundOverlay, 'Icon', namespaces.kml);
        var href = getIconHref(iconNode, dataSource, processingData.sourceResource, processingData.uriResolver, true);
        if (defined(href)) {
            if (isLatLonQuad) {
                oneTimeWarning('kml-gx:LatLonQuad', 'KML - gx:LatLonQuad Icon does not support texture projection.');
            }
            var x = queryNumericValue(iconNode, 'x', namespaces.gx);
            var y = queryNumericValue(iconNode, 'y', namespaces.gx);
            var w = queryNumericValue(iconNode, 'w', namespaces.gx);
            var h = queryNumericValue(iconNode, 'h', namespaces.gx);

            if (defined(x) || defined(y) || defined(w) || defined(h)) {
                oneTimeWarning('kml-groundOverlay-xywh', 'KML - gx:x, gx:y, gx:w, gx:h aren\'t supported for GroundOverlays');
            }

            geometry.material = href;
            geometry.material.color = queryColorValue(groundOverlay, 'color', namespaces.kml);
            geometry.material.transparent = true;
        } else {
            geometry.material = queryColorValue(groundOverlay, 'color', namespaces.kml);
        }

        var altitudeMode = queryStringValue(groundOverlay, 'altitudeMode', namespaces.kml);

        if (defined(altitudeMode)) {
            if (altitudeMode === 'absolute') {
                //Use height above ellipsoid until we support MSL.
                geometry.height = queryNumericValue(groundOverlay, 'altitude', namespaces.kml);
                geometry.zIndex = undefined;
            } else if (altitudeMode !== 'clampToGround') {
                oneTimeWarning('kml-altitudeMode-unknown', 'KML - Unknown altitudeMode: ' + altitudeMode);
            }
            // else just use the default of 0 until we support 'clampToGround'
        } else {
            altitudeMode = queryStringValue(groundOverlay, 'altitudeMode', namespaces.gx);
            if (altitudeMode === 'relativeToSeaFloor') {
                oneTimeWarning('kml-altitudeMode-relativeToSeaFloor', 'KML - altitudeMode relativeToSeaFloor is currently not supported, treating as absolute.');
                geometry.height = queryNumericValue(groundOverlay, 'altitude', namespaces.kml);
                geometry.zIndex = undefined;
            } else if (altitudeMode === 'clampToSeaFloor') {
                oneTimeWarning('kml-altitudeMode-clampToSeaFloor', 'KML - altitudeMode clampToSeaFloor is currently not supported, treating as clampToGround.');
            } else if (defined(altitudeMode)) {
                oneTimeWarning('kml-altitudeMode-unknown', 'KML - Unknown altitudeMode: ' + altitudeMode);
            }
        }
    }

    function processUnsupportedFeature(dataSource, node, processingData, deferredLoading) {
        dataSource._unsupportedNode.raiseEvent(dataSource, processingData.parentEntity, node, processingData.entityCollection,
            processingData.styleCollection, processingData.sourceResource, processingData.uriResolver);
        oneTimeWarning('kml-unsupportedFeature-' + node.nodeName, 'KML - Unsupported feature: ' + node.nodeName);
    }

    var RefreshMode = {
        INTERVAL : 0,
        EXPIRE : 1,
        STOP : 2
    };

    function cleanupString(s) {
        if (!defined(s) || s.length === 0) {
            return '';
        }

        var sFirst = s[0];
        if (sFirst === '&' || sFirst === '?') {
            s = s.substring(1);
        }

        return s;
    }

    var zeroRectangle = new Rectangle();
    var scratchCartographic = new Cartographic();
    var scratchCartesian2 = new Cartesian2();
    var scratchCartesian3 = new Cartesian3();

    function processNetworkLinkQueryString(resource, camera, canvas, viewBoundScale, bbox, ellipsoid) {
        function fixLatitude(value) {
            if (value < -CesiumMath.PI_OVER_TWO) {
                return -CesiumMath.PI_OVER_TWO;
            } else if (value > CesiumMath.PI_OVER_TWO) {
                return CesiumMath.PI_OVER_TWO;
            }
            return value;
        }

        function fixLongitude(value) {
            if (value > CesiumMath.PI) {
                return value - CesiumMath.TWO_PI;
            } else if (value < -CesiumMath.PI) {
                return value + CesiumMath.TWO_PI;
            }

            return value;
        }

        var queryString = objectToQuery(resource.queryParameters);

        // objectToQuery escapes [ and ], so fix that
        queryString = queryString.replace(/%5B/g, '[').replace(/%5D/g, ']');

        if (defined(camera) && camera._mode !== SceneMode.MORPHING) {
            var centerCartesian;
            var centerCartographic;

            bbox = defaultValue(bbox, zeroRectangle);
            if (defined(canvas)) {
                scratchCartesian2.x = canvas.clientWidth * 0.5;
                scratchCartesian2.y = canvas.clientHeight * 0.5;
                centerCartesian = camera.pickEllipsoid(scratchCartesian2, ellipsoid, scratchCartesian3);
            }

            if (defined(centerCartesian)) {
                centerCartographic = ellipsoid.cartesianToCartographic(centerCartesian, scratchCartographic);
            } else {
                centerCartographic = Rectangle.center(bbox, scratchCartographic);
                centerCartesian = ellipsoid.cartographicToCartesian(centerCartographic);
            }

            if (defined(viewBoundScale) && !CesiumMath.equalsEpsilon(viewBoundScale, 1.0, CesiumMath.EPSILON9)) {
                var newHalfWidth = bbox.width * viewBoundScale * 0.5;
                var newHalfHeight = bbox.height * viewBoundScale * 0.5;
                bbox = new Rectangle(fixLongitude(centerCartographic.longitude - newHalfWidth),
                    fixLatitude(centerCartographic.latitude - newHalfHeight),
                    fixLongitude(centerCartographic.longitude + newHalfWidth),
                    fixLatitude(centerCartographic.latitude + newHalfHeight)
                );
            }

            queryString = queryString.replace('[bboxWest]', CesiumMath.toDegrees(bbox.west).toString());
            queryString = queryString.replace('[bboxSouth]', CesiumMath.toDegrees(bbox.south).toString());
            queryString = queryString.replace('[bboxEast]', CesiumMath.toDegrees(bbox.east).toString());
            queryString = queryString.replace('[bboxNorth]', CesiumMath.toDegrees(bbox.north).toString());

            var lon = CesiumMath.toDegrees(centerCartographic.longitude).toString();
            var lat = CesiumMath.toDegrees(centerCartographic.latitude).toString();
            queryString = queryString.replace('[lookatLon]', lon);
            queryString = queryString.replace('[lookatLat]', lat);
            queryString = queryString.replace('[lookatTilt]', CesiumMath.toDegrees(camera.pitch).toString());
            queryString = queryString.replace('[lookatHeading]', CesiumMath.toDegrees(camera.heading).toString());
            queryString = queryString.replace('[lookatRange]', Cartesian3.distance(camera.positionWC, centerCartesian));
            queryString = queryString.replace('[lookatTerrainLon]', lon);
            queryString = queryString.replace('[lookatTerrainLat]', lat);
            queryString = queryString.replace('[lookatTerrainAlt]', centerCartographic.height.toString());

            ellipsoid.cartesianToCartographic(camera.positionWC, scratchCartographic);
            queryString = queryString.replace('[cameraLon]', CesiumMath.toDegrees(scratchCartographic.longitude).toString());
            queryString = queryString.replace('[cameraLat]', CesiumMath.toDegrees(scratchCartographic.latitude).toString());
            queryString = queryString.replace('[cameraAlt]', CesiumMath.toDegrees(scratchCartographic.height).toString());

            var frustum = camera.frustum;
            var aspectRatio = frustum.aspectRatio;
            var horizFov = '';
            var vertFov = '';
            if (defined(aspectRatio)) {
                var fov = CesiumMath.toDegrees(frustum.fov);
                if (aspectRatio > 1.0) {
                    horizFov = fov;
                    vertFov = fov / aspectRatio;
                } else {
                    vertFov = fov;
                    horizFov = fov * aspectRatio;
                }
            }
            queryString = queryString.replace('[horizFov]', horizFov.toString());
            queryString = queryString.replace('[vertFov]', vertFov.toString());
        } else {
            queryString = queryString.replace('[bboxWest]', '-180');
            queryString = queryString.replace('[bboxSouth]', '-90');
            queryString = queryString.replace('[bboxEast]', '180');
            queryString = queryString.replace('[bboxNorth]', '90');

            queryString = queryString.replace('[lookatLon]', '');
            queryString = queryString.replace('[lookatLat]', '');
            queryString = queryString.replace('[lookatRange]', '');
            queryString = queryString.replace('[lookatTilt]', '');
            queryString = queryString.replace('[lookatHeading]', '');
            queryString = queryString.replace('[lookatTerrainLon]', '');
            queryString = queryString.replace('[lookatTerrainLat]', '');
            queryString = queryString.replace('[lookatTerrainAlt]', '');

            queryString = queryString.replace('[cameraLon]', '');
            queryString = queryString.replace('[cameraLat]', '');
            queryString = queryString.replace('[cameraAlt]', '');
            queryString = queryString.replace('[horizFov]', '');
            queryString = queryString.replace('[vertFov]', '');
        }

        if (defined(canvas)) {
            queryString = queryString.replace('[horizPixels]', canvas.clientWidth);
            queryString = queryString.replace('[vertPixels]', canvas.clientHeight);
        } else {
            queryString = queryString.replace('[horizPixels]', '');
            queryString = queryString.replace('[vertPixels]', '');
        }

        queryString = queryString.replace('[terrainEnabled]', '1');
        queryString = queryString.replace('[clientVersion]', '1');
        queryString = queryString.replace('[kmlVersion]', '2.2');
        queryString = queryString.replace('[clientName]', 'Cesium');
        queryString = queryString.replace('[language]', 'English');

        resource.setQueryParameters(queryToObject(queryString));
    }

    function processNetworkLink(dataSource, node, processingData, deferredLoading) {
        var r = processFeature(dataSource, node, processingData);
        var networkEntity = r.entity;

        var sourceResource = processingData.sourceResource;
        var uriResolver = processingData.uriResolver;

        var link = queryFirstNode(node, 'Link', namespaces.kml);

        if (!defined(link)) {
            link = queryFirstNode(node, 'Url', namespaces.kml);
        }
        if (defined(link)) {
            var href = queryStringValue(link, 'href', namespaces.kml);
            var viewRefreshMode;
            var viewBoundScale;
            if (defined(href)) {
                var newSourceUri = href;
                href = resolveHref(href, sourceResource, processingData.uriResolver);

                // We need to pass in the original path if resolveHref returns a data uri because the network link
                //  references a document in a KMZ archive
                if (/^data:/.test(href.getUrlComponent())) {
                    // So if sourceUri isn't the kmz file, then its another kml in the archive, so resolve it
                    if (!/\.kmz/i.test(sourceResource.getUrlComponent())) {
                        newSourceUri = sourceResource.getDerivedResource({
                            url: newSourceUri
                        });
                    }
                } else {
                    newSourceUri = href.clone(); // Not a data uri so use the fully qualified uri
                    viewRefreshMode = queryStringValue(link, 'viewRefreshMode', namespaces.kml);
                    viewBoundScale = defaultValue(queryStringValue(link, 'viewBoundScale', namespaces.kml), 1.0);
                    var defaultViewFormat = (viewRefreshMode === 'onStop') ? 'BBOX=[bboxWest],[bboxSouth],[bboxEast],[bboxNorth]' : '';
                    var viewFormat = defaultValue(queryStringValue(link, 'viewFormat', namespaces.kml), defaultViewFormat);
                    var httpQuery = queryStringValue(link, 'httpQuery', namespaces.kml);
                    if (defined(viewFormat)) {
                        href.setQueryParameters(queryToObject(cleanupString(viewFormat)));
                    }
                    if (defined(httpQuery)) {
                        href.setQueryParameters(queryToObject(cleanupString(httpQuery)));
                    }

                    var ellipsoid = dataSource._ellipsoid;
                    processNetworkLinkQueryString(href, dataSource._camera, dataSource._canvas, viewBoundScale, dataSource._lastCameraView.bbox, ellipsoid);
                }

                var options = {
                    sourceUri : newSourceUri,
                    uriResolver : uriResolver,
                    context : networkEntity.id
                };
                var networkLinkCollection = new EntityCollection();
                var promise = load(dataSource, networkLinkCollection, href, options).then(function(rootElement) {
                    var entities = dataSource._entityCollection;
                    var newEntities = networkLinkCollection.values;
                    entities.suspendEvents();
                    for (var i = 0; i < newEntities.length; i++) {
                        var newEntity = newEntities[i];
                        if (!defined(newEntity.parent)) {
                            newEntity.parent = networkEntity;
                            mergeAvailabilityWithParent(newEntity);
                        }

                        entities.add(newEntity);
                    }
                    entities.resumeEvents();

                    // Add network links to a list if we need they will need to be updated
                    var refreshMode = queryStringValue(link, 'refreshMode', namespaces.kml);
                    var refreshInterval = defaultValue(queryNumericValue(link, 'refreshInterval', namespaces.kml), 0);
                    if ((refreshMode === 'onInterval' && refreshInterval > 0 ) || (refreshMode === 'onExpire') || (viewRefreshMode === 'onStop')) {
                        var networkLinkControl = queryFirstNode(rootElement, 'NetworkLinkControl', namespaces.kml);
                        var hasNetworkLinkControl = defined(networkLinkControl);

                        var now = JulianDate.now();
                        var networkLinkInfo = {
                            id : createGuid(),
                            href : href,
                            cookie : {},
                            lastUpdated : now,
                            updating : false,
                            entity : networkEntity,
                            viewBoundScale : viewBoundScale,
                            needsUpdate : false,
                            cameraUpdateTime : now
                        };

                        var minRefreshPeriod = 0;
                        if (hasNetworkLinkControl) {
                            networkLinkInfo.cookie = queryToObject(defaultValue(queryStringValue(networkLinkControl, 'cookie', namespaces.kml), ''));
                            minRefreshPeriod = defaultValue(queryNumericValue(networkLinkControl, 'minRefreshPeriod', namespaces.kml), 0);
                        }

                        if (refreshMode === 'onInterval') {
                            if (hasNetworkLinkControl) {
                                refreshInterval = Math.max(minRefreshPeriod, refreshInterval);
                            }
                            networkLinkInfo.refreshMode = RefreshMode.INTERVAL;
                            networkLinkInfo.time = refreshInterval;
                        } else if (refreshMode === 'onExpire') {
                            var expires;
                            if (hasNetworkLinkControl) {
                                expires = queryStringValue(networkLinkControl, 'expires', namespaces.kml);
                            }
                            if (defined(expires)) {
                                try {
                                    var date = JulianDate.fromIso8601(expires);
                                    var diff = JulianDate.secondsDifference(date, now);
                                    if (diff > 0 && diff < minRefreshPeriod) {
                                        JulianDate.addSeconds(now, minRefreshPeriod, date);
                                    }
                                    networkLinkInfo.refreshMode = RefreshMode.EXPIRE;
                                    networkLinkInfo.time = date;
                                } catch (e) {
                                    oneTimeWarning('kml-refreshMode-onInterval-onExpire', 'KML - NetworkLinkControl expires is not a valid date');
                                }
                            } else {
                                oneTimeWarning('kml-refreshMode-onExpire', 'KML - refreshMode of onExpire requires the NetworkLinkControl to have an expires element');
                            }
                        } else if (dataSource._camera) { // Only allow onStop refreshes if we have a camera
                            networkLinkInfo.refreshMode = RefreshMode.STOP;
                            networkLinkInfo.time = defaultValue(queryNumericValue(link, 'viewRefreshTime', namespaces.kml), 0);
                        } else {
                            oneTimeWarning('kml-refrehMode-onStop-noCamera', 'A NetworkLink with viewRefreshMode=onStop requires a camera be passed in when creating the KmlDataSource');
                        }

                        if (defined(networkLinkInfo.refreshMode)) {
                            dataSource._networkLinks.set(networkLinkInfo.id, networkLinkInfo);
                        }
                    } else if (viewRefreshMode === 'onRegion') {
                        oneTimeWarning('kml-refrehMode-onRegion', 'KML - Unsupported viewRefreshMode: onRegion');
                    }
                }).otherwise(function(error) {
                    oneTimeWarning('An error occured during loading ' + href.url);
                    dataSource._error.raiseEvent(dataSource, error);
                });

                deferredLoading.addPromise(promise);
            }
        }
    }

    function processFeatureNode(dataSource, node, processingData, deferredLoading) {
        var featureProcessor = featureTypes[node.localName];
        if (defined(featureProcessor)) {
            return featureProcessor(dataSource, node, processingData, deferredLoading);
        }

        return processUnsupportedFeature(dataSource, node, processingData, deferredLoading);
    }

    function loadKml(dataSource, entityCollection, kml, sourceResource, uriResolver, context) {
        entityCollection.removeAll();

        var documentElement = kml.documentElement;
        var document = documentElement.localName === 'Document' ? documentElement : queryFirstNode(documentElement, 'Document', namespaces.kml);
        var name = queryStringValue(document, 'name', namespaces.kml);
        if (!defined(name)) {
            name = getFilenameFromUri(sourceResource.getUrlComponent());
        }

        // Only set the name from the root document
        if (!defined(dataSource._name)) {
            dataSource._name = name;
        }

        var deferredLoading = new KmlDataSource._DeferredLoading(dataSource);
        var styleCollection = new EntityCollection(dataSource);
        return when.all(processStyles(dataSource, kml, styleCollection, sourceResource, false, uriResolver)).then(function() {
            var element = kml.documentElement;
            if (element.localName === 'kml') {
                var childNodes = element.childNodes;
                for (var i = 0; i < childNodes.length; i++) {
                    var tmp = childNodes[i];
                    if (defined(featureTypes[tmp.localName])) {
                        element = tmp;
                        break;
                    }
                }
            }

            var processingData = {
                parentEntity: undefined,
                entityCollection: entityCollection,
                styleCollection: styleCollection,
                sourceResource: sourceResource,
                uriResolver: uriResolver,
                context: context
            };

            entityCollection.suspendEvents();
            processFeatureNode(dataSource, element, processingData, deferredLoading);
            entityCollection.resumeEvents();

            return deferredLoading.wait()
                .then(function() {
                    return kml.documentElement;
                });
        });
    }

    function loadKmz(dataSource, entityCollection, blob, sourceResource) {
        var deferred = when.defer();
        zip.createReader(new zip.BlobReader(blob), function(reader) {
            reader.getEntries(function(entries) {
                var promises = [];
                var uriResolver = {};
                var docEntry;
                var docDefer;
                for (var i = 0; i < entries.length; i++) {
                    var entry = entries[i];
                    if (!entry.directory) {
                        var innerDefer = when.defer();
                        promises.push(innerDefer.promise);
                        if (/\.kml$/i.test(entry.filename)) {
                            // We use the first KML document we come across
                            //  https://developers.google.com/kml/documentation/kmzarchives
                            // Unless we come across a .kml file at the root of the archive because GE does this
                            if (!defined(docEntry) || !/\//i.test(entry.filename)) {
                                if (defined(docEntry)) {
                                    // We found one at the root so load the initial kml as a data uri
                                    loadDataUriFromZip(docEntry, uriResolver, docDefer);
                                }
                                docEntry = entry;
                                docDefer = innerDefer;
                            } else {
                                // Wasn't the first kml and wasn't at the root
                                loadDataUriFromZip(entry, uriResolver, innerDefer);
                            }
                        } else {
                            loadDataUriFromZip(entry, uriResolver, innerDefer);
                        }
                    }
                }

                // Now load the root KML document
                if (defined(docEntry)) {
                    loadXmlFromZip(docEntry, uriResolver, docDefer);
                }
                when.all(promises).then(function() {
                    reader.close();
                    if (!defined(uriResolver.kml)) {
                        deferred.reject(new RuntimeError('KMZ file does not contain a KML document.'));
                        return;
                    }
                    uriResolver.keys = Object.keys(uriResolver);
                    return loadKml(dataSource, entityCollection, uriResolver.kml, sourceResource, uriResolver);
                }).then(deferred.resolve).otherwise(deferred.reject);
            });
        }, function(e) {
            deferred.reject(e);
        });

        return deferred.promise;
    }

    function load(dataSource, entityCollection, data, options) {
        options = defaultValue(options, defaultValue.EMPTY_OBJECT);
        var sourceUri = options.sourceUri;
        var uriResolver = options.uriResolver;
        var context = options.context;

        var promise = data;
        if (typeof data === 'string' || (data instanceof Resource)) {
            data = Resource.createIfNeeded(data);
            promise = data.fetchBlob();
            sourceUri = defaultValue(sourceUri, data.clone());

            // Add resource credits to our list of credits to display
            var resourceCredits = dataSource._resourceCredits;
            var credits = data.credits;
            if (defined(credits)) {
                var length = credits.length;
                for (var i = 0; i < length; i++) {
                    resourceCredits.push(credits[i]);
                }
            }
        } else {
            sourceUri = defaultValue(sourceUri, Resource.DEFAULT.clone());
        }

        sourceUri = Resource.createIfNeeded(sourceUri);

        return when(promise)
            .then(function(dataToLoad) {
                if (dataToLoad instanceof Blob) {
                    return isZipFile(dataToLoad).then(function(isZip) {
                        if (isZip) {
                            return loadKmz(dataSource, entityCollection, dataToLoad, sourceUri);
                        }
                        return readBlobAsText(dataToLoad).then(function(text) {
                            //There's no official way to validate if a parse was successful.
                            //The following check detects the error on various browsers.

                            //Insert missing namespaces
                            text = insertNamespaces(text);

                            //Remove Duplicate Namespaces
                            text = removeDuplicateNamespaces(text);

                            //IE raises an exception
                            var kml;
                            var error;
                            try {
                                kml = parser.parseFromString(text, 'application/xml');
                            } catch (e) {
                                error = e.toString();
                            }

                            //The parse succeeds on Chrome and Firefox, but the error
                            //handling is different in each.
                            if (defined(error) || kml.body || kml.documentElement.tagName === 'parsererror') {
                                //Firefox has error information as the firstChild nodeValue.
                                var msg = defined(error) ? error : kml.documentElement.firstChild.nodeValue;

                                //Chrome has it in the body text.
                                if (!msg) {
                                    msg = kml.body.innerText;
                                }

                                //Return the error
                                throw new RuntimeError(msg);
                            }
                            return loadKml(dataSource, entityCollection, kml, sourceUri, uriResolver, context);
                        });
                    });
                }
                return loadKml(dataSource, entityCollection, dataToLoad, sourceUri, uriResolver, context);
            })
            .otherwise(function(error) {
                dataSource._error.raiseEvent(dataSource, error);
                console.log(error);
                return when.reject(error);
            });
    }

    /**
     * A {@link DataSource} which processes Keyhole Markup Language 2.2 (KML).
     * <p>
     * KML support in Cesium is incomplete, but a large amount of the standard,
     * as well as Google's <code>gx</code> extension namespace, is supported. See Github issue
     * {@link https://github.com/AnalyticalGraphicsInc/cesium/issues/873|#873} for a
     * detailed list of what is and isn't support. Cesium will also write information to the
     * console when it encounters most unsupported features.
     * </p>
     * <p>
     * Non visual feature data, such as <code>atom:author</code> and <code>ExtendedData</code>
     * is exposed via an instance of {@link KmlFeatureData}, which is added to each {@link Entity}
     * under the <code>kml</code> property.
     * </p>
     *
     * @alias KmlDataSource
     * @constructor
     *
     * @param {Object} options An object with the following properties:
     * @param {Camera} options.camera The camera that is used for viewRefreshModes and sending camera properties to network links.
     * @param {Canvas} options.canvas The canvas that is used for sending viewer properties to network links.
     * @param {Ellipsoid} [options.ellipsoid=Ellipsoid.WGS84] The global ellipsoid used for geographical calculations.
     * @param {Credit|String} [options.credit] A credit for the data source, which is displayed on the canvas.
     *
     * @see {@link http://www.opengeospatial.org/standards/kml/|Open Geospatial Consortium KML Standard}
     * @see {@link https://developers.google.com/kml/|Google KML Documentation}
     *
     * @demo {@link https://cesiumjs.org/Cesium/Apps/Sandcastle/index.html?src=KML.html|Cesium Sandcastle KML Demo}
     *
     * @example
     * var viewer = new Cesium.Viewer('cesiumContainer');
     * viewer.dataSources.add(Cesium.KmlDataSource.load('../../SampleData/facilities.kmz',
     *      {
     *           camera: viewer.scene.camera,
     *           canvas: viewer.scene.canvas
     *      })
     * );
     */
    function KmlDataSource(options) {
        options = defaultValue(options, defaultValue.EMPTY_OBJECT);
        var camera = options.camera;
        var canvas = options.canvas;

        //>>includeStart('debug', pragmas.debug);
        if (!defined(camera)) {
            throw new DeveloperError('options.camera is required.');
        }
        if (!defined(canvas)) {
            throw new DeveloperError('options.canvas is required.');
        }
        //>>includeEnd('debug');

        this._changed = new Event();
        this._error = new Event();
        this._loading = new Event();
        this._refresh = new Event();
        this._unsupportedNode = new Event();

        this._clock = undefined;
        this._entityCollection = new EntityCollection(this);
        this._name = undefined;
        this._isLoading = false;
        this._pinBuilder = new PinBuilder();
        this._networkLinks = new AssociativeArray();
        this._entityCluster = new EntityCluster();

        this._canvas = canvas;
        this._camera = camera;
        this._lastCameraView = {
            position : defined(camera) ? Cartesian3.clone(camera.positionWC) : undefined,
            direction : defined(camera) ? Cartesian3.clone(camera.directionWC) : undefined,
            up : defined(camera) ? Cartesian3.clone(camera.upWC) : undefined,
            bbox : defined(camera) ? camera.computeViewRectangle() : Rectangle.clone(Rectangle.MAX_VALUE)
        };

        this._ellipsoid = defaultValue(options.ellipsoid, Ellipsoid.WGS84);

        // User specified credit
        var credit = options.credit;
        if (typeof credit === 'string') {
            credit = new Credit(credit);
        }
        this._credit = credit;

        // Create a list of Credit's from the resource that the user can't remove
        this._resourceCredits = [];
    }

    /**
     * Creates a Promise to a new instance loaded with the provided KML data.
     *
     * @param {Resource|String|Document|Blob} data A url, parsed KML document, or Blob containing binary KMZ data or a parsed KML document.
     * @param {Object} options An object with the following properties:
     * @param {Camera} options.camera The camera that is used for viewRefreshModes and sending camera properties to network links.
     * @param {Canvas} options.canvas The canvas that is used for sending viewer properties to network links.
     * @param {String} [options.sourceUri] Overrides the url to use for resolving relative links and other KML network features.
     * @param {Boolean} [options.clampToGround=false] true if we want the geometry features (Polygons, LineStrings and LinearRings) clamped to the ground.
     * @param {Ellipsoid} [options.ellipsoid=Ellipsoid.WGS84] The global ellipsoid used for geographical calculations.
     * @param {Credit|String} [options.credit] A credit for the data source, which is displayed on the canvas.
     *
     * @returns {Promise.<KmlDataSource>} A promise that will resolve to a new KmlDataSource instance once the KML is loaded.
     */
    KmlDataSource.load = function(data, options) {
        options = defaultValue(options, defaultValue.EMPTY_OBJECT);
        var dataSource = new KmlDataSource(options);
        return dataSource.load(data, options);
    };

    defineProperties(KmlDataSource.prototype, {
        /**
         * Gets or sets a human-readable name for this instance.
         * This will be automatically be set to the KML document name on load.
         * @memberof KmlDataSource.prototype
         * @type {String}
         */
        name : {
            get : function() {
                return this._name;
            },
            set : function(value) {
                if (this._name !== value) {
                    this._name = value;
                    this._changed.raiseEvent(this);
                }
            }
        },
        /**
         * Gets the clock settings defined by the loaded KML. This represents the total
         * availability interval for all time-dynamic data. If the KML does not contain
         * time-dynamic data, this value is undefined.
         * @memberof KmlDataSource.prototype
         * @type {DataSourceClock}
         */
        clock : {
            get : function() {
                return this._clock;
            }
        },
        /**
         * Gets the collection of {@link Entity} instances.
         * @memberof KmlDataSource.prototype
         * @type {EntityCollection}
         */
        entities : {
            get : function() {
                return this._entityCollection;
            }
        },
        /**
         * Gets a value indicating if the data source is currently loading data.
         * @memberof KmlDataSource.prototype
         * @type {Boolean}
         */
        isLoading : {
            get : function() {
                return this._isLoading;
            }
        },
        /**
         * Gets an event that will be raised when the underlying data changes.
         * @memberof KmlDataSource.prototype
         * @type {Event}
         */
        changedEvent : {
            get : function() {
                return this._changed;
            }
        },
        /**
         * Gets an event that will be raised if an error is encountered during processing.
         * @memberof KmlDataSource.prototype
         * @type {Event}
         */
        errorEvent : {
            get : function() {
                return this._error;
            }
        },
        /**
         * Gets an event that will be raised when the data source either starts or stops loading.
         * @memberof KmlDataSource.prototype
         * @type {Event}
         */
        loadingEvent : {
            get : function() {
                return this._loading;
            }
        },
        /**
         * Gets an event that will be raised when the data source refreshes a network link.
         * @memberof KmlDataSource.prototype
         * @type {Event}
         */
        refreshEvent : {
            get : function() {
                return this._refresh;
            }
        },
        /**
         * Gets an event that will be raised when the data source finds an unsupported node type.
         * @memberof KmlDataSource.prototype
         * @type {Event}
         */
        unsupportedNodeEvent : {
            get : function() {
                return this._unsupportedNode;
            }
        },
        /**
         * Gets whether or not this data source should be displayed.
         * @memberof KmlDataSource.prototype
         * @type {Boolean}
         */
        show : {
            get : function() {
                return this._entityCollection.show;
            },
            set : function(value) {
                this._entityCollection.show = value;
            }
        },

        /**
         * Gets or sets the clustering options for this data source. This object can be shared between multiple data sources.
         *
         * @memberof KmlDataSource.prototype
         * @type {EntityCluster}
         */
        clustering : {
            get : function() {
                return this._entityCluster;
            },
            set : function(value) {
                //>>includeStart('debug', pragmas.debug);
                if (!defined(value)) {
                    throw new DeveloperError('value must be defined.');
                }
                //>>includeEnd('debug');
                this._entityCluster = value;
            }
        },
        /**
         * Gets the credit that will be displayed for the data source
         * @memberof KmlDataSource.prototype
         * @type {Credit}
         */
        credit : {
            get : function() {
                return this._credit;
            }
        }
    });

    /**
     * Asynchronously loads the provided KML data, replacing any existing data.
     *
     * @param {Resource|String|Document|Blob} data A url, parsed KML document, or Blob containing binary KMZ data or a parsed KML document.
     * @param {Object} [options] An object with the following properties:
     * @param {Resource|String} [options.sourceUri] Overrides the url to use for resolving relative links and other KML network features.
     * @param {Boolean} [options.clampToGround=false] true if we want the geometry features (Polygons, LineStrings and LinearRings) clamped to the ground. If true, lines will use corridors so use Entity.corridor instead of Entity.polyline.
     * @param {Ellipsoid} [options.ellipsoid=Ellipsoid.WGS84] The global ellipsoid used for geographical calculations.
     *
     * @returns {Promise.<KmlDataSource>} A promise that will resolve to this instances once the KML is loaded.
     */
    KmlDataSource.prototype.load = function(data, options) {
        //>>includeStart('debug', pragmas.debug);
        if (!defined(data)) {
            throw new DeveloperError('data is required.');
        }
        //>>includeEnd('debug');

        options = defaultValue(options, defaultValue.EMPTY_OBJECT);
        DataSource.setLoading(this, true);

        var oldName = this._name;
        this._name = undefined;
        this._clampToGround = defaultValue(options.clampToGround, false);

        var that = this;
        return load(this, this._entityCollection, data, options).then(function() {
            var clock;

            var availability = that._entityCollection.computeAvailability();

            var start = availability.start;
            var stop = availability.stop;
            var isMinStart = JulianDate.equals(start, Iso8601.MINIMUM_VALUE);
            var isMaxStop = JulianDate.equals(stop, Iso8601.MAXIMUM_VALUE);
            if (!isMinStart || !isMaxStop) {
                var date;

                //If start is min time just start at midnight this morning, local time
                if (isMinStart) {
                    date = new Date();
                    date.setHours(0, 0, 0, 0);
                    start = JulianDate.fromDate(date);
                }

                //If stop is max value just stop at midnight tonight, local time
                if (isMaxStop) {
                    date = new Date();
                    date.setHours(24, 0, 0, 0);
                    stop = JulianDate.fromDate(date);
                }

                clock = new DataSourceClock();
                clock.startTime = start;
                clock.stopTime = stop;
                clock.currentTime = JulianDate.clone(start);
                clock.clockRange = ClockRange.LOOP_STOP;
                clock.clockStep = ClockStep.SYSTEM_CLOCK_MULTIPLIER;
                clock.multiplier = Math.round(Math.min(Math.max(JulianDate.secondsDifference(stop, start) / 60, 1), 3.15569e7));
            }

            var changed = false;
            if (clock !== that._clock) {
                that._clock = clock;
                changed = true;
            }

            if (oldName !== that._name) {
                changed = true;
            }

            if (changed) {
                that._changed.raiseEvent(that);
            }

            DataSource.setLoading(that, false);

            return that;
        }).otherwise(function(error) {
            DataSource.setLoading(that, false);
            that._error.raiseEvent(that, error);
            console.log(error);
            return when.reject(error);
        });
    };

    function mergeAvailabilityWithParent(child) {
        var parent = child.parent;
        if (defined(parent)) {
            var parentAvailability = parent.availability;
            if (defined(parentAvailability)) {
                var childAvailability = child.availability;
                if (defined(childAvailability)) {
                    childAvailability.intersect(parentAvailability);
                } else {
                    child.availability = parentAvailability;
                }
            }
        }
    }

    function getNetworkLinkUpdateCallback(dataSource, networkLink, newEntityCollection, networkLinks, processedHref) {
        return function(rootElement) {
            if (!networkLinks.contains(networkLink.id)) {
                // Got into the odd case where a parent network link was updated while a child
                //  network link update was in flight, so just throw it away.
                return;
            }
            var remove = false;
            var networkLinkControl = queryFirstNode(rootElement, 'NetworkLinkControl', namespaces.kml);
            var hasNetworkLinkControl = defined(networkLinkControl);

            var minRefreshPeriod = 0;
            if (hasNetworkLinkControl) {
                if (defined(queryFirstNode(networkLinkControl, 'Update', namespaces.kml))) {
                    oneTimeWarning('kml-networkLinkControl-update', 'KML - NetworkLinkControl updates aren\'t supported.');
                    networkLink.updating = false;
                    networkLinks.remove(networkLink.id);
                    return;
                }
                networkLink.cookie = queryToObject(defaultValue(queryStringValue(networkLinkControl, 'cookie', namespaces.kml), ''));
                minRefreshPeriod = defaultValue(queryNumericValue(networkLinkControl, 'minRefreshPeriod', namespaces.kml), 0);
            }

            var now = JulianDate.now();
            var refreshMode = networkLink.refreshMode;
            if (refreshMode === RefreshMode.INTERVAL) {
                if (defined(networkLinkControl)) {
                    networkLink.time = Math.max(minRefreshPeriod, networkLink.time);
                }
            } else if (refreshMode === RefreshMode.EXPIRE) {
                var expires;
                if (defined(networkLinkControl)) {
                    expires = queryStringValue(networkLinkControl, 'expires', namespaces.kml);
                }
                if (defined(expires)) {
                    try {
                        var date = JulianDate.fromIso8601(expires);
                        var diff = JulianDate.secondsDifference(date, now);
                        if (diff > 0 && diff < minRefreshPeriod) {
                            JulianDate.addSeconds(now, minRefreshPeriod, date);
                        }
                        networkLink.time = date;
                    } catch (e) {
                        oneTimeWarning('kml-networkLinkControl-expires', 'KML - NetworkLinkControl expires is not a valid date');
                        remove = true;
                    }
                } else {
                    oneTimeWarning('kml-refreshMode-onExpire', 'KML - refreshMode of onExpire requires the NetworkLinkControl to have an expires element');
                    remove = true;
                }
            }

            var networkLinkEntity = networkLink.entity;
            var entityCollection = dataSource._entityCollection;
            var newEntities = newEntityCollection.values;

            function removeChildren(entity) {
                entityCollection.remove(entity);
                var children = entity._children;
                var count = children.length;
                for (var i = 0; i < count; ++i) {
                    removeChildren(children[i]);
                }
            }

            // Remove old entities
            entityCollection.suspendEvents();
            var entitiesCopy = entityCollection.values.slice();
            var i;
            for (i = 0; i < entitiesCopy.length; ++i) {
                var entityToRemove = entitiesCopy[i];
                if (entityToRemove.parent === networkLinkEntity) {
                    entityToRemove.parent = undefined;
                    removeChildren(entityToRemove);
                }
            }
            entityCollection.resumeEvents();

            // Add new entities
            entityCollection.suspendEvents();
            for (i = 0; i < newEntities.length; i++) {
                var newEntity = newEntities[i];
                if (!defined(newEntity.parent)) {
                    newEntity.parent = networkLinkEntity;
                    mergeAvailabilityWithParent(newEntity);
                }
                entityCollection.add(newEntity);
            }
            entityCollection.resumeEvents();

            // No refresh information remove it, otherwise update lastUpdate time
            if (remove) {
                networkLinks.remove(networkLink.id);
            } else {
                networkLink.lastUpdated = now;
            }

            var availability = entityCollection.computeAvailability();

            var start = availability.start;
            var stop = availability.stop;
            var isMinStart = JulianDate.equals(start, Iso8601.MINIMUM_VALUE);
            var isMaxStop = JulianDate.equals(stop, Iso8601.MAXIMUM_VALUE);
            if (!isMinStart || !isMaxStop) {
                var clock = dataSource._clock;

                if (clock.startTime !== start || clock.stopTime !== stop) {
                    clock.startTime = start;
                    clock.stopTime = stop;
                    dataSource._changed.raiseEvent(dataSource);
                }
            }

            networkLink.updating = false;
            networkLink.needsUpdate = false;
            dataSource._refresh.raiseEvent(dataSource, processedHref.getUrlComponent(true));
        };
    }

    var entitiesToIgnore = new AssociativeArray();

    /**
     * Updates any NetworkLink that require updating
     * @function
     *
     * @param {JulianDate} time The simulation time.
     * @returns {Boolean} True if this data source is ready to be displayed at the provided time, false otherwise.
     */
    KmlDataSource.prototype.update = function(time) {
        var networkLinks = this._networkLinks;
        if (networkLinks.length === 0) {
            return true;
        }

        var now = JulianDate.now();
        var that = this;

        entitiesToIgnore.removeAll();

        function recurseIgnoreEntities(entity) {
            var children = entity._children;
            var count = children.length;
            for (var i = 0; i < count; ++i) {
                var child = children[i];
                entitiesToIgnore.set(child.id, child);
                recurseIgnoreEntities(child);
            }
        }

        var cameraViewUpdate = false;
        var lastCameraView = this._lastCameraView;
        var camera = this._camera;
        if (defined(camera) &&
            !(camera.positionWC.equalsEpsilon(lastCameraView.position, CesiumMath.EPSILON7) &&
            camera.directionWC.equalsEpsilon(lastCameraView.direction, CesiumMath.EPSILON7) &&
            camera.upWC.equalsEpsilon(lastCameraView.up, CesiumMath.EPSILON7))) {

            // Camera has changed so update the last view
            lastCameraView.position = Cartesian3.clone(camera.positionWC);
            lastCameraView.direction = Cartesian3.clone(camera.directionWC);
            lastCameraView.up = Cartesian3.clone(camera.upWC);
            lastCameraView.bbox = camera.computeViewRectangle();
            cameraViewUpdate = true;
        }

        var newNetworkLinks = new AssociativeArray();
        var changed = false;
        networkLinks.values.forEach(function(networkLink) {
            var entity = networkLink.entity;
            if (entitiesToIgnore.contains(entity.id)) {
                return;
            }

            if (!networkLink.updating) {
                var doUpdate = false;
                if (networkLink.refreshMode === RefreshMode.INTERVAL) {
                    if (JulianDate.secondsDifference(now, networkLink.lastUpdated) > networkLink.time) {
                        doUpdate = true;
                    }
                }
                else if (networkLink.refreshMode === RefreshMode.EXPIRE) {
                    if (JulianDate.greaterThan(now, networkLink.time)) {
                        doUpdate = true;
                    }

                } else if (networkLink.refreshMode === RefreshMode.STOP) {
                    if (cameraViewUpdate) {
                        networkLink.needsUpdate = true;
                        networkLink.cameraUpdateTime = now;
                    }

                    if (networkLink.needsUpdate && JulianDate.secondsDifference(now, networkLink.cameraUpdateTime) >= networkLink.time) {
                        doUpdate = true;
                    }
                }

                if (doUpdate) {
                    recurseIgnoreEntities(entity);
                    networkLink.updating = true;
                    var newEntityCollection = new EntityCollection();
                    var href = networkLink.href.clone();

                    href.setQueryParameters(networkLink.cookie);
                    var ellipsoid = defaultValue(that._ellipsoid, Ellipsoid.WGS84);
                    processNetworkLinkQueryString(href, that._camera, that._canvas, networkLink.viewBoundScale, lastCameraView.bbox, ellipsoid);

                    load(that, newEntityCollection, href, {context : entity.id})
                        .then(getNetworkLinkUpdateCallback(that, networkLink, newEntityCollection, newNetworkLinks, href))
                        .otherwise(function(error) {
                            var msg = 'NetworkLink ' + networkLink.href + ' refresh failed: ' + error;
                            console.log(msg);
                            that._error.raiseEvent(that, msg);
                        });
                    changed = true;
                }
            }
            newNetworkLinks.set(networkLink.id, networkLink);
        });

        if (changed) {
            this._networkLinks = newNetworkLinks;
            this._changed.raiseEvent(this);
        }

        return true;
    };

    /**
     * Contains KML Feature data loaded into the <code>Entity.kml</code> property by {@link KmlDataSource}.
     * @alias KmlFeatureData
     * @constructor
     */
    function KmlFeatureData() {
        /**
         * Gets the atom syndication format author field.
         * @type Object
         */
        this.author = {
            /**
             * Gets the name.
             * @type String
             * @alias author.name
             * @memberof! KmlFeatureData#
             * @property author.name
             */
            name : undefined,
            /**
             * Gets the URI.
             * @type String
             * @alias author.uri
             * @memberof! KmlFeatureData#
             * @property author.uri
             */
            uri : undefined,
            /**
             * Gets the email.
             * @type String
             * @alias author.email
             * @memberof! KmlFeatureData#
             * @property author.email
             */
            email : undefined
        };

        /**
         * Gets the link.
         * @type Object
         */
        this.link = {
            /**
             * Gets the href.
             * @type String
             * @alias link.href
             * @memberof! KmlFeatureData#
             * @property link.href
             */
            href : undefined,
            /**
             * Gets the language of the linked resource.
             * @type String
             * @alias link.hreflang
             * @memberof! KmlFeatureData#
             * @property link.hreflang
             */
            hreflang : undefined,
            /**
             * Gets the link relation.
             * @type String
             * @alias link.rel
             * @memberof! KmlFeatureData#
             * @property link.rel
             */
            rel : undefined,
            /**
             * Gets the link type.
             * @type String
             * @alias link.type
             * @memberof! KmlFeatureData#
             * @property link.type
             */
            type : undefined,
            /**
             * Gets the link title.
             * @type String
             * @alias link.title
             * @memberof! KmlFeatureData#
             * @property link.title
             */
            title : undefined,
            /**
             * Gets the link length.
             * @type String
             * @alias link.length
             * @memberof! KmlFeatureData#
             * @property link.length
             */
            length : undefined
        };

        /**
         * Gets the unstructured address field.
         * @type String
         */
        this.address = undefined;
        /**
         * Gets the phone number.
         * @type String
         */
        this.phoneNumber = undefined;
        /**
         * Gets the snippet.
         * @type String
         */
        this.snippet = undefined;
        /**
         * Gets the extended data, parsed into a JSON object.
         * Currently only the <code>Data</code> property is supported.
         * <code>SchemaData</code> and custom data are ignored.
         * @type String
         */
        this.extendedData = undefined;
    }
<<<<<<< HEAD
export default KmlDataSource;
=======

    // For testing
    KmlDataSource._DeferredLoading = DeferredLoading;
    KmlDataSource._getTimestamp = getTimestamp;

    return KmlDataSource;
});
>>>>>>> cc17d4ff
<|MERGE_RESOLUTION|>--- conflicted
+++ resolved
@@ -1,4 +1,3 @@
-<<<<<<< HEAD
 import ArcType from '../Core/ArcType.js';
 import AssociativeArray from '../Core/AssociativeArray.js';
 import BoundingRectangle from '../Core/BoundingRectangle.js';
@@ -64,152 +63,6 @@
 import ScaledPositionProperty from './ScaledPositionProperty.js';
 import TimeIntervalCollectionProperty from './TimeIntervalCollectionProperty.js';
 import WallGraphics from './WallGraphics.js';
-=======
-define([
-        '../Core/ArcType',
-        '../Core/AssociativeArray',
-        '../Core/BoundingRectangle',
-        '../Core/Cartesian2',
-        '../Core/Cartesian3',
-        '../Core/Cartographic',
-        '../Core/ClockRange',
-        '../Core/ClockStep',
-        '../Core/clone',
-        '../Core/Color',
-        '../Core/createGuid',
-        '../Core/Credit',
-        '../Core/defaultValue',
-        '../Core/defined',
-        '../Core/defineProperties',
-        '../Core/DeveloperError',
-        '../Core/Ellipsoid',
-        '../Core/Event',
-        '../Core/getExtensionFromUri',
-        '../Core/getFilenameFromUri',
-        '../Core/getTimestamp',
-        '../Core/HeadingPitchRange',
-        '../Core/HeadingPitchRoll',
-        '../Core/Iso8601',
-        '../Core/JulianDate',
-        '../Core/Math',
-        '../Core/NearFarScalar',
-        '../Core/objectToQuery',
-        '../Core/oneTimeWarning',
-        '../Core/PinBuilder',
-        '../Core/PolygonHierarchy',
-        '../Core/queryToObject',
-        '../Core/Rectangle',
-        '../Core/Resource',
-        '../Core/RuntimeError',
-        '../Core/TimeInterval',
-        '../Core/TimeIntervalCollection',
-        '../Scene/HeightReference',
-        '../Scene/HorizontalOrigin',
-        '../Scene/LabelStyle',
-        '../Scene/SceneMode',
-        '../ThirdParty/Autolinker',
-        '../ThirdParty/Uri',
-        '../ThirdParty/when',
-        '../ThirdParty/zip',
-        './BillboardGraphics',
-        './CompositePositionProperty',
-        './DataSource',
-        './DataSourceClock',
-        './Entity',
-        './EntityCluster',
-        './EntityCollection',
-        './KmlCamera',
-        './KmlLookAt',
-        './KmlTour',
-        './KmlTourFlyTo',
-        './KmlTourWait',
-        './LabelGraphics',
-        './PathGraphics',
-        './PolygonGraphics',
-        './PolylineGraphics',
-        './PositionPropertyArray',
-        './RectangleGraphics',
-        './ReferenceProperty',
-        './SampledPositionProperty',
-        './ScaledPositionProperty',
-        './TimeIntervalCollectionProperty',
-        './WallGraphics'
-    ], function(
-        ArcType,
-        AssociativeArray,
-        BoundingRectangle,
-        Cartesian2,
-        Cartesian3,
-        Cartographic,
-        ClockRange,
-        ClockStep,
-        clone,
-        Color,
-        createGuid,
-        Credit,
-        defaultValue,
-        defined,
-        defineProperties,
-        DeveloperError,
-        Ellipsoid,
-        Event,
-        getExtensionFromUri,
-        getFilenameFromUri,
-        getTimestamp,
-        HeadingPitchRange,
-        HeadingPitchRoll,
-        Iso8601,
-        JulianDate,
-        CesiumMath,
-        NearFarScalar,
-        objectToQuery,
-        oneTimeWarning,
-        PinBuilder,
-        PolygonHierarchy,
-        queryToObject,
-        Rectangle,
-        Resource,
-        RuntimeError,
-        TimeInterval,
-        TimeIntervalCollection,
-        HeightReference,
-        HorizontalOrigin,
-        LabelStyle,
-        SceneMode,
-        Autolinker,
-        Uri,
-        when,
-        zip,
-        BillboardGraphics,
-        CompositePositionProperty,
-        DataSource,
-        DataSourceClock,
-        Entity,
-        EntityCluster,
-        EntityCollection,
-        KmlCamera,
-        KmlLookAt,
-        KmlTour,
-        KmlTourFlyTo,
-        KmlTourWait,
-        LabelGraphics,
-        PathGraphics,
-        PolygonGraphics,
-        PolylineGraphics,
-        PositionPropertyArray,
-        RectangleGraphics,
-        ReferenceProperty,
-        SampledPositionProperty,
-        ScaledPositionProperty,
-        TimeIntervalCollectionProperty,
-        WallGraphics) {
-    'use strict';
-
-    // IE 8 doesn't have a DOM parser and can't run Cesium anyway, so just bail.
-    if (typeof DOMParser === 'undefined') {
-        return {};
-    }
->>>>>>> cc17d4ff
 
     //This is by no means an exhaustive list of MIME types.
     //The purpose of this list is to be able to accurately identify content embedded
@@ -3367,14 +3220,9 @@
          */
         this.extendedData = undefined;
     }
-<<<<<<< HEAD
-export default KmlDataSource;
-=======
 
     // For testing
     KmlDataSource._DeferredLoading = DeferredLoading;
     KmlDataSource._getTimestamp = getTimestamp;
 
-    return KmlDataSource;
-});
->>>>>>> cc17d4ff
+export default KmlDataSource;