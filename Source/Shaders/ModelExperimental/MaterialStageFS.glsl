--- conflicted
+++ resolved
@@ -1,19 +1,3 @@
-<<<<<<< HEAD
-=======
-czm_modelMaterial defaultModelMaterial()
-{
-    czm_modelMaterial material;
-    material.diffuse = vec3(1.0);
-    material.specular = vec3(0.04); // dielectric (non-metal)
-    material.roughness = 0.001;
-    material.normal = vec3(0.0, 0.0, 1.0);
-    material.occlusion = 1.0;
-    material.emissive = vec3(0.0);
-    material.alpha = 1.0;
-    return material;
-}
-
->>>>>>> 0590a512
 vec3 SRGBtoLINEAR3(vec3 srgbIn) 
 {
     return pow(srgbIn, vec3(2.2));
