--- conflicted
+++ resolved
@@ -15,7 +15,7 @@
         vec4 position = czm_windowToEyeCoordinates(gl_FragCoord);
         vec3 clipNormal = vec3(0.0);
         vec3 clipPosition = vec3(0.0);
-        float clipAmount = 100.0;
+        float clipAmount = 0.0;
 
         for (int i = 0; i < czm_maxClippingPlanes; ++i)
         {
@@ -26,16 +26,10 @@
 
             clipNormal = clippingPlanes[i].xyz;
             clipPosition = -clippingPlanes[i].w * clipNormal;
-<<<<<<< HEAD
-            clipped = clipped && (dot(clipNormal, (position.xyz - clipPosition)) <= 0.0);
-=======
             float amount = dot(clipNormal, (position.xyz - clipPosition));
-            clipped = (amount <= 0.0);
-            if (abs(amount) < clipAmount) {
-                clipAmount = abs(amount);
-            }
+            clipAmount += amount;
 
->>>>>>> c0ec2c4b
+            clipped = clipped && (amount <= 0.0);
         }
 
         if (clipped)
@@ -46,4 +40,6 @@
 
         return clipAmount;
     }
+
+    return 0.0;
 }