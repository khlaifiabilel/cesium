--- conflicted
+++ resolved
@@ -4,11 +4,8 @@
 
 ##### Additions :tada:
 
-<<<<<<< HEAD
 - `KmlDataSource` now exposes the `camera` and `canvas` properties, which are used to provide information about the state of the Viewer when making network requests for a [Link](https://developers.google.com/kml/documentation/kmlreference#link). Passing these values in the constructor is now optional.
-=======
 - Added support for morph targets in `ModelExperimental`. [#10271](https://github.com/CesiumGS/cesium/pull/10271)
->>>>>>> 2d0b7ab6
 
 ### 1.92 - 2022-04-01
 
