--- conflicted
+++ resolved
@@ -36,11 +36,8 @@
 
 ##### Deprecated :hourglass_flowing_sand:
 
-<<<<<<< HEAD
 - Support for rendering instanced models on the CPU has been deprecated and will be removed in CesiumJS 1.97. [#10589](https://github.com/CesiumGS/cesium/pull/10589)
-=======
 - The polyfills `requestAnimationFrame` and `cancelAnimationFrame` have been deprecated and will be removed in 1.99. Use the native browser methods instead.
->>>>>>> 47f82fc1
 
 ### 1.95 - 2022-07-01
 
