# Change Log

### 1.71 - 2020-07-01

##### Breaking Changes :mega:

- Updated `WallGeometry` to respect the order of positions passed in, instead of making the positions respect a counter clockwise winding order. This will only affect the look of walls with an image material. If this changed the way your wall is drawing, reverse the order of the positions. [#8955](https://github.com/CesiumGS/cesium/pull/8955/)

##### Additions :tada:

- Added `backFaceCulling` property to `Cesium3DTileset` and `Model` to support viewing the underside or interior of a tileset or model. [#8981](https://github.com/CesiumGS/cesium/pull/8981)
- Added `Ellipsoid.surfaceArea` for computing the approximate surface area of a rectangle on the surface of an ellipsoid. [#8986](https://github.com/CesiumGS/cesium/pull/8986)
- Added support for PolylineVolume in CZML. [#8841](https://github.com/CesiumGS/cesium/pull/8841)
- Added `Color.toCssHexString` for getting the CSS hex string equivalent for a color. [#8987](https://github.com/CesiumGS/cesium/pull/8987)

##### Fixes :wrench:

- Fixed issue where tileset was not playing glTF animations. [#8962](https://github.com/CesiumGS/cesium/issues/8962)
- Fixed a divide-by-zero bug in `Ellipsoid.geodeticSurfaceNormal` when given the origin as input. `undefined` is returned instead. [#8986](https://github.com/CesiumGS/cesium/pull/8986)
- Fixed error with `WallGeometry` when there were adjacent positions with very close values. [#8952](https://github.com/CesiumGS/cesium/pull/8952)
- Fixed artifact for skinned model when log depth is enabled. [#6447](https://github.com/CesiumGS/cesium/issues/6447)
- Fixed a bug where certain rhumb arc polylines would lead to a crash. [#8787](https://github.com/CesiumGS/cesium/pull/8787)
<<<<<<< HEAD
- Fixed handling of Label's backgroundColor and backgroundPadding option [#8949](https://github.com/CesiumGS/cesium/8949)
- Fixed several bugs when rendering CesiumJS in a WebG 2 context. [#797](https://github.com/CesiumGS/cesium/issues/797)
- Fixed 3D Tileset replacement refinement when leaf is empty. [#8996](https://github.com/CesiumGS/cesium/8996)
=======
- Fixed handling of Label's backgroundColor and backgroundPadding option [#8949](https://github.com/CesiumGS/cesium/pull/8949)
- Fixed several bugs when rendering CesiumJS in a WebGL 2 context. [#797](https://github.com/CesiumGS/cesium/issues/797)
- Fixed a bug where switching from perspective to orthographic caused triangles to overlap each other incorrectly. [#8346](https://github.com/CesiumGS/cesium/issues/8346)
- Fixed a bug where switching to orthographic camera on the first frame caused the zoom level to be incorrect. [#8853](https://github.com/CesiumGS/cesium/pull/8853)
- Fixed `scene.pickFromRay` intersection inaccuracies. [#8439](https://github.com/CesiumGS/cesium/issues/8439)
- Fixed a bug where a null or undefined name property passed to the `Entity` constructor would throw an exception.[#8832](https://github.com/CesiumGS/cesium/pull/8832)
- Fixed JSDoc and TypeScript type definitions for `ScreenSpaceEventHandler.getInputAction` which listed incorrect return type. [#9002](https://github.com/CesiumGS/cesium/pull/9002)
- Improved the style of the error panel. [#8739](https://github.com/CesiumGS/cesium/issues/8739)
- Fixed animation widget SVG icons not appearing in iOS 13.5.1. [#8993](https://github.com/CesiumGS/cesium/pull/8993)
>>>>>>> 2422b6ba

### 1.70.1 - 2020-06-10

##### Additions :tada:

- Add a `toString` method to the `Resource` class in case an instance gets logged as a string. [#8722](https://github.com/CesiumGS/cesium/issues/8722)
- Exposed `Transforms.rotationMatrixFromPositionVelocity` method from Cesium's private API. [#8927](https://github.com/CesiumGS/cesium/issues/8927)

##### Fixes :wrench:

- Fixed JSDoc and TypeScript type definitions for all `ImageryProvider` types, which were missing `defaultNightAlpha` and `defaultDayAlpha` properties. [#8908](https://github.com/CesiumGS/cesium/pull/8908)
- Fixed JSDoc and TypeScript for `MaterialProperty`, which were missing the ability to take primitive types in their constructor. [#8904](https://github.com/CesiumGS/cesium/pull/8904)
- Fixed JSDoc and TypeScript type definitions to allow the creation of `GeometryInstance` instances using `XXXGeometry` classes. [#8941](https://github.com/CesiumGS/cesium/pull/8941).
- Fixed JSDoc and TypeScript for `buildModuleUrl`, which was accidentally excluded from the official CesiumJS API. [#8923](https://github.com/CesiumGS/cesium/pull/8923)
- Fixed JSDoc and TypeScript type definitions for `EllipsoidGeodesic` which incorrectly listed `result` as required. [#8904](https://github.com/CesiumGS/cesium/pull/8904)
- Fixed JSDoc and TypeScript type definitions for `EllipsoidTangentPlane.fromPoints`, which takes an array of `Cartesian3`, not a single instance. [#8928](https://github.com/CesiumGS/cesium/pull/8928)
- Fixed JSDoc and TypeScript type definitions for `EntityCollection.getById` and `CompositeEntityCollection.getById`, which can both return undefined. [#8928](https://github.com/CesiumGS/cesium/pull/8928)
- Fixed JSDoc and TypeScript type definitions for `Viewer` options parameters.
- Fixed a memory leak where some 3D Tiles requests were being unintentionally retained after the requests were cancelled. [#8843](https://github.com/CesiumGS/cesium/pull/8843)
- Fixed a bug with handling of PixelFormat's flipY. [#8893](https://github.com/CesiumGS/cesium/pull/8893)

### 1.70.0 - 2020-06-01

##### Major Announcements :loudspeaker:

- All Cesium ion users now have access to Cesium OSM Buildings - a 3D buildings layer covering the entire world built with OpenStreetMap building data, available as 3D Tiles. Read more about it [on our blog](https://cesium.com/blog/2020/06/01/cesium-osm-buildings/).
  - [Explore it on Sandcastle](https://sandcastle.cesium.com/index.html?src=Cesium%20OSM%20Buildings.html).
  - Add it to your CesiumJS app: `viewer.scene.primitives.add(Cesium.createOsmBuildings())`.
  - Contains per-feature data like building name, address, and much more. [Read more about the available properties](https://cesium.com/content/cesium-osm-buildings/).
- CesiumJS now ships with official TypeScript type definitions! [#8878](https://github.com/CesiumGS/cesium/pull/8878)
  - If you import CesiumJS as a module, the new definitions will automatically be used by TypeScript and related tooling.
  - If you import individual CesiumJS source files directly, you'll need to add `"types": ["cesium"]` in your tsconfig.json in order for the definitions to be used.
  - If you’re using your own custom definitions and you’re not yet ready to switch, you can delete `Source/Cesium.d.ts` after install.
  - See our [blog post](https://cesium.com/blog/2020/06/01/cesiumjs-tsd/) for more information and a technical overview of how it all works.
- CesiumJS now supports underground rendering with globe translucency! [#8726](https://github.com/CesiumGS/cesium/pull/8726)
  - Added options for controlling globe translucency through the new [`GlobeTranslucency`](https://cesium.com/docs/cesiumjs-ref-doc/GlobeTranslucency.html) object including front face alpha, back face alpha, and a translucency rectangle.
  - Added `Globe.undergroundColor` and `Globe.undergroundColorAlphaByDistance` for controlling how the back side of the globe is rendered when the camera is underground or the globe is translucent. [#8867](https://github.com/CesiumGS/cesium/pull/8867)
  - Improved camera controls when the camera is underground. [#8811](https://github.com/CesiumGS/cesium/pull/8811)
  - Sandcastle examples: [Globe Translucency](https://sandcastle.cesium.com/?src=Globe%20Translucency.html), [Globe Interior](https://sandcastle.cesium.com/?src=Globe%20Interior.html), and [Underground Color](https://sandcastle.cesium.com/?src=Underground%20Color.html&label=All)

##### Additions :tada:

- Our API reference documentation has received dozens of fixes and improvements, largely due to the TypeScript effort.
- Added `Cesium3DTileset.extensions` to get the extensions property from the tileset JSON. [#8829](https://github.com/CesiumGS/cesium/pull/8829)
- Added `Camera.completeFlight`, which causes the current camera flight to immediately jump to the final destination and call its complete callback. [#8788](https://github.com/CesiumGS/cesium/pull/8788)
- Added `nightAlpha` and `dayAlpha` properties to `ImageryLayer` to control alpha separately for the night and day sides of the globe. [#8868](https://github.com/CesiumGS/cesium/pull/8868)
- Added `SkyAtmosphere.perFragmentAtmosphere` to switch between per-vertex and per-fragment atmosphere shading. [#8866](https://github.com/CesiumGS/cesium/pull/8866)
- Added a new sandcastle example to show how to add fog using a `PostProcessStage` [#8798](https://github.com/CesiumGS/cesium/pull/8798)
- Added `frustumSplits` option to `DebugCameraPrimitive`. [8849](https://github.com/CesiumGS/cesium/pull/8849)
- Supported `#rgba` and `#rrggbbaa` formats in `Color.fromCssColorString`. [8873](https://github.com/CesiumGS/cesium/pull/8873)

##### Fixes :wrench:

- Fixed a bug that could cause rendering of a glTF model to become corrupt when switching from a Uint16 to a Uint32 index buffer to accomodate new vertices added for edge outlining. [#8820](https://github.com/CesiumGS/cesium/pull/8820)
- Fixed a bug where a removed billboard could prevent changing of the `TerrainProvider`. [#8766](https://github.com/CesiumGS/cesium/pull/8766)
- Fixed an issue with 3D Tiles point cloud styling where `${feature.propertyName}` and `${feature["propertyName"]}` syntax would cause a crash. Also fixed an issue where property names with non-alphanumeric characters would crash. [#8785](https://github.com/CesiumGS/cesium/pull/8785)
- Fixed a bug where `DebugCameraPrimitive` was ignoring the near and far planes of the `Camera`. [#8848](https://github.com/CesiumGS/cesium/issues/8848)
- Fixed sky atmosphere artifacts below the horizon. [#8866](https://github.com/CesiumGS/cesium/pull/8866)
- Fixed ground primitives in orthographic mode. [#5110](https://github.com/CesiumGS/cesium/issues/5110)
- Fixed the depth plane in orthographic mode. This improves the quality of polylines and other primitives that are rendered near the horizon. [8858](https://github.com/CesiumGS/cesium/pull/8858)

### 1.69.0 - 2020-05-01

##### Breaking Changes :mega:

- The property `Scene.sunColor` has been removed. Use `scene.light.color` and `scene.light.intensity` instead. [#8774](https://github.com/CesiumGS/cesium/pull/8774)
- Removed `isArray`. Use the native `Array.isArray` function instead. [#8779](https://github.com/CesiumGS/cesium/pull/8779)

##### Additions :tada:

- Added `RequestScheduler` to the public API; this allows users to have more control over the requests made by CesiumJS. [#8384](https://github.com/CesiumGS/cesium/issues/8384)
- Added support for high-quality edges on solid geometry in glTF models. [#8776](https://github.com/CesiumGS/cesium/pull/8776)
- Added `Scene.cameraUnderground` for checking whether the camera is underneath the globe. [#8765](https://github.com/CesiumGS/cesium/pull/8765)

##### Fixes :wrench:

- Fixed several problems with polylines when the logarithmic depth buffer is enabled, which is the default on most systems. [#8706](https://github.com/CesiumGS/cesium/pull/8706)
- Fixed a bug with very long view ranges requiring multiple frustums even with the logarithmic depth buffer enabled. Previously, such scenes could resolve depth incorrectly. [#8727](https://github.com/CesiumGS/cesium/pull/8727)
- Fixed an issue with glTF skinning support where an optional property `skeleton` was considered required by Cesium. [#8175](https://github.com/CesiumGS/cesium/issues/8175)
- Fixed an issue with clamping of non-looped glTF animations. Subscribers to animation `update` events should expect one additional event firing as an animation stops. [#7387](https://github.com/CesiumGS/cesium/issues/7387)
- Geometry instance floats now work for high precision floats on newer iOS devices. [#8805](https://github.com/CesiumGS/cesium/pull/8805)
- Fixed a bug where the elevation contour material's alpha was not being applied. [#8749](https://github.com/CesiumGS/cesium/pull/8749)
- Fix potential memory leak when destroying `CesiumWidget` instances. [#8591](https://github.com/CesiumGS/cesium/pull/8591)
- Fixed displaying the Cesium ion icon when running in an Android, iOS or UWP WebView. [#8758](https://github.com/CesiumGS/cesium/pull/8758)

### 1.68.0 - 2020-04-01

##### Additions :tada:

- Added basic underground rendering support. When the camera is underground the globe will be rendered as a solid surface and underground entities will not be culled. [#8572](https://github.com/AnalyticalGraphicsInc/cesium/pull/8572)
- The `CesiumUnminified` build now includes sourcemaps. [#8572](https://github.com/CesiumGS/cesium/pull/8659)
- Added glTF `STEP` animation interpolation. [#8786](https://github.com/CesiumGS/cesium/pull/8786)
- Added the ability to edit CesiumJS shaders on-the-fly using the [SpectorJS](https://spector.babylonjs.com/) Shader Editor. [#8608](https://github.com/CesiumGS/cesium/pull/8608)

##### Fixes :wrench:

- Cesium can now be used in Node.JS 12 and later, with or without `--experimental-modules`. It can still be used in earlier versions as well. [#8572](https://github.com/CesiumGS/cesium/pull/8659)
- Interacting with the Cesium canvas will now blur the previously focused element. This prevents unintended modification of input elements when interacting with the globe. [#8662](https://github.com/CesiumGS/cesium/pull/8662)
- `TileMapServiceImageryProvider` will now force `minimumLevel` to 0 if the `tilemapresource.xml` metadata request fails and the `rectangle` is too large for the given detail level [#8448](https://github.com/AnalyticalGraphicsInc/cesium/pull/8448)
- Fixed ground atmosphere rendering when using a smaller ellipsoid. [#8683](https://github.com/CesiumGS/cesium/issues/8683)
- Fixed globe incorrectly occluding objects when using a smaller ellipsoid. [#7124](https://github.com/CesiumGS/cesium/issues/7124)
- Fixed a regression introduced in 1.67 which caused overlapping colored ground geometry to have visual artifacts. [#8694](https://github.com/CesiumGS/cesium/pull/8694)
- Fixed a clipping problem when viewing a polyline up close with the logarithmic depth buffer enabled, which is the default on most systems. [#8703](https://github.com/CesiumGS/cesium/pull/8703)

### 1.67.0 - 2020-03-02

##### Breaking Changes :mega:

- `Cesium3DTileset.skipLevelOfDetail` is now `false` by default. [#8631](https://github.com/CesiumGS/cesium/pull/8631)
- glTF models are now rendered using the `LEQUALS` depth test function instead of `LESS`. This means that when geometry overlaps, the _later_ geometry will be visible above the earlier, where previously the opposite was true. We believe this is a more sensible default, and makes it easier to render e.g. outlined buildings with glTF. [#8646](https://github.com/CesiumGS/cesium/pull/8646)

##### Additions :tada:

- Massively improved performance of clamped Entity ground geometry with dynamic colors. [#8630](https://github.com/CesiumGS/cesium/pull/8630)
- Added `Entity.tileset` for loading a 3D Tiles tileset via the Entity API using the new `Cesium3DTilesetGraphics` class. [#8580](https://github.com/CesiumGS/cesium/pull/8580)
- Added `tileset.uri`, `tileset.show`, and `tileset.maximumScreenSpaceError` properties to CZML processing for loading 3D Tiles. [#8580](https://github.com/CesiumGS/cesium/pull/8580)
- Added `Color.lerp` for linearly interpolating between two RGB colors. [#8607](https://github.com/CesiumGS/cesium/pull/8607)
- `CesiumTerrainProvider` now supports terrain tiles using a `WebMercatorTilingScheme` by specifying `"projection": "EPSG:3857"` in `layer.json`. It also now supports numbering tiles from the North instead of the South by specifying `"scheme": "slippyMap"` in `layer.json`. [#8563](https://github.com/CesiumGS/cesium/pull/8563)
- Added basic support for `isNaN`, `isFinite`, `null`, and `undefined` in the 3D Tiles styling GLSL backend for point clouds. [#8621](https://github.com/CesiumGS/cesium/pull/8621)
- Added `sizeInMeters` to `ParticleSystem`. [#7746](https://github.com/CesiumGS/cesium/pull/7746)

##### Fixes :wrench:

- Fixed a bug that caused large, nearby geometry to be clipped when using a logarithmic depth buffer, which is the default on most systems. [#8600](https://github.com/CesiumGS/cesium/pull/8600)
- Fixed a bug where tiles would not load if the camera was tracking a moving tileset. [#8598](https://github.com/CesiumGS/cesium/pull/8598)
- Fixed a bug where applying a new 3D Tiles style during a flight would not update all existing tiles. [#8622](https://github.com/CesiumGS/cesium/pull/8622)
- Fixed a bug where Cartesian vectors could not be packed to typed arrays [#8568](https://github.com/CesiumGS/cesium/pull/8568)
- Updated knockout from 3.5.0 to 3.5.1. [#8424](https://github.com/CesiumGS/cesium/pull/8424)
- Cesium's local development server now works in Node 12 & 13 [#8648](https://github.com/CesiumGS/cesium/pull/8648)

##### Deprecated :hourglass_flowing_sand:

- The `isArray` function has been deprecated and will be removed in Cesium 1.69. Use the native `Array.isArray` function instead. [#8526](https://github.com/CesiumGS/cesium/pull/8526)

### 1.66.0 - 2020-02-03

##### Deprecated :hourglass_flowing_sand:

- The property `Scene.sunColor` has been deprecated and will be removed in Cesium 1.69. Use `scene.light.color` and `scene.light.intensity` instead. [#8493](https://github.com/CesiumGS/cesium/pull/8493)

##### Additions :tada:

- `useBrowserRecommendedResolution` flag in `Viewer` and `CesiumWidget` now defaults to `true`. This ensures Cesium rendering is fast and smooth by default across all devices. Set it to `false` to always render at native device resolution instead at the cost of performance on under-powered devices. [#8548](https://github.com/CesiumGS/cesium/pull/8548)
- Cesium now creates a WebGL context with a `powerPreference` value of `high-performance`. Some browsers use this setting to enable a second, more powerful, GPU. You can set it back to `default`, or opt-in to `low-power` mode, by passing the context option when creating a `Viewer` or `CesiumWidget` instance:

```js
var viewer = new Viewer("cesiumContainer", {
  contextOptions: {
    webgl: {
      powerPreference: "default",
    },
  },
});
```

- Added more customization to Cesium's lighting system. [#8493](https://github.com/CesiumGS/cesium/pull/8493)
  - Added `Light`, `DirectionalLight`, and `SunLight` classes for creating custom light sources.
  - Added `Scene.light` for setting the scene's light source, which defaults to a `SunLight`.
  - Added `Globe.dynamicAtmosphereLighting` for enabling lighting effects on atmosphere and fog, such as day/night transitions. It is true by default but may be set to false if the atmosphere should stay unchanged regardless of the scene's light direction.
  - Added `Globe.dynamicAtmosphereLightingFromSun` for using the sun direction instead of the scene's light direction when `Globe.dynamicAtmosphereLighting` is enabled. See the moonlight example in the [Lighting Sandcastle example](https://cesiumjs.org/Cesium/Apps/Sandcastle/?src=Lighting.html).
  - Primitives and the globe are now shaded with the scene light's color.
- Updated SampleData models to glTF 2.0. [#7802](https://github.com/CesiumGS/cesium/issues/7802)
- Added `Globe.showSkirts` to support the ability to hide terrain skirts when viewing terrain from below the surface. [#8489](https://github.com/CesiumGS/cesium/pull/8489)
- Added `minificationFilter` and `magnificationFilter` options to `Material` to control texture filtering. [#8473](https://github.com/CesiumGS/cesium/pull/8473)
- Updated [earcut](https://github.com/mapbox/earcut) to 2.2.1. [#8528](https://github.com/CesiumGS/cesium/pull/8528)
- Added a font cache to improve label performance. [#8537](https://github.com/CesiumGS/cesium/pull/8537)

##### Fixes :wrench:

- Fixed a bug where the camera could go underground during mouse navigation. [#8504](https://github.com/CesiumGS/cesium/pull/8504)
- Fixed a bug where rapidly updating a `PolylineCollection` could result in an `instanceIndex` is out of range error. [#8546](https://github.com/CesiumGS/cesium/pull/8546)
- Fixed issue where `RequestScheduler` double-counted image requests made via `createImageBitmap`. [#8162](https://github.com/CesiumGS/cesium/issues/8162)
- Reduced Cesium bundle size by avoiding unnecessarily importing `Cesium3DTileset` in `Picking.js`. [#8532](https://github.com/CesiumGS/cesium/pull/8532)
- Fixed a bug where files with backslashes were not loaded in KMZ files. [#8533](https://github.com/CesiumGS/cesium/pull/8533)
- Fixed WebGL warning message about `EXT_float_blend` being implicitly enabled. [#8534](https://github.com/CesiumGS/cesium/pull/8534)
- Fixed a bug where toggling point cloud classification visibility would result in a grey screen on Linux / Nvidia. [#8538](https://github.com/CesiumGS/cesium/pull/8538)
- Fixed a bug where a point in a `PointPrimitiveCollection` was rendered in the middle of the screen instead of being clipped. [#8542](https://github.com/CesiumGS/cesium/pull/8542)
- Fixed a crash when deleting and re-creating polylines from CZML. `ReferenceProperty` now returns undefined when the target entity or property does not exist, instead of throwing. [#8544](https://github.com/CesiumGS/cesium/pull/8544)
- Fixed terrain tile picking in the Cesium Inspector. [#8567](https://github.com/CesiumGS/cesium/pull/8567)
- Fixed a crash that could occur when an entity was deleted while the corresponding `Primitive` was being created asynchronously. [#8569](https://github.com/CesiumGS/cesium/pull/8569)
- Fixed a crash when calling `camera.lookAt` with the origin (0, 0, 0) as the target. This could happen when looking at a tileset with the origin as its center. [#8571](https://github.com/CesiumGS/cesium/pull/8571)
- Fixed a bug where `camera.viewBoundingSphere` was modifying the `offset` parameter. [#8438](https://github.com/CesiumGS/cesium/pull/8438)
- Fixed a crash when creating a plane with both position and normal on the Z-axis. [#8576](https://github.com/CesiumGS/cesium/pull/8576)
- Fixed `BoundingSphere.projectTo2D` when the bounding sphere’s center is at the origin. [#8482](https://github.com/CesiumGS/cesium/pull/8482)

### 1.65.0 - 2020-01-06

##### Breaking Changes :mega:

- `OrthographicFrustum.getPixelDimensions`, `OrthographicOffCenterFrustum.getPixelDimensions`, `PerspectiveFrustum.getPixelDimensions`, and `PerspectiveOffCenterFrustum.getPixelDimensions` now require a `pixelRatio` argument before the `result` argument. The previous function definition has been deprecated since 1.63. [#8320](https://github.com/CesiumGS/cesium/pull/8320)
- The function `Matrix4.getRotation` has been renamed to `Matrix4.getMatrix3`. `Matrix4.getRotation` has been deprecated since 1.62. [#8183](https://github.com/CesiumGS/cesium/pull/8183)
- `createTileMapServiceImageryProvider` and `createOpenStreetMapImageryProvider` have been removed. Instead, pass the same options to `new TileMapServiceImageryProvider` and `new OpenStreetMapImageryProvider` respectively. The old functions have been deprecated since 1.62. [#8174](https://github.com/CesiumGS/cesium/pull/8174)

##### Additions :tada:

- Added `Globe.backFaceCulling` to support viewing terrain from below the surface. [#8470](https://github.com/CesiumGS/cesium/pull/8470)

##### Fixes :wrench:

- Fixed Geocoder auto-complete suggestions when hosted inside Web Components. [#8425](https://github.com/CesiumGS/cesium/pull/8425)
- Fixed terrain tile culling problems when under ellipsoid. [#8397](https://github.com/CesiumGS/cesium/pull/8397)
- Fixed primitive culling when below the ellipsoid but above terrain. [#8398](https://github.com/CesiumGS/cesium/pull/8398)
- Improved the translucency calculation for the Water material type. [#8455](https://github.com/CesiumGS/cesium/pull/8455)
- Fixed bounding volume calculation for `GroundPrimitive`. [#4883](https://github.com/CesiumGS/cesium/issues/4483)
- Fixed `OrientedBoundingBox.fromRectangle` for rectangles with width greater than 180 degrees. [#8475](https://github.com/CesiumGS/cesium/pull/8475)
- Fixed globe picking so that it returns the closest intersecting triangle instead of the first intersecting triangle. [#8390](https://github.com/CesiumGS/cesium/pull/8390)
- Fixed horizon culling issues with large root tiles. [#8487](https://github.com/CesiumGS/cesium/pull/8487)
- Fixed a lighting bug affecting Macs with Intel integrated graphics where glTF 2.0 PBR models with double sided materials would have flipped normals. [#8494](https://github.com/CesiumGS/cesium/pull/8494)

### 1.64.0 - 2019-12-02

##### Fixes :wrench:

- Fixed an issue in image based lighting where an invalid environment map would silently fail. [#8303](https://github.com/CesiumGS/cesium/pull/8303)
- Various small internal improvements

### 1.63.1 - 2019-11-06

##### Fixes :wrench:

- Fixed regression in 1.63 where ground atmosphere and labels rendered incorrectly on displays with `window.devicePixelRatio` greater than 1.0. [#8351](https://github.com/CesiumGS/cesium/pull/8351)
- Fixed regression in 1.63 where some primitives would show through the globe when log depth is disabled. [#8368](https://github.com/CesiumGS/cesium/pull/8368)

### 1.63 - 2019-11-01

##### Major Announcements :loudspeaker:

- Cesium has migrated to ES6 modules. This may or may not be a breaking change for your application depending on how you use Cesium. See our [blog post](https://cesium.com/blog/2019/10/31/cesiumjs-es6/) for the full details.
- We’ve consolidated all of our website content from cesiumjs.org and cesium.com into one home on cesium.com. Here’s where you can now find:
  - [Sandcastle](https://sandcastle.cesium.com) - `https://sandcastle.cesium.com`
  - [API Docs](https://cesium.com/docs/cesiumjs-ref-doc/) - `https://cesium.com/docs/cesiumjs-ref-doc/`
  - [Downloads](https://cesium.com/downloads/) - `https://cesium.com/downloads/`
  - Hosted releases can be found at `https://cesium.com/downloads/cesiumjs/releases/<CesiumJS Version Number>/Build/Cesium/Cesium.js`
  - See our [blog post](https://cesium.com/blog/2019/10/15/cesiumjs-migration/) for more information.

##### Additions :tada:

- Decreased Web Workers bundle size by a factor of 10, from 8384KB (2624KB gzipped) to 863KB (225KB gzipped). This makes Cesium load faster, especially on low-end devices and slower network connections.
- Added full UTF-8 support to labels, greatly improving support for non-latin alphabets and emoji. [#7280](https://github.com/CesiumGS/cesium/pull/7280)
- Added `"type": "module"` to package.json to take advantage of native ES6 module support in newer versions of Node.js. This also enables module-based front-end development for tooling that relies on Node.js module resolution.
- The combined `Build/Cesium/Cesium.js` and `Build/CesiumUnminified/Cesium.js` have been upgraded from IIFE to UMD modules that support IIFE, AMD, and commonjs.
- Added `pixelRatio` parameter to `OrthographicFrustum.getPixelDimensions`, `OrthographicOffCenterFrustum.getPixelDimensions`, `PerspectiveFrustum.getPixelDimensions`, and `PerspectiveOffCenterFrustum.getPixelDimensions`. Pass in `scene.pixelRatio` for dimensions in CSS pixel units or `1.0` for dimensions in native device pixel units. [#8237](https://github.com/CesiumGS/cesium/pull/8237)

##### Fixes :wrench:

- Fixed css pixel usage for polylines, point clouds, models, primitives, and post-processing. [#8113](https://github.com/CesiumGS/cesium/issues/8113)
- Fixed a bug where `scene.sampleHeightMostDetailed` and `scene.clampToHeightMostDetailed` would not resolve in request render mode. [#8281](https://github.com/CesiumGS/cesium/issues/8281)
- Fixed seam artifacts when log depth is disabled, `scene.globe.depthTestAgainstTerrain` is false, and primitives are under the globe. [#8205](https://github.com/CesiumGS/cesium/pull/8205)
- Fix dynamic ellipsoids using `innerRadii`, `minimumClock`, `maximumClock`, `minimumCone` or `maximumCone`. [#8277](https://github.com/CesiumGS/cesium/pull/8277)
- Fixed rendering billboard collections containing more than 65536 billboards. [#8325](https://github.com/CesiumGS/cesium/pull/8325)

##### Deprecated :hourglass_flowing_sand:

- `OrthographicFrustum.getPixelDimensions`, `OrthographicOffCenterFrustum.getPixelDimensions`, `PerspectiveFrustum.getPixelDimensions`, and `PerspectiveOffCenterFrustum.getPixelDimensions` now take a `pixelRatio` argument before the `result` argument. The previous function definition will no longer work in 1.65. [#8237](https://github.com/CesiumGS/cesium/pull/8237)

### 1.62 - 2019-10-01

##### Deprecated :hourglass_flowing_sand:

- `createTileMapServiceImageryProvider` and `createOpenStreetMapImageryProvider` have been deprecated and will be removed in Cesium 1.65. Instead, pass the same options to `new TileMapServiceImageryProvider` and `new OpenStreetMapImageryProvider` respectively.
- The function `Matrix4.getRotation` has been deprecated and renamed to `Matrix4.getMatrix3`. `Matrix4.getRotation` will be removed in version 1.65.

##### Additions :tada:

- Added ability to create partial ellipsoids using both the Entity API and CZML. New ellipsoid geometry properties: `innerRadii`, `minimumClock`, `maximumClock`, `minimumCone`, and `maximumCone`. This affects both `EllipsoidGeometry` and `EllipsoidOutlineGeometry`. See the updated [Sandcastle example](https://cesiumjs.org/Cesium/Apps/Sandcastle/?src=Partial%20Ellipsoids.html&label=Geometries). [#5995](https://github.com/CesiumGS/cesium/pull/5995)
- Added `useBrowserRecommendedResolution` flag to `Viewer` and `CesiumWidget`. When true, Cesium renders at CSS pixel resolution instead of native device resolution. This replaces the workaround in the 1.61 change list. [8215](https://github.com/CesiumGS/cesium/issues/8215)
- Added `TileMapResourceImageryProvider` and `OpenStreetMapImageryProvider` classes to improve API consistency: [#4812](https://github.com/CesiumGS/cesium/issues/4812)
- Added `credit` parameter to `CzmlDataSource`, `GeoJsonDataSource`, `KmlDataSource` and `Model`. [#8173](https://github.com/CesiumGS/cesium/pull/8173)
- Added `Matrix3.getRotation` to get the rotational component of a matrix with scaling removed. [#8182](https://github.com/CesiumGS/cesium/pull/8182)

##### Fixes :wrench:

- Fixed labels not showing for individual entities in data sources when clustering is enabled. [#6087](https://github.com/CesiumGS/cesium/issues/6087)
- Fixed an issue where polygons, corridors, rectangles, and ellipses on terrain would not render on some mobile devices. [#6739](https://github.com/CesiumGS/cesium/issues/6739)
- Fixed a bug where GlobeSurfaceTile would not render the tile until all layers completed loading causing globe to appear to hang. [#7974](https://github.com/CesiumGS/cesium/issues/7974)
- Spread out KMl loading across multiple frames to prevent freezing. [#8195](https://github.com/CesiumGS/cesium/pull/8195)
- Fixed a bug where extruded polygons would sometimes be missing segments. [#8035](https://github.com/CesiumGS/cesium/pull/8035)
- Made pixel sizes consistent for polylines and point clouds when rendering at different pixel ratios. [#8113](https://github.com/CesiumGS/cesium/issues/8113)
- `Camera.flyTo` flies to the correct location in 2D when the destination crosses the international date line [#7909](https://github.com/CesiumGS/cesium/pull/7909)
- Fixed 3D tiles style coloring when multiple tilesets are in the scene [#8051](https://github.com/CesiumGS/cesium/pull/8051)
- 3D Tiles geometric error now correctly scales with transform. [#8182](https://github.com/CesiumGS/cesium/pull/8182)
- Fixed per-feature post processing from sometimes selecting the wrong feature. [#7929](https://github.com/CesiumGS/cesium/pull/7929)
- Fixed a bug where dynamic polylines did not use the given arcType. [#8191](https://github.com/CesiumGS/cesium/issues/8191)
- Fixed atmosphere brightness when High Dynamic Range is disabled. [#8149](https://github.com/CesiumGS/cesium/issues/8149)
- Fixed brightness levels for procedural Image Based Lighting. [#7803](https://github.com/CesiumGS/cesium/issues/7803)
- Fixed alpha equation for `BlendingState.ALPHA_BLEND` and `BlendingState.ADDITIVE_BLEND`. [#8202](https://github.com/CesiumGS/cesium/pull/8202)
- Improved display of tile coordinates for `TileCoordinatesImageryProvider` [#8131](https://github.com/CesiumGS/cesium/pull/8131)
- Reduced size of approximateTerrainHeights.json [#7959](https://github.com/CesiumGS/cesium/pull/7959)
- Fixed undefined `quadDetails` error from zooming into the map really close. [#8011](https://github.com/CesiumGS/cesium/pull/8011)
- Fixed a crash for 3D Tiles that have zero volume. [#7945](https://github.com/CesiumGS/cesium/pull/7945)
- Fixed relative-to-center check, `depthFailAppearance` resource freeing for `Primitive` [#8044](https://github.com/CesiumGS/cesium/pull/8044)

### 1.61 - 2019-09-03

##### Additions :tada:

- Added optional `index` parameter to `PrimitiveCollection.add`. [#8041](https://github.com/CesiumGS/cesium/pull/8041)
- Cesium now renders at native device resolution by default instead of CSS pixel resolution, to go back to the old behavior, set `viewer.resolutionScale = 1.0 / window.devicePixelRatio`. [#8082](https://github.com/CesiumGS/cesium/issues/8082)
- Added `getByName` method to `DataSourceCollection` allowing to retrieve `DataSource`s by their name property from the collection

##### Fixes :wrench:

- Disable FXAA by default. To re-enable, set `scene.postProcessStages.fxaa.enabled = true` [#7875](https://github.com/CesiumGS/cesium/issues/7875)
- Fixed a crash when a glTF model used `KHR_texture_transform` without a sampler defined. [#7916](https://github.com/CesiumGS/cesium/issues/7916)
- Fixed post-processing selection filtering to work for bloom. [#7984](https://github.com/CesiumGS/cesium/issues/7984)
- Disabled HDR by default to improve visual quality in most standard use cases. Set `viewer.scene.highDynamicRange = true` to re-enable. [#7966](https://github.com/CesiumGS/cesium/issues/7966)
- Fixed a bug that causes hidden point primitives to still appear on some operating systems. [#8043](https://github.com/CesiumGS/cesium/issues/8043)
- Fix negative altitude altitude handling in `GoogleEarthEnterpriseTerrainProvider`. [#8109](https://github.com/CesiumGS/cesium/pull/8109)
- Fixed issue where KTX or CRN files would not be properly identified. [#7979](https://github.com/CesiumGS/cesium/issues/7979)
- Fixed multiple globe materials making the globe darker. [#7726](https://github.com/CesiumGS/cesium/issues/7726)

### 1.60 - 2019-08-01

##### Additions :tada:

- Reworked label rendering to use signed distance fields (SDF) for crisper text. [#7730](https://github.com/CesiumGS/cesium/pull/7730)
- Added a [new Sandcastle example](https://cesiumjs.org/Cesium/Build/Apps/Sandcastle/?src=Labels%20SDF.html) to showcase the new SDF labels.
- Added support for polygon holes to CZML. [#7991](https://github.com/CesiumGS/cesium/pull/7991)
- Added `totalScale` property to `Label` which is the total scale of the label taking into account the label's scale and the relative size of the desired font compared to the generated glyph size.

##### Fixes :wrench:

- Fixed crash when using ArcGIS terrain with clipping planes. [#7998](https://github.com/CesiumGS/cesium/pull/7998)
- `PolygonGraphics.hierarchy` now converts constant array values to a `PolygonHierarchy` when set, so code that accesses the value of the property can rely on it always being a `PolygonHierarchy`.
- Fixed a bug with lengthwise texture coordinates in the first segment of ground polylines, as observed in some WebGL implementations such as Chrome on Linux. [#8017](https://github.com/CesiumGS/cesium/issues/8017)

### 1.59 - 2019-07-01

##### Additions :tada:

- Adds `ArcGISTiledElevationTerrainProvider` to support LERC encoded terrain from ArcGIS ImageServer. [#7940](https://github.com/CesiumGS/cesium/pull/7940)
- Added CZML support for `heightReference` to `box`, `cylinder`, and `ellipsoid`, and added CZML support for `classificationType` to `corridor`, `ellipse`, `polygon`, `polyline`, and `rectangle`. [#7899](https://github.com/CesiumGS/cesium/pull/7899)
- Adds `exportKML` function to export `Entity` instances with Point, Billboard, Model, Label, Polyline and Polygon graphics. [#7921](https://github.com/CesiumGS/cesium/pull/7921)
- Added support for new Mapbox Style API. [#7698](https://github.com/CesiumGS/cesium/pull/7698)
- Added support for the [AGI_articulations](https://github.com/KhronosGroup/glTF/tree/master/extensions/2.0/Vendor/AGI_articulations) vendor extension of glTF 2.0 to the Entity API and CZML. [#7907](https://github.com/CesiumGS/cesium/pull/7907)

##### Fixes :wrench:

- Fixed a bug that caused missing segments for ground polylines with coplanar points over large distances and problems with polylines containing duplicate points. [#7885](https://github.com/CesiumGS/cesium//pull/7885)
- Fixed a bug where billboards were not pickable when zoomed out completely in 2D View. [#7908](https://github.com/CesiumGS/cesium/pull/7908)
- Fixed a bug where image requests that returned HTTP code 204 would prevent any future request from succeeding on browsers that supported ImageBitmap. [#7914](https://github.com/CesiumGS/cesium/pull/7914/)
- Fixed polyline colors when `scene.highDynamicRange` is enabled. [#7924](https://github.com/CesiumGS/cesium/pull/7924)
- Fixed a bug in the inspector where the min/max height values of a picked tile were undefined. [#7904](https://github.com/CesiumGS/cesium/pull/7904)
- Fixed `Math.factorial` to return the correct values. (https://github.com/CesiumGS/cesium/pull/7969)
- Fixed a bug that caused 3D models to appear darker on Android devices. [#7944](https://github.com/CesiumGS/cesium/pull/7944)

### 1.58.1 - 2018-06-03

_This is an npm-only release to fix a publishing issue_.

### 1.58 - 2019-06-03

##### Additions :tada:

- Added support for new `BingMapsStyle` values `ROAD_ON_DEMAND` and `AERIAL_WITH_LABELS_ON_DEMAND`. The older versions of these, `ROAD` and `AERIAL_WITH_LABELS`, have been deprecated by Bing. [#7808](https://github.com/CesiumGS/cesium/pull/7808)
- Added syntax to delete data from existing properties via CZML. [#7818](https://github.com/CesiumGS/cesium/pull/7818)
- Added `checkerboard` material to CZML. [#7845](https://github.com/CesiumGS/cesium/pull/7845)
- `BingMapsImageryProvider` now uses `DiscardEmptyTileImagePolicy` by default to detect missing tiles as zero-length responses instead of inspecting pixel values. [#7810](https://github.com/CesiumGS/cesium/pull/7810)
- Added support for the [AGI_articulations](https://github.com/KhronosGroup/glTF/tree/master/extensions/2.0/Vendor/AGI_articulations) vendor extension of glTF 2.0 to the Model primitive graphics API. [#7835](https://github.com/CesiumGS/cesium/pull/7835)
- Reduce the number of Bing transactions and ion Bing sessions used when destroying and recreating the same imagery layer to 1. [#7848](https://github.com/CesiumGS/cesium/pull/7848)

##### Fixes :wrench:

- Fixed an edge case where Cesium would provide ion access token credentials to non-ion servers if the actual asset entrypoint was being hosted by ion. [#7839](https://github.com/CesiumGS/cesium/pull/7839)
- Fixed a bug that caused Cesium to request non-existent tiles for terrain tilesets lacking tile availability, i.e. a `layer.json` file.
- Fixed memory leak when removing entities that had a `HeightReference` of `CLAMP_TO_GROUND` or `RELATIVE_TO_GROUND`. This includes when removing a `DataSource`.
- Fixed 3D Tiles credits not being shown in the data attribution box. [#7877](https://github.com/CesiumGS/cesium/pull/7877)

### 1.57 - 2019-05-01

##### Additions :tada:

- Improved 3D Tiles streaming performance, resulting in ~67% camera tour load time reduction, ~44% camera tour load count reduction. And for general camera movement, ~20% load time reduction with ~27% tile load count reduction. Tile load priority changed to focus on loading tiles in the center of the screen first. Added the following tileset optimizations, which unless stated otherwise are enabled by default. [#7774](https://github.com/CesiumGS/cesium/pull/7774)
  - Added `Cesium3DTileset.cullRequestsWhileMoving` option to ignore requests for tiles that will likely be out-of-view due to the camera's movement when they come back from the server.
  - Added `Cesium3DTileset.cullRequestsWhileMovingMultiplier` option to act as a multiplier when used in culling requests while moving. Larger is more aggressive culling, smaller less aggressive culling.
  - Added `Cesium3DTileset.preloadFlightDestinations` option to preload tiles at the camera's flight destination while the camera is in flight.
  - Added `Cesium3DTileset.preferLeaves` option to prefer loading of leaves. Good for additive refinement point clouds. Set to `false` by default.
  - Added `Cesium3DTileset.progressiveResolutionHeightFraction` option to load tiles at a smaller resolution first. This can help get a quick layer of tiles down while full resolution tiles continue to load.
  - Added `Cesium3DTileset.foveatedScreenSpaceError` option to prioritize loading tiles in the center of the screen.
  - Added `Cesium3DTileset.foveatedConeSize` option to control the cone size that determines which tiles are deferred for loading. Tiles outside the cone are potentially deferred.
  - Added `Cesium3DTileset.foveatedMinimumScreenSpaceErrorRelaxation` option to control the starting screen space error relaxation for tiles outside the foveated cone.
  - Added `Cesium3DTileset.foveatedInterpolationCallback` option to control how screen space error threshold is interpolated for tiles outside the foveated cone.
  - Added `Cesium3DTileset.foveatedTimeDelay` option to control how long in seconds to wait after the camera stops moving before deferred tiles start loading in.
- Added new parameter to `PolylineGlowMaterial` called `taperPower`, that works similar to the existing `glowPower` parameter, to taper the back of the line away. [#7626](https://github.com/CesiumGS/cesium/pull/7626)
- Added `Cesium3DTileset.preloadWhenHidden` tileset option to preload tiles when `tileset.show` is false. Loads tiles as if the tileset is visible but does not render them. [#7774](https://github.com/CesiumGS/cesium/pull/7774)
- Added support for the `KHR_texture_transform` glTF extension. [#7549](https://github.com/CesiumGS/cesium/pull/7549)
- Added functions to remove samples from `SampledProperty` and `SampledPositionProperty`. [#7723](https://github.com/CesiumGS/cesium/pull/7723)
- Added support for color-to-alpha with a threshold on imagery layers. [#7727](https://github.com/CesiumGS/cesium/pull/7727)
- Add CZML processing for `heightReference` and `extrudedHeightReference` for geoemtry types that support it.
- `CesiumMath.toSNorm` documentation changed to reflect the function's implementation. [#7774](https://github.com/CesiumGS/cesium/pull/7774)
- Added `CesiumMath.normalize` to convert a scalar value in an arbitrary range to a scalar in the range [0.0, 1.0]. [#7774](https://github.com/CesiumGS/cesium/pull/7774)

##### Fixes :wrench:

- Fixed an error when loading the same glTF model in two separate viewers. [#7688](https://github.com/CesiumGS/cesium/issues/7688)
- Fixed an error where `clampToHeightMostDetailed` or `sampleHeightMostDetailed` would crash if entities were created when the promise resolved. [#7690](https://github.com/CesiumGS/cesium/pull/7690)
- Fixed an issue with compositing merged entity availability. [#7717](https://github.com/CesiumGS/cesium/issues/7717)
- Fixed an error where many imagery layers within a single tile would cause parts of the tile to render as black on some platforms. [#7649](https://github.com/CesiumGS/cesium/issues/7649)
- Fixed a bug that could cause terrain with a single, global root tile (e.g. that uses `WebMercatorTilingScheme`) to be culled unexpectedly in some views. [#7702](https://github.com/CesiumGS/cesium/issues/7702)
- Fixed a problem where instanced 3D models were incorrectly lit when using physically based materials. [#7775](https://github.com/CesiumGS/cesium/issues/7775)
- Fixed a bug where glTF models with certain blend modes were rendered incorrectly in browsers that support ImageBitmap. [#7795](https://github.com/CesiumGS/cesium/issues/7795)

### 1.56.1 - 2019-04-02

##### Additions :tada:

- `Resource.fetchImage` now takes a `preferImageBitmap` option to use `createImageBitmap` when supported to move image decode off the main thread. This option defaults to `false`.

##### Breaking Changes :mega:

- The following breaking changes are relative to 1.56. The `Resource.fetchImage` behavior is now identical to 1.55 and earlier.
  - Changed `Resource.fetchImage` back to return an `Image` by default, instead of an `ImageBitmap` when supported. Note that an `ImageBitmap` cannot be flipped during texture upload. Instead, set `flipY : true` during fetch to flip it.
  - Changed the default `flipY` option in `Resource.fetchImage` to false. This only has an effect when ImageBitmap is used.

### 1.56 - 2019-04-01

##### Breaking Changes :mega:

- `Resource.fetchImage` now returns an `ImageBitmap` instead of `Image` when supported. This allows for decoding images while fetching using `createImageBitmap` to greatly speed up texture upload and decrease frame drops when loading models with large textures. [#7579](https://github.com/CesiumGS/cesium/pull/7579)
- `Cesium3DTileStyle.style` now has an empty `Object` as its default value, instead of `undefined`. [#7567](https://github.com/CesiumGS/cesium/issues/7567)
- `Scene.clampToHeight` now takes an optional `width` argument before the `result` argument. [#7693](https://github.com/CesiumGS/cesium/pull/7693)
- In the `Resource` class, `addQueryParameters` and `addTemplateValues` have been removed. Please use `setQueryParameters` and `setTemplateValues` instead. [#7695](https://github.com/CesiumGS/cesium/issues/7695)

##### Deprecated :hourglass_flowing_sand:

- `Resource.fetchImage` now takes an options object. Use `resource.fetchImage({ preferBlob: true })` instead of `resource.fetchImage(true)`. The previous function definition will no longer work in 1.57. [#7579](https://github.com/CesiumGS/cesium/pull/7579)

##### Additions :tada:

- Added support for touch and hold gesture. The touch and hold delay can be customized by updating `ScreenSpaceEventHandler.touchHoldDelayMilliseconds`. [#7286](https://github.com/CesiumGS/cesium/pull/7286)
- `Resource.fetchImage` now has a `flipY` option to vertically flip an image during fetch & decode. It is only valid when `ImageBitmapOptions` is supported by the browser. [#7579](https://github.com/CesiumGS/cesium/pull/7579)
- Added `backFaceCulling` and `normalShading` options to `PointCloudShading`. Both options are only applicable for point clouds containing normals. [#7399](https://github.com/CesiumGS/cesium/pull/7399)
- `Cesium3DTileStyle.style` reacts to updates and represents the current state of the style. [#7567](https://github.com/CesiumGS/cesium/issues/7567)

##### Fixes :wrench:

- Fixed the value for `BlendFunction.ONE_MINUS_CONSTANT_COLOR`. [#7624](https://github.com/CesiumGS/cesium/pull/7624)
- Fixed `HeadingPitchRoll.pitch` being `NaN` when using `.fromQuaternion` due to a rounding error for pitches close to +/- 90°. [#7654](https://github.com/CesiumGS/cesium/pull/7654)
- Fixed a type of crash caused by the camera being rotated through terrain. [#6783](https://github.com/CesiumGS/cesium/issues/6783)
- Fixed an error in `Resource` when used with template replacements using numeric keys. [#7668](https://github.com/CesiumGS/cesium/pull/7668)
- Fixed an error in `Cesium3DTilePointFeature` where `anchorLineColor` used the same color instance instead of cloning the color [#7686](https://github.com/CesiumGS/cesium/pull/7686)

### 1.55 - 2019-03-01

##### Breaking Changes :mega:

- `czm_materialInput.slope` is now an angle in radians between 0 and pi/2 (flat to vertical), rather than a projected length 1 to 0 (flat to vertical).

##### Additions :tada:

- Updated terrain and imagery rendering, resulting in terrain/imagery loading ~33% faster and using ~33% less data [#7061](https://github.com/CesiumGS/cesium/pull/7061)
- `czm_materialInput.aspect` was added as an angle in radians between 0 and 2pi (east, north, west to south).
- Added CZML `arcType` support for `polyline` and `polygon`, which supersedes `followSurface`. `followSurface` is still supported for compatibility with existing documents. [#7582](https://github.com/CesiumGS/cesium/pull/7582)

##### Fixes :wrench:

- Fixed an issue where models would cause a crash on load if some primitives were Draco encoded and others were not. [#7383](https://github.com/CesiumGS/cesium/issues/7383)
- Fixed an issue where RTL labels not reversing correctly non alphabetic characters [#7501](https://github.com/CesiumGS/cesium/pull/7501)
- Fixed Node.js support for the `Resource` class and any functionality using it internally.
- Fixed an issue where some ground polygons crossing the Prime Meridian would have incorrect bounding rectangles. [#7533](https://github.com/CesiumGS/cesium/pull/7533)
- Fixed an issue where polygons on terrain using rhumb lines where being rendered incorrectly. [#7538](https://github.com/CesiumGS/cesium/pulls/7538)
- Fixed an issue with `EllipsoidRhumbLines.findIntersectionWithLongitude` when longitude was IDL. [#7551](https://github.com/CesiumGS/cesium/issues/7551)
- Fixed model silhouette colors when rendering with high dynamic range. [#7563](https://github.com/CesiumGS/cesium/pull/7563)
- Fixed an issue with ground polylines on globes that use ellipsoids other than WGS84. [#7552](https://github.com/CesiumGS/cesium/issues/7552)
- Fixed an issue where Draco compressed models with RGB per-vertex color would not load in Cesium. [#7576](https://github.com/CesiumGS/cesium/issues/7576)
- Fixed an issue where the outline geometry for extruded Polygons didn't calculate the correct indices. [#7599](https://github.com/CesiumGS/cesium/issues/7599)

### 1.54 - 2019-02-01

##### Highlights :sparkler:

- Added support for polylines and textured entities on 3D Tiles. [#7437](https://github.com/CesiumGS/cesium/pull/7437) and [#7434](https://github.com/CesiumGS/cesium/pull/7434)
- Added support for loading models and 3D tilesets with WebP images using the [`EXT_texture_webp`](https://github.com/KhronosGroup/glTF/blob/master/extensions/2.0/Vendor/EXT_texture_webp/README.md) glTF extension. [#7486](https://github.com/CesiumGS/cesium/pull/7486)
- Added support for rhumb lines to polygon and polyline geometries. [#7492](https://github.com/CesiumGS/cesium/pull/7492)

##### Breaking Changes :mega:

- Billboards with `HeightReference.CLAMP_TO_GROUND` are now clamped to both terrain and 3D Tiles. [#7434](https://github.com/CesiumGS/cesium/pull/7434)
- The default `classificationType` for `GroundPrimitive`, `CorridorGraphics`, `EllipseGraphics`, `PolygonGraphics` and `RectangleGraphics` is now `ClassificationType.BOTH`. [#7434](https://github.com/CesiumGS/cesium/pull/7434)
- The properties `ModelAnimation.speedup` and `ModelAnimationCollection.speedup` have been removed. Use `ModelAnimation.multiplier` and `ModelAnimationCollection.multiplier` respectively instead. [#7494](https://github.com/CesiumGS/cesium/issues/7394)

##### Deprecated :hourglass_flowing_sand:

- `Scene.clampToHeight` now takes an optional `width` argument before the `result` argument. The previous function definition will no longer work in 1.56. [#7287](https://github.com/CesiumGS/cesium/pull/7287)
- `PolylineGeometry.followSurface` has been superceded by `PolylineGeometry.arcType`. The previous definition will no longer work in 1.57. Replace `followSurface: false` with `arcType: Cesium.ArcType.NONE` and `followSurface: true` with `arcType: Cesium.ArcType.GEODESIC`. [#7492](https://github.com/CesiumGS/cesium/pull/7492)
- `SimplePolylineGeometry.followSurface` has been superceded by `SimplePolylineGeometry.arcType`. The previous definition will no longer work in 1.57. Replace `followSurface: false` with `arcType: Cesium.ArcType.NONE` and `followSurface: true` with `arcType: Cesium.ArcType.GEODESIC`. [#7492](https://github.com/CesiumGS/cesium/pull/7492)

##### Additions :tada:

- Added support for textured ground entities (entities with unspecified `height`) and `GroundPrimitives` on 3D Tiles. [#7434](https://github.com/CesiumGS/cesium/pull/7434)
- Added support for polylines on 3D Tiles. [#7437](https://github.com/CesiumGS/cesium/pull/7437)
- Added `classificationType` property to `PolylineGraphics` and `GroundPolylinePrimitive` which specifies whether a polyline clamped to ground should be clamped to terrain, 3D Tiles, or both. [#7437](https://github.com/CesiumGS/cesium/pull/7437)
- Added the ability to specify the width of the intersection volume for `Scene.sampleHeight`, `Scene.clampToHeight`, `Scene.sampleHeightMostDetailed`, and `Scene.clampToHeightMostDetailed`. [#7287](https://github.com/CesiumGS/cesium/pull/7287)
- Added a [new Sandcastle example](https://cesiumjs.org/Cesium/Build/Apps/Sandcastle/?src=Time%20Dynamic%20Wheels.html) on using `nodeTransformations` to rotate a model's wheels based on its velocity. [#7361](https://github.com/CesiumGS/cesium/pull/7361)
- Added a [new Sandcastle example](https://cesiumjs.org/Cesium/Build/Apps/Sandcastle/?src=Polylines%20on%203D%20Tiles.html) for drawing polylines on 3D Tiles [#7522](https://github.com/CesiumGS/cesium/pull/7522)
- Added `EllipsoidRhumbLine` class as a rhumb line counterpart to `EllipsoidGeodesic`. [#7484](https://github.com/CesiumGS/cesium/pull/7484)
- Added rhumb line support to `PolygonGeometry`, `PolygonOutlineGeometry`, `PolylineGeometry`, `GroundPolylineGeometry`, and `SimplePolylineGeometry`. [#7492](https://github.com/CesiumGS/cesium/pull/7492)
- When using Cesium in Node.js, we now use the combined and minified version for improved performance unless `NODE_ENV` is specifically set to `development`.
- Improved the performance of `QuantizedMeshTerrainData.interpolateHeight`. [#7508](https://github.com/CesiumGS/cesium/pull/7508)
- Added support for glTF models with WebP textures using the `EXT_texture_webp` extension. [#7486](https://github.com/CesiumGS/cesium/pull/7486)

##### Fixes :wrench:

- Fixed 3D Tiles performance regression. [#7482](https://github.com/CesiumGS/cesium/pull/7482)
- Fixed an issue where classification primitives with the `CESIUM_3D_TILE` classification type would render on terrain. [#7422](https://github.com/CesiumGS/cesium/pull/7422)
- Fixed an issue where 3D Tiles would show through the globe. [#7422](https://github.com/CesiumGS/cesium/pull/7422)
- Fixed crash when entity geometry show value is an interval that only covered part of the entity availability range [#7458](https://github.com/CesiumGS/cesium/pull/7458)
- Fix rectangle positions at the north and south poles. [#7451](https://github.com/CesiumGS/cesium/pull/7451)
- Fixed image size issue when using multiple particle systems. [#7412](https://github.com/CesiumGS/cesium/pull/7412)
- Fixed Sandcastle's "Open in New Window" button not displaying imagery due to blob URI limitations. [#7250](https://github.com/CesiumGS/cesium/pull/7250)
- Fixed an issue where setting `scene.globe.cartographicLimitRectangle` to `undefined` would cause a crash. [#7477](https://github.com/CesiumGS/cesium/issues/7477)
- Fixed `PrimitiveCollection.removeAll` to no longer `contain` removed primitives. [#7491](https://github.com/CesiumGS/cesium/pull/7491)
- Fixed `GeoJsonDataSource` to use polygons and polylines that use rhumb lines. [#7492](https://github.com/CesiumGS/cesium/pull/7492)
- Fixed an issue where some ground polygons would be cut off along circles of latitude. [#7507](https://github.com/CesiumGS/cesium/issues/7507)
- Fixed an issue that would cause IE 11 to crash when enabling image-based lighting. [#7485](https://github.com/CesiumGS/cesium/issues/7485)

### 1.53 - 2019-01-02

##### Additions :tada:

- Added image-based lighting for PBR models and 3D Tiles. [#7172](https://github.com/CesiumGS/cesium/pull/7172)
  - `Scene.specularEnvironmentMaps` is a url to a KTX file that contains the specular environment map and convoluted mipmaps for image-based lighting of all PBR models in the scene.
  - `Scene.sphericalHarmonicCoefficients` is an array of 9 `Cartesian3` spherical harmonics coefficients for the diffuse irradiance of all PBR models in the scene.
  - The `specularEnvironmentMaps` and `sphericalHarmonicCoefficients` properties of `Model` and `Cesium3DTileset` can be used to override the values from the scene for specific models and tilesets.
  - The `luminanceAtZenith` property of `Model` and `Cesium3DTileset` adjusts the luminance of the procedural image-based lighting.
- Double click away from an entity to un-track it [#7285](https://github.com/CesiumGS/cesium/pull/7285)

##### Fixes :wrench:

- Fixed 3D Tiles visibility checking when running multiple passes within the same frame. [#7289](https://github.com/CesiumGS/cesium/pull/7289)
- Fixed contrast on imagery layers. [#7382](https://github.com/CesiumGS/cesium/issues/7382)
- Fixed rendering transparent background color when `highDynamicRange` is enabled. [#7427](https://github.com/CesiumGS/cesium/issues/7427)
- Fixed translucent geometry when `highDynamicRange` is toggled. [#7451](https://github.com/CesiumGS/cesium/pull/7451)

### 1.52 - 2018-12-03

##### Breaking Changes :mega:

- `TerrainProviders` that implement `availability` must now also implement the `loadTileDataAvailability` method.

##### Deprecated :hourglass_flowing_sand:

- The property `ModelAnimation.speedup` has been deprecated and renamed to `ModelAnimation.multiplier`. `speedup` will be removed in version 1.54. [#7393](https://github.com/CesiumGS/cesium/pull/7393)

##### Additions :tada:

- Added functions to get the most detailed height of 3D Tiles on-screen or off-screen. [#7115](https://github.com/CesiumGS/cesium/pull/7115)
  - Added `Scene.sampleHeightMostDetailed`, an asynchronous version of `Scene.sampleHeight` that uses the maximum level of detail for 3D Tiles.
  - Added `Scene.clampToHeightMostDetailed`, an asynchronous version of `Scene.clampToHeight` that uses the maximum level of detail for 3D Tiles.
- Added support for high dynamic range rendering. It is enabled by default when supported, but can be disabled with `Scene.highDynamicRange`. [#7017](https://github.com/CesiumGS/cesium/pull/7017)
- Added `Scene.invertClassificationSupported` for checking if invert classification is supported.
- Added `computeLineSegmentLineSegmentIntersection` to `Intersections2D`. [#7228](https://github.com/CesiumGS/Cesium/pull/7228)
- Added ability to load availability progressively from a quantized mesh extension instead of upfront. This will speed up load time and reduce memory usage. [#7196](https://github.com/CesiumGS/cesium/pull/7196)
- Added the ability to apply styles to 3D Tilesets that don't contain features. [#7255](https://github.com/CesiumGS/Cesium/pull/7255)

##### Fixes :wrench:

- Fixed issue causing polyline to look wavy depending on the position of the camera [#7209](https://github.com/CesiumGS/cesium/pull/7209)
- Fixed translucency issues for dynamic geometry entities. [#7364](https://github.com/CesiumGS/cesium/issues/7364)

### 1.51 - 2018-11-01

##### Additions :tada:

- Added WMS-T (time) support in WebMapServiceImageryProvider [#2581](https://github.com/CesiumGS/cesium/issues/2581)
- Added `cutoutRectangle` to `ImageryLayer`, which allows cutting out rectangular areas in imagery layers to reveal underlying imagery. [#7056](https://github.com/CesiumGS/cesium/pull/7056)
- Added `atmosphereHueShift`, `atmosphereSaturationShift`, and `atmosphereBrightnessShift` properties to `Globe` which shift the color of the ground atmosphere to match the hue, saturation, and brightness shifts of the sky atmosphere. [#4195](https://github.com/CesiumGS/cesium/issues/4195)
- Shrink minified and gzipped Cesium.js by 27 KB (~3.7%) by delay loading seldom-used third-party dependencies. [#7140](https://github.com/CesiumGS/cesium/pull/7140)
- Added `lightColor` property to `Cesium3DTileset`, `Model`, and `ModelGraphics` to change the intensity of the light used when shading model. [#7025](https://github.com/CesiumGS/cesium/pull/7025)
- Added `imageBasedLightingFactor` property to `Cesium3DTileset`, `Model`, and `ModelGraphics` to scale the diffuse and specular image-based lighting contributions to the final color. [#7025](https://github.com/CesiumGS/cesium/pull/7025)
- Added per-feature selection to the 3D Tiles BIM Sandcastle example. [#7181](https://github.com/CesiumGS/cesium/pull/7181)
- Added `Transforms.fixedFrameToHeadingPitchRoll`, a helper function for extracting a `HeadingPitchRoll` from a fixed frame transform. [#7164](https://github.com/CesiumGS/cesium/pull/7164)
- Added `Ray.clone`. [#7174](https://github.com/CesiumGS/cesium/pull/7174)

##### Fixes :wrench:

- Fixed issue removing geometry entities with different materials. [#7163](https://github.com/CesiumGS/cesium/pull/7163)
- Fixed texture coordinate calculation for polygon entities with `perPositionHeight`. [#7188](https://github.com/CesiumGS/cesium/pull/7188)
- Fixed crash when updating polyline attributes twice in one frame. [#7155](https://github.com/CesiumGS/cesium/pull/7155)
- Fixed entity visibility issue related to setting an entity show property and altering or adding entity geometry. [#7156](https://github.com/CesiumGS/cesium/pull/7156)
- Fixed an issue where dynamic Entities on terrain would cause a crash in platforms that do not support depth textures such as Internet Explorer. [#7103](https://github.com/CesiumGS/cesium/issues/7103)
- Fixed an issue that would cause a crash when removing a post process stage. [#7210](https://github.com/CesiumGS/cesium/issues/7210)
- Fixed an issue where `pickPosition` would return incorrect results when called after `sampleHeight` or `clampToHeight`. [#7113](https://github.com/CesiumGS/cesium/pull/7113)
- Fixed an issue where `sampleHeight` and `clampToHeight` would crash if picking a primitive that doesn't write depth. [#7120](https://github.com/CesiumGS/cesium/issues/7120)
- Fixed a crash when using `BingMapsGeocoderService`. [#7143](https://github.com/CesiumGS/cesium/issues/7143)
- Fixed accuracy of rotation matrix generated by `VelocityOrientationProperty`. [#6641](https://github.com/CesiumGS/cesium/pull/6641)
- Fixed clipping plane crash when adding a plane to an empty collection. [#7168](https://github.com/CesiumGS/cesium/pull/7168)
- Fixed clipping planes on tilesets not taking into account the tileset model matrix. [#7182](https://github.com/CesiumGS/cesium/pull/7182)
- Fixed incorrect rendering of models using the `KHR_materials_common` lights extension. [#7206](https://github.com/CesiumGS/cesium/pull/7206)

### 1.50 - 2018-10-01

##### Breaking Changes :mega:

- Clipping planes on tilesets now use the root tile's transform, or the root tile's bounding sphere if a transform is not defined. [#7034](https://github.com/CesiumGS/cesium/pull/7034)
  - This is to make clipping planes' coordinates always relative to the object they're attached to. So if you were positioning the clipping planes as in the example below, this is no longer necessary:
  ```javascript
  clippingPlanes.modelMatrix = Cesium.Transforms.eastNorthUpToFixedFrame(
    tileset.boundingSphere.center
  );
  ```
  - This also fixes several issues with clipping planes not using the correct transform for tilesets with children.

##### Additions :tada:

- Initial support for clamping to 3D Tiles. [#6934](https://github.com/CesiumGS/cesium/pull/6934)
  - Added `Scene.sampleHeight` to get the height of geometry in the scene. May be used to clamp objects to the globe, 3D Tiles, or primitives in the scene.
  - Added `Scene.clampToHeight` to clamp a cartesian position to the scene geometry.
  - Requires depth texture support (`WEBGL_depth_texture` or `WEBKIT_WEBGL_depth_texture`). Added `Scene.sampleHeightSupported` and `Scene.clampToHeightSupported` functions for checking if height sampling is supported.
- Added `Cesium3DTileset.initialTilesLoaded` to indicate that all tiles in the initial view are loaded. [#6934](https://github.com/CesiumGS/cesium/pull/6934)
- Added support for glTF extension [KHR_materials_pbrSpecularGlossiness](https://github.com/KhronosGroup/glTF/tree/master/extensions/2.0/Khronos/KHR_materials_pbrSpecularGlossiness) [#7006](https://github.com/CesiumGS/cesium/pull/7006).
- Added support for glTF extension [KHR_materials_unlit](https://github.com/KhronosGroup/glTF/tree/master/extensions/2.0/Khronos/KHR_materials_unlit) [#6977](https://github.com/CesiumGS/cesium/pull/6977).
- Added support for glTF extensions [KHR_techniques_webgl](https://github.com/KhronosGroup/glTF/tree/master/extensions/2.0/Khronos/KHR_techniques_webgl) and [KHR_blend](https://github.com/KhronosGroup/glTF/pull/1302). [#6805](https://github.com/CesiumGS/cesium/pull/6805)
- Update [gltf-pipeline](https://github.com/CesiumGS/gltf-pipeline/) to 2.0. [#6805](https://github.com/CesiumGS/cesium/pull/6805)
- Added `cartographicLimitRectangle` to `Globe`. Use this to limit terrain and imagery to a specific `Rectangle` area. [#6987](https://github.com/CesiumGS/cesium/pull/6987)
- Added `OpenCageGeocoderService`, which provides geocoding via [OpenCage](https://opencagedata.com/). [#7015](https://github.com/CesiumGS/cesium/pull/7015)
- Added ground atmosphere lighting in 3D. This can be toggled with `Globe.showGroundAtmosphere`. [6877](https://github.com/CesiumGS/cesium/pull/6877)
  - Added `Globe.nightFadeOutDistance` and `Globe.nightFadeInDistance` to configure when ground atmosphere night lighting fades in and out. [6877](https://github.com/CesiumGS/cesium/pull/6877)
- Added `onStop` event to `Clock` that fires each time stopTime is reached. [#7066](https://github.com/CesiumGS/cesium/pull/7066)

##### Fixes :wrench:

- Fixed picking for overlapping translucent primitives. [#7039](https://github.com/CesiumGS/cesium/pull/7039)
- Fixed an issue in the 3D Tiles traversal where tilesets would render with mixed level of detail if an external tileset was visible but its root tile was not. [#7099](https://github.com/CesiumGS/cesium/pull/7099)
- Fixed an issue in the 3D Tiles traversal where external tilesets would not always traverse to their root tile. [#7035](https://github.com/CesiumGS/cesium/pull/7035)
- Fixed an issue in the 3D Tiles traversal where empty tiles would be selected instead of their nearest loaded ancestors. [#7011](https://github.com/CesiumGS/cesium/pull/7011)
- Fixed an issue where scaling near zero with an model animation could cause rendering to stop. [#6954](https://github.com/CesiumGS/cesium/pull/6954)
- Fixed bug where credits weren't displaying correctly if more than one viewer was initialized [#6965](expect(https://github.com/CesiumGS/cesium/issues/6965)
- Fixed entity show issues. [#7048](https://github.com/CesiumGS/cesium/issues/7048)
- Fixed a bug where polylines on terrain covering very large portions of the globe would cull incorrectly in 3d-only scenes. [#7043](https://github.com/CesiumGS/cesium/issues/7043)
- Fixed bug causing crash on entity geometry material change. [#7047](https://github.com/CesiumGS/cesium/pull/7047)
- Fixed MIME type behavior for `Resource` requests in recent versions of Edge [#7085](https://github.com/CesiumGS/cesium/issues/7085).

### 1.49 - 2018-09-04

##### Breaking Changes :mega:

- Removed `ClippingPlaneCollection.clone`. [#6872](https://github.com/CesiumGS/cesium/pull/6872)
- Changed `Globe.pick` to return a position in ECEF coordinates regardless of the current scene mode. This will only effect you if you were working around a bug to make `Globe.pick` work in 2D and Columbus View. Use `Globe.pickWorldCoordinates` to get the position in world coordinates that correlate to the current scene mode. [#6859](https://github.com/CesiumGS/cesium/pull/6859)
- Removed the unused `frameState` parameter in `evaluate` and `evaluateColor` functions in `Expression`, `StyleExpression`, `ConditionsExpression` and all other places that call the functions. [#6890](https://github.com/CesiumGS/cesium/pull/6890)
- Removed `PostProcessStageLibrary.createLensFlarStage`. Use `PostProcessStageLibrary.createLensFlareStage` instead. [#6972](https://github.com/CesiumGS/cesium/pull/6972)
- Removed `Scene.fxaa`. Use `Scene.postProcessStages.fxaa.enabled` instead. [#6980](https://github.com/CesiumGS/cesium/pull/6980)

##### Additions :tada:

- Added `heightReference` to `BoxGraphics`, `CylinderGraphics` and `EllipsoidGraphics`, which can be used to clamp these entity types to terrain. [#6932](https://github.com/CesiumGS/cesium/pull/6932)
- Added `GeocoderViewModel.destinationFound` for specifying a function that is called upon a successful geocode. The default behavior is to fly to the destination found by the geocoder. [#6915](https://github.com/CesiumGS/cesium/pull/6915)
- Added `ClippingPlaneCollection.planeAdded` and `ClippingPlaneCollection.planeRemoved` events. `planeAdded` is raised when a new plane is added to the collection and `planeRemoved` is raised when a plane is removed. [#6875](https://github.com/CesiumGS/cesium/pull/6875)
- Added `Matrix4.setScale` for setting the scale on an affine transformation matrix [#6888](https://github.com/CesiumGS/cesium/pull/6888)
- Added optional `width` and `height` to `Scene.drillPick` for specifying a search area. [#6922](https://github.com/CesiumGS/cesium/pull/6922)
- Added `Cesium3DTileset.root` for getting the root tile of a tileset. [#6944](https://github.com/CesiumGS/cesium/pull/6944)
- Added `Cesium3DTileset.extras` and `Cesium3DTile.extras` for getting application specific metadata from 3D Tiles. [#6974](https://github.com/CesiumGS/cesium/pull/6974)

##### Fixes :wrench:

- Several performance improvements and fixes to the 3D Tiles traversal code. [#6390](https://github.com/CesiumGS/cesium/pull/6390)
  - Improved load performance when `skipLevelOfDetail` is false.
  - Fixed a bug that caused some skipped tiles to load when `skipLevelOfDetail` is true.
  - Fixed pick statistics in the 3D Tiles Inspector.
  - Fixed drawing of debug labels for external tilesets.
  - Fixed drawing of debug outlines for empty tiles.
- The Geocoder widget now takes terrain altitude into account when calculating its final destination. [#6876](https://github.com/CesiumGS/cesium/pull/6876)
- The Viewer widget now takes terrain altitude into account when zooming or flying to imagery layers. [#6895](https://github.com/CesiumGS/cesium/pull/6895)
- Fixed Firefox camera control issues with mouse and touch events. [#6372](https://github.com/CesiumGS/cesium/issues/6372)
- Fixed `getPickRay` in 2D. [#2480](https://github.com/CesiumGS/cesium/issues/2480)
- Fixed `Globe.pick` for 2D and Columbus View. [#6859](https://github.com/CesiumGS/cesium/pull/6859)
- Fixed imagery layer feature picking in 2D and Columbus view. [#6859](https://github.com/CesiumGS/cesium/pull/6859)
- Fixed intermittent ground clamping issues for all entity types that use a height reference. [#6930](https://github.com/CesiumGS/cesium/pull/6930)
- Fixed bug that caused a new `ClippingPlaneCollection` to be created every frame when used with a model entity. [#6872](https://github.com/CesiumGS/cesium/pull/6872)
- Improved `Plane` entities so they are better aligned with the globe surface. [#6887](https://github.com/CesiumGS/cesium/pull/6887)
- Fixed crash when rendering translucent objects when all shadow maps in the scene set `fromLightSource` to false. [#6883](https://github.com/CesiumGS/cesium/pull/6883)
- Fixed night shading in 2D and Columbus view. [#4122](https://github.com/CesiumGS/cesium/issues/4122)
- Fixed model loading failure when a glTF 2.0 primitive does not have a material. [6906](https://github.com/CesiumGS/cesium/pull/6906)
- Fixed a crash when setting show to `false` on a polyline clamped to the ground. [#6912](https://github.com/CesiumGS/cesium/issues/6912)
- Fixed a bug where `Cesium3DTileset` wasn't using the correct `tilesetVersion`. [#6933](https://github.com/CesiumGS/cesium/pull/6933)
- Fixed crash that happened when calling `scene.pick` after setting a new terrain provider. [#6918](https://github.com/CesiumGS/cesium/pull/6918)
- Fixed an issue that caused the browser to hang when using `drillPick` on a polyline clamped to the ground. [6907](https://github.com/CesiumGS/cesium/issues/6907)
- Fixed an issue where color wasn't updated properly for polylines clamped to ground. [#6927](https://github.com/CesiumGS/cesium/pull/6927)
- Fixed an excessive memory use bug that occurred when a data URI was used to specify a glTF model. [#6928](https://github.com/CesiumGS/cesium/issues/6928)
- Fixed an issue where switching from 2D to 3D could cause a crash. [#6929](https://github.com/CesiumGS/cesium/issues/6929)
- Fixed an issue where point primitives behind the camera would appear in view. [#6904](https://github.com/CesiumGS/cesium/issues/6904)
- The `createGroundPolylineGeometry` web worker no longer depends on `GroundPolylinePrimitive`, making the worker smaller and potentially avoiding a hanging build in some webpack configurations. [#6946](https://github.com/CesiumGS/cesium/pull/6946)
- Fixed an issue that cause terrain entities (entities with unspecified `height`) and `GroundPrimitives` to fail when crossing the international date line. [#6951](https://github.com/CesiumGS/cesium/issues/6951)
- Fixed normal calculation for `CylinderGeometry` when the top radius is not equal to the bottom radius [#6863](https://github.com/CesiumGS/cesium/pull/6863)

### 1.48 - 2018-08-01

##### Additions :tada:

- Added support for loading Draco compressed Point Cloud tiles for 2-3x better compression. [#6559](https://github.com/CesiumGS/cesium/pull/6559)
- Added `TimeDynamicPointCloud` for playback of time-dynamic point cloud data, where each frame is a 3D Tiles Point Cloud tile. [#6721](https://github.com/CesiumGS/cesium/pull/6721)
- Added `CoplanarPolygonGeometry` and `CoplanarPolygonGeometryOutline` for drawing polygons composed of coplanar positions that are not necessarily on the ellipsoid surface. [#6769](https://github.com/CesiumGS/cesium/pull/6769)
- Improved support for polygon entities using `perPositionHeight`, including supporting vertical polygons. This also improves KML compatibility. [#6791](https://github.com/CesiumGS/cesium/pull/6791)
- Added `Cartesian3.midpoint` to compute the midpoint between two `Cartesian3` positions [#6836](https://github.com/CesiumGS/cesium/pull/6836)
- Added `equalsEpsilon` methods to `OrthographicFrustum`, `PerspectiveFrustum`, `OrthographicOffCenterFrustum` and `PerspectiveOffCenterFrustum`.

##### Deprecated :hourglass_flowing_sand:

- Support for 3D Tiles `content.url` is deprecated to reflect updates to the [3D Tiles spec](https://github.com/CesiumGS/3d-tiles/pull/301). Use `content.uri instead`. Support for `content.url` will remain for backwards compatibility. [#6744](https://github.com/CesiumGS/cesium/pull/6744)
- Support for the 3D Tiles pre-version 1.0 Batch Table Hierarchy is deprecated to reflect updates to the [3D Tiles spec](https://github.com/CesiumGS/3d-tiles/pull/301). Use the [`3DTILES_batch_table_hierarchy`](https://github.com/CesiumGS/3d-tiles/tree/master/extensions/3DTILES_batch_table_hierarchy) extension instead. Support for the deprecated batch table hierarchy will remain for backwards compatibility. [#6780](https://github.com/CesiumGS/cesium/pull/6780)
- `PostProcessStageLibrary.createLensFlarStage` is deprecated due to misspelling and will be removed in Cesium 1.49. Use `PostProcessStageLibrary.createLensFlareStage` instead.

##### Fixes :wrench:

- Fixed a bug where 3D Tilesets using the `region` bounding volume don't get transformed when the tileset's `modelMatrix` changes. [#6755](https://github.com/CesiumGS/cesium/pull/6755)
- Fixed a bug that caused eye dome lighting for point clouds to fail in Safari on macOS and Edge on Windows by removing the dependency on floating point color textures. [#6792](https://github.com/CesiumGS/cesium/issues/6792)
- Fixed a bug that caused polylines on terrain to render incorrectly in 2D and Columbus View with a `WebMercatorProjection`. [#6809](https://github.com/CesiumGS/cesium/issues/6809)
- Fixed bug causing billboards and labels to appear the wrong size when switching scene modes [#6745](https://github.com/CesiumGS/cesium/issues/6745)
- Fixed `PolygonGeometry` when using `VertexFormat.POSITION_ONLY`, `perPositionHeight` and `extrudedHeight` [#6790](expect(https://github.com/CesiumGS/cesium/pull/6790)
- Fixed an issue where tiles were missing in VR mode. [#6612](https://github.com/CesiumGS/cesium/issues/6612)
- Fixed issues related to updating entity show and geometry color [#6835](https://github.com/CesiumGS/cesium/pull/6835)
- Fixed `PolygonGeometry` and `EllipseGeometry` tangent and bitangent attributes when a texture rotation is used [#6788](https://github.com/CesiumGS/cesium/pull/6788)
- Fixed bug where entities with a height reference weren't being updated correctly when the terrain provider was changed. [#6820](https://github.com/CesiumGS/cesium/pull/6820)
- Fixed an issue where glTF 2.0 models sometimes wouldn't be centered in the view after putting the camera on them. [#6784](https://github.com/CesiumGS/cesium/issues/6784)
- Fixed the geocoder when `Viewer` is passed the option `geocoder: true` [#6833](https://github.com/CesiumGS/cesium/pull/6833)
- Improved performance for billboards and labels clamped to terrain [#6781](https://github.com/CesiumGS/cesium/pull/6781) [#6844](https://github.com/CesiumGS/cesium/pull/6844)
- Fixed a bug that caused billboard positions to be set incorrectly when using a `CallbackProperty`. [#6815](https://github.com/CesiumGS/cesium/pull/6815)
- Improved support for generating a TypeScript typings file using `tsd-jsdoc` [#6767](https://github.com/CesiumGS/cesium/pull/6767)
- Updated viewBoundingSphere to use correct zoomOptions [#6848](https://github.com/CesiumGS/cesium/issues/6848)
- Fixed a bug that caused the scene to continuously render after resizing the viewer when `requestRenderMode` was enabled. [#6812](https://github.com/CesiumGS/cesium/issues/6812)

### 1.47 - 2018-07-02

##### Highlights :sparkler:

- Added support for polylines on terrain [#6689](https://github.com/CesiumGS/cesium/pull/6689) [#6615](https://github.com/CesiumGS/cesium/pull/6615)
- Added `heightReference` and `extrudedHeightReference` properties to `CorridorGraphics`, `EllipseGraphics`, `PolygonGraphics` and `RectangleGraphics`. [#6717](https://github.com/CesiumGS/cesium/pull/6717)
- `PostProcessStage` has a `selected` property which is an array of primitives used for selectively applying a post-process stage. [#6476](https://github.com/CesiumGS/cesium/pull/6476)

##### Breaking Changes :mega:

- glTF 2.0 models corrected to face +Z forwards per specification. Internally Cesium uses +X as forward, so a new +Z to +X rotation was added for 2.0 models only. To fix models that are oriented incorrectly after this change:
  - If the model faces +X forwards update the glTF to face +Z forwards. This can be done by loading the glTF in a model editor and applying a 90 degree clockwise rotation about the up-axis. Alternatively, add a new root node to the glTF node hierarchy whose `matrix` is `[0,0,1,0,0,1,0,0,-1,0,0,0,0,0,0,1]`.
  - Apply a -90 degree rotation to the model's heading. This can be done by setting the model's `orientation` using the Entity API or from within CZML. See [#6738](https://github.com/CesiumGS/cesium/pull/6738) for more details.
- Dropped support for directory URLs when loading tilesets to match the updated [3D Tiles spec](https://github.com/CesiumGS/3d-tiles/issues/272). [#6502](https://github.com/CesiumGS/cesium/issues/6502)
- KML and GeoJSON now use `PolylineGraphics` instead of `CorridorGraphics` for polylines on terrain. [#6706](https://github.com/CesiumGS/cesium/pull/6706)

##### Additions :tada:

- Added support for polylines on terrain [#6689](https://github.com/CesiumGS/cesium/pull/6689) [#6615](https://github.com/CesiumGS/cesium/pull/6615)
  - Use the `clampToGround` option for `PolylineGraphics` (polyline entities).
  - Requires depth texture support (`WEBGL_depth_texture` or `WEBKIT_WEBGL_depth_texture`), otherwise `clampToGround` will be ignored. Use `Entity.supportsPolylinesOnTerrain` to check for support.
  - Added `GroundPolylinePrimitive` and `GroundPolylineGeometry`.
- `PostProcessStage` has a `selected` property which is an array of primitives used for selectively applying a post-process stage. [#6476](https://github.com/CesiumGS/cesium/pull/6476)
  - The `PostProcessStageLibrary.createBlackAndWhiteStage` and `PostProcessStageLibrary.createSilhouetteStage` have per-feature support.
- Added CZML support for `zIndex` with `corridor`, `ellipse`, `polygon`, `polyline` and `rectangle`. [#6708](https://github.com/CesiumGS/cesium/pull/6708)
- Added CZML `clampToGround` option for `polyline`. [#6706](https://github.com/CesiumGS/cesium/pull/6706)
- Added support for `RTC_CENTER` property in batched 3D model tilesets to conform to the updated [3D Tiles spec](https://github.com/CesiumGS/3d-tiles/issues/263). [#6488](https://github.com/CesiumGS/cesium/issues/6488)
- Added `heightReference` and `extrudedHeightReference` properties to `CorridorGraphics`, `EllipseGraphics`, `PolygonGraphics` and `RectangleGraphics`. [#6717](https://github.com/CesiumGS/cesium/pull/6717)
  - This can be used in conjunction with the `height` and/or `extrudedHeight` properties to clamp the geometry to terrain or set the height relative to terrain.
  - Note, this will not make the geometry conform to terrain. Extruded geoemtry that is clamped to the ground will have a flat top will sinks into the terrain at the base.

##### Fixes :wrench:

- Fixed a bug that caused Cesium to be unable to load local resources in Electron. [#6726](https://github.com/CesiumGS/cesium/pull/6726)
- Fixed a bug causing crashes with custom vertex attributes on `Geometry` crossing the IDL. Attributes will be barycentrically interpolated. [#6644](https://github.com/CesiumGS/cesium/pull/6644)
- Fixed a bug causing Point Cloud tiles with unsigned int batch-ids to not load. [#6666](https://github.com/CesiumGS/cesium/pull/6666)
- Fixed a bug with Draco encoded i3dm tiles, and loading two Draco models with the same url. [#6668](https://github.com/CesiumGS/cesium/issues/6668)
- Fixed a bug caused by creating a polygon with positions at the same longitude/latitude position but different heights [#6731](https://github.com/CesiumGS/cesium/pull/6731)
- Fixed terrain clipping when the camera was close to flat terrain and was using logarithmic depth. [#6701](https://github.com/CesiumGS/cesium/pull/6701)
- Fixed KML bug that constantly requested the same image if it failed to load. [#6710](https://github.com/CesiumGS/cesium/pull/6710)
- Improved billboard and label rendering so they no longer sink into terrain when clamped to ground. [#6621](https://github.com/CesiumGS/cesium/pull/6621)
- Fixed an issue where KMLs containing a `colorMode` of `random` could return the exact same color on successive calls to `Color.fromRandom()`.
- `Iso8601.MAXIMUM_VALUE` now formats to a string which can be parsed by `fromIso8601`.
- Fixed material support when using an image that is already loaded [#6729](https://github.com/CesiumGS/cesium/pull/6729)

### 1.46.1 - 2018-06-01

- This is an npm only release to fix the improperly published 1.46.0. There were no code changes.

### 1.46 - 2018-06-01

##### Highlights :sparkler:

- Added support for materials on terrain entities (entities with unspecified `height`) and `GroundPrimitives`. [#6393](https://github.com/CesiumGS/cesium/pull/6393)
- Added a post-processing framework. [#5615](https://github.com/CesiumGS/cesium/pull/5615)
- Added `zIndex` for ground geometry, including corridor, ellipse, polygon and rectangle entities. [#6362](https://github.com/CesiumGS/cesium/pull/6362)

##### Breaking Changes :mega:

- `ParticleSystem` no longer uses `forces`. [#6510](https://github.com/CesiumGS/cesium/pull/6510)
- `Particle` no longer uses `size`, `rate`, `lifeTime`, `life`, `minimumLife`, `maximumLife`, `minimumWidth`, `minimumHeight`, `maximumWidth`, and `maximumHeight`. [#6510](https://github.com/CesiumGS/cesium/pull/6510)
- Removed `Scene.copyGlobeDepth`. Globe depth will now be copied by default when supported. [#6393](https://github.com/CesiumGS/cesium/pull/6393)
- The default `classificationType` for `GroundPrimitive`, `CorridorGraphics`, `EllipseGraphics`, `PolygonGraphics` and `RectangleGraphics` is now `ClassificationType.TERRAIN`. If you wish the geometry to color both terrain and 3D tiles, pass in the option `classificationType: Cesium.ClassificationType.BOTH`.
- Removed support for the `options` argument for `Credit` [#6373](https://github.com/CesiumGS/cesium/issues/6373). Pass in an html string instead.
- glTF 2.0 models corrected to face +Z forwards per specification. Internally Cesium uses +X as forward, so a new +Z to +X rotation was added for 2.0 models only. [#6632](https://github.com/CesiumGS/cesium/pull/6632)

##### Deprecated :hourglass_flowing_sand:

- The `Scene.fxaa` property has been deprecated and will be removed in Cesium 1.47. Use `Scene.postProcessStages.fxaa.enabled`.

##### Additions :tada:

- Added support for materials on terrain entities (entities with unspecified `height`) and `GroundPrimitives`. [#6393](https://github.com/CesiumGS/cesium/pull/6393)
  - Only available for `ClassificationType.TERRAIN` at this time. Adding a material to a terrain `Entity` will cause it to behave as if it is `ClassificationType.TERRAIN`.
  - Requires depth texture support (`WEBGL_depth_texture` or `WEBKIT_WEBGL_depth_texture`), so materials on terrain entities and `GroundPrimitives` are not supported in Internet Explorer.
  - Best suited for notational patterns and not intended for precisely mapping textures to terrain - for that use case, use `SingleTileImageryProvider`.
- Added `GroundPrimitive.supportsMaterials` and `Entity.supportsMaterialsforEntitiesOnTerrain`, both of which can be used to check if materials on terrain entities and `GroundPrimitives` is supported. [#6393](https://github.com/CesiumGS/cesium/pull/6393)
- Added a post-processing framework. [#5615](https://github.com/CesiumGS/cesium/pull/5615)
  - Added `Scene.postProcessStages` which is a collection of post-process stages to be run in order.
    - Has a built-in `ambientOcclusion` property which will apply screen space ambient occlusion to the scene and run before all stages.
    - Has a built-in `bloom` property which applies a bloom filter to the scene before all other stages but after the ambient occlusion stage.
    - Has a built-in `fxaa` property which applies Fast Approximate Anti-aliasing (FXAA) to the scene after all other stages.
  - Added `PostProcessStageLibrary` which contains several built-in stages that can be added to the collection.
  - Added `PostProcessStageComposite` for multi-stage post-processes like depth of field.
  - Added a new Sandcastle label `Post Processing` to showcase the different built-in post-process stages.
- Added `zIndex` for ground geometry, including corridor, ellipse, polygon and rectangle entities. [#6362](https://github.com/CesiumGS/cesium/pull/6362)
- Added `Rectangle.equalsEpsilon` for comparing the equality of two rectangles [#6533](https://github.com/CesiumGS/cesium/pull/6533)

##### Fixes :wrench:

- Fixed a bug causing custom TilingScheme classes to not be able to use a GeographicProjection. [#6524](https://github.com/CesiumGS/cesium/pull/6524)
- Fixed incorrect 3D Tiles statistics when a tile fails during processing. [#6558](https://github.com/CesiumGS/cesium/pull/6558)
- Fixed race condition causing intermittent crash when changing geometry show value [#3061](https://github.com/CesiumGS/cesium/issues/3061)
- `ProviderViewModel`s with no category are displayed in an untitled group in `BaseLayerPicker` instead of being labeled as `'Other'` [#6574](https://github.com/CesiumGS/cesium/pull/6574)
- Fixed a bug causing intermittent crashes with clipping planes due to uninitialized textures. [#6576](https://github.com/CesiumGS/cesium/pull/6576)
- Added a workaround for clipping planes causing a picking shader compilation failure for gltf models and 3D Tilesets in Internet Explorer [#6575](https://github.com/CesiumGS/cesium/issues/6575)
- Allowed Bing Maps servers with a subpath (instead of being at the root) to work correctly. [#6597](https://github.com/CesiumGS/cesium/pull/6597)
- Added support for loading of Draco compressed glTF assets in IE11 [#6404](https://github.com/CesiumGS/cesium/issues/6404)
- Fixed polygon outline when using `perPositionHeight` and `extrudedHeight`. [#6595](https://github.com/CesiumGS/cesium/issues/6595)
- Fixed broken links in documentation of `createTileMapServiceImageryProvider`. [#5818](https://github.com/CesiumGS/cesium/issues/5818)
- Transitioning from 2 touches to 1 touch no longer triggers a new pan gesture. [#6479](https://github.com/CesiumGS/cesium/pull/6479)

### 1.45 - 2018-05-01

##### Major Announcements :loudspeaker:

- We've launched Cesium ion! Read all about it in our [blog post](https://cesium.com/blog/2018/05/01/get-your-cesium-ion-community-account/).
- Cesium now uses ion services by default for base imagery, terrain, and geocoding. A demo key is provided, but to use them in your own apps you must [sign up](https://cesium.com/ion/signup) for a free ion Commmunity account.

##### Breaking Changes :mega:

- `ClippingPlaneCollection` now uses `ClippingPlane` objects instead of `Plane` objects. [#6498](https://github.com/CesiumGS/cesium/pull/6498)
- Cesium no longer ships with a demo Bing Maps API key.
- `BingMapsImageryProvider` is no longer the default base imagery layer. (Bing imagery itself is still the default, however it is provided through Cesium ion)
- `BingMapsGeocoderService` is no longer the default geocoding service.
- If you wish to continue to use your own Bing API key for imagery and geocoding, you can go back to the old default behavior by constructing the Viewer as follows:
  ```javascript
  Cesium.BingMapsApi.defaultKey = "yourBingKey";
  var viewer = new Cesium.Viewer("cesiumContainer", {
    imageryProvider: new Cesium.BingMapsImageryProvider({
      url: "https://dev.virtualearth.net",
    }),
    geocoder: [
      new Cesium.CartographicGeocoderService(),
      new Cesium.BingMapsGeocoderService(),
    ],
  });
  ```

##### Deprecated :hourglass_flowing_sand:

- `Particle.size`, `ParticleSystem.rate`, `ParticleSystem.lifeTime`, `ParticleSystem.life`, `ParticleSystem.minimumLife`, and `ParticleSystem.maximumLife` have been renamed to `Particle.imageSize`, `ParticleSystem.emissionRate`, `ParticleSystem.lifetime`, `ParticleSystem.particleLife`, `ParticleSystem.minimumParticleLife`, and `ParticleSystem.maximumParticleLife`. Use of the `size`, `rate`, `lifeTime`, `life`, `minimumLife`, and `maximumLife` parameters is deprecated and will be removed in Cesium 1.46.
- `ParticleSystem.forces` array has been switched out for singular function `ParticleSystems.updateCallback`. Use of the `forces` parameter is deprecated and will be removed in Cesium 1.46.
- Any width and height variables in `ParticleSystem` will no longer be individual components. `ParticleSystem.minimumWidth` and `ParticleSystem.minimumHeight` will now be `ParticleSystem.minimumImageSize`, `ParticleSystem.maximumWidth` and `ParticleSystem.maximumHeight` will now be `ParticleSystem.maximumImageSize`, and `ParticleSystem.width` and `ParticleSystem.height` will now be `ParticleSystem.imageSize`. Use of the `minimumWidth`, `minimumHeight`, `maximumWidth`, `maximumHeight`, `width`, and `height` parameters is deprecated and will be removed in Cesium 1.46.

##### Additions :tada:

- Added option `logarithmicDepthBuffer` to `Scene`. With this option there is typically a single frustum using logarithmic depth rendered. This increases performance by issuing less draw calls to the GPU and helps to avoid artifacts on the connection of two frustums. [#5851](https://github.com/CesiumGS/cesium/pull/5851)
- When a log depth buffer is supported, the frustum near and far planes default to `0.1` and `1e10` respectively.
- Added `IonGeocoderService` and made it the default geocoding service for the `Geocoder` widget.
- Added `createWorldImagery` which provides Bing Maps imagery via a Cesium ion account.
- Added `PeliasGeocoderService`, which provides geocoding via a [Pelias](https://pelias.io) server.
- Added the ability for `BaseLayerPicker` to group layers by category. `ProviderViewModel.category` was also added to support this feature.
- Added `Math.log2` to compute the base 2 logarithm of a number.
- Added `GeocodeType` enum and use it as an optional parameter to all `GeocoderService` instances to differentiate between autocomplete and search requests.
- Added `initWebAssemblyModule` function to `TaskProcessor` to load a Web Assembly module in a web worker. [#6420](https://github.com/CesiumGS/cesium/pull/6420)
- Added `supportsWebAssembly` function to `FeatureDetection` to check if a browser supports loading Web Assembly modules. [#6420](https://github.com/CesiumGS/cesium/pull/6420)
- Improved `MapboxImageryProvider` performance by 300% via `tiles.mapbox.com` subdomain switching. [#6426](https://github.com/CesiumGS/cesium/issues/6426)
- Added ability to invoke `sampleTerrain` from node.js to enable offline terrain sampling
- Added more ParticleSystem Sandcastle examples for rocket and comet tails and weather. [#6375](https://github.com/CesiumGS/cesium/pull/6375)
- Added color and scale attributes to the `ParticleSystem` class constructor. When defined the variables override startColor and endColor and startScale and endScale. [#6429](https://github.com/CesiumGS/cesium/pull/6429)

##### Fixes :wrench:

- Fixed bugs in `TimeIntervalCollection.removeInterval`. [#6418](https://github.com/CesiumGS/cesium/pull/6418).
- Fixed glTF support to handle meshes with and without tangent vectors, and with/without morph targets, sharing one material. [#6421](https://github.com/CesiumGS/cesium/pull/6421)
- Fixed glTF support to handle skinned meshes when no skin is supplied. [#6061](https://github.com/CesiumGS/cesium/issues/6061)
- Updated glTF 2.0 PBR shader to have brighter lighting. [#6430](https://github.com/CesiumGS/cesium/pull/6430)
- Allow loadWithXhr to work with string URLs in a web worker.
- Updated to Draco 1.3.0 and implemented faster loading of Draco compressed glTF assets in browsers that support Web Assembly. [#6420](https://github.com/CesiumGS/cesium/pull/6420)
- `GroundPrimitive`s and `ClassificationPrimitive`s will become ready when `show` is `false`. [#6428](https://github.com/CesiumGS/cesium/pull/6428)
- Fix Firefox WebGL console warnings. [#5912](https://github.com/CesiumGS/cesium/issues/5912)
- Fix parsing Cesium.js in older browsers that do not support all TypedArray types. [#6396](https://github.com/CesiumGS/cesium/pull/6396)
- Fixed a bug causing crashes when setting colors on un-pickable models. [\$6442](https://github.com/CesiumGS/cesium/issues/6442)
- Fix flicker when adding, removing, or modifying entities. [#3945](https://github.com/CesiumGS/cesium/issues/3945)
- Fixed crash bug in PolylineCollection when a polyline was updated and removed at the same time. [#6455](https://github.com/CesiumGS/cesium/pull/6455)
- Fixed crash when animating a glTF model with a single keyframe. [#6422](https://github.com/CesiumGS/cesium/pull/6422)
- Fixed Imagery Layers Texture Filters Sandcastle example. [#6472](https://github.com/CesiumGS/cesium/pull/6472).
- Fixed a bug causing Cesium 3D Tilesets to not clip properly when tiles were unloaded and reloaded. [#6484](https://github.com/CesiumGS/cesium/issues/6484)
- Fixed `TimeInterval` so now it throws if `fromIso8601` is given an ISO 8601 string with improper formatting. [#6164](https://github.com/CesiumGS/cesium/issues/6164)
- Improved rendering of glTF models that don't contain normals with a temporary unlit shader workaround. [#6501](https://github.com/CesiumGS/cesium/pull/6501)
- Fixed rendering of glTF models with emissive-only materials. [#6501](https://github.com/CesiumGS/cesium/pull/6501)
- Fixed a bug in shader modification for glTF 1.0 quantized attributes and Draco quantized attributes. [#6523](https://github.com/CesiumGS/cesium/pull/6523)

### 1.44 - 2018-04-02

##### Highlights :sparkler:

- Added a new Sandcastle label, `New in X.X` which will include all new Sandcastle demos added for the current release. [#6384](https://github.com/CesiumGS/cesium/issues/6384)
- Added support for glTF models with [Draco geometry compression](https://github.com/KhronosGroup/glTF/blob/master/extensions/2.0/Khronos/KHR_draco_mesh_compression/README.md). [#5120](https://github.com/CesiumGS/cesium/issues/5120)
- Added support for ordering in `DataSourceCollection`. [#6316](https://github.com/CesiumGS/cesium/pull/6316)

##### Breaking Changes :mega:

- `GeometryVisualizer` now requires `primitive` and `groundPrimitive` parameters. [#6316](https://github.com/CesiumGS/cesium/pull/6316)
- For all classes/functions that take a `Resource` instance, all additional parameters that are part of the `Resource` class have been removed. This generally includes `proxy`, `headers` and `query` parameters. [#6368](https://github.com/CesiumGS/cesium/pull/6368)
- All low level load functions including `loadArrayBuffer`, `loadBlob`, `loadImage`, `loadJson`, `loadJsonp`, `loadText`, `loadXML` and `loadWithXhr` have been removed. Please use the equivalent `fetch` functions on the `Resource` class. [#6368](https://github.com/CesiumGS/cesium/pull/6368)

##### Deprecated :hourglass_flowing_sand:

- `ClippingPlaneCollection` is now supported in Internet Explorer, so `ClippingPlaneCollection.isSupported` has been deprecated and will be removed in Cesium 1.45.
- `ClippingPlaneCollection` should now be used with `ClippingPlane` objects instead of `Plane`. Use of `Plane` objects has been deprecated and will be removed in Cesium 1.45.
- `Credit` now takes an `html` and `showOnScreen` parameters instead of an `options` object. Use of the `options` parameter is deprecated and will be removed in Cesium 1.46.
- `Credit.text`, `Credit.imageUrl` and `Credit.link` properties have all been deprecated and will be removed in Cesium 1.46. Use `Credit.html` to retrieve the credit content.
- `Credit.hasImage` and `Credit.hasLink` functions have been deprecated and will be removed in Cesium 1.46.

##### Additions :tada:

- Added a new Sandcastle label, `New in X.X` which will include all new Sandcastle demos added for the current release. [#6384](https://github.com/CesiumGS/cesium/issues/6384)
- Added support for glTF models with [Draco geometry compression](https://github.com/KhronosGroup/glTF/blob/master/extensions/2.0/Khronos/KHR_draco_mesh_compression/README.md). [#5120](https://github.com/CesiumGS/cesium/issues/5120)
  - Added `dequantizeInShader` option parameter to `Model` and `Model.fromGltf` to specify if Draco compressed glTF assets should be dequantized on the GPU.
- Added support for ordering in `DataSourceCollection`. [#6316](https://github.com/CesiumGS/cesium/pull/6316)
  - All ground geometry from one `DataSource` will render in front of all ground geometry from another `DataSource` in the same collection with a lower index.
  - Use `DataSourceCollection.raise`, `DataSourceCollection.lower`, `DataSourceCollection.raiseToTop` and `DataSourceCollection.lowerToBottom` functions to change the ordering of a `DataSource` in the collection.
- `ClippingPlaneCollection` updates [#6201](https://github.com/CesiumGS/cesium/pull/6201):
  - Removed the 6-clipping-plane limit.
  - Added support for Internet Explorer.
  - Added a `ClippingPlane` object to be used with `ClippingPlaneCollection`.
  - Added 3D Tiles use-case to the Terrain Clipping Planes Sandcastle.
- `Credit` has been modified to take an HTML string as the credit content. [#6331](https://github.com/CesiumGS/cesium/pull/6331)
- Sharing Sandcastle examples now works by storing the full example directly in the URL instead of creating GitHub gists, because anonymous gist creation was removed by GitHub. Loading existing gists will still work. [#6342](https://github.com/CesiumGS/cesium/pull/6342)
- Updated `WebMapServiceImageryProvider` so it can take an srs or crs string to pass to the resource query parameters based on the WMS version. [#6223](https://github.com/CesiumGS/cesium/issues/6223)
- Added additional query parameter options to the CesiumViewer demo application [#6328](https://github.com/CesiumGS/cesium/pull/6328):
  - `sourceType` specifies the type of data source if the URL doesn't have a known file extension.
  - `flyTo=false` optionally disables the automatic `flyTo` after loading the data source.
- Added a multi-part CZML example to Sandcastle. [#6320](https://github.com/CesiumGS/cesium/pull/6320)
- Improved processing order of 3D tiles. [#6364](https://github.com/CesiumGS/cesium/pull/6364)

##### Fixes :wrench:

- Fixed Cesium ion browser caching. [#6353](https://github.com/CesiumGS/cesium/pull/6353).
- Fixed formula for Weighted Blended Order-Independent Transparency. [#6340](https://github.com/CesiumGS/cesium/pull/6340)
- Fixed support of glTF-supplied tangent vectors. [#6302](https://github.com/CesiumGS/cesium/pull/6302)
- Fixed model loading failure when containing unused materials. [6315](https://github.com/CesiumGS/cesium/pull/6315)
- Fixed default value of `alphaCutoff` in glTF models. [#6346](https://github.com/CesiumGS/cesium/pull/6346)
- Fixed double-sided flag for glTF materials with `BLEND` enabled. [#6371](https://github.com/CesiumGS/cesium/pull/6371)
- Fixed animation for glTF models with missing animation targets. [#6351](https://github.com/CesiumGS/cesium/pull/6351)
- Fixed improper zoom during model load failure. [#6305](https://github.com/CesiumGS/cesium/pull/6305)
- Fixed rendering vector tiles when using `invertClassification`. [#6349](https://github.com/CesiumGS/cesium/pull/6349)
- Fixed occlusion when `globe.show` is `false`. [#6374](https://github.com/CesiumGS/cesium/pull/6374)
- Fixed crash for entities with static geometry and time-dynamic attributes. [#6377](https://github.com/CesiumGS/cesium/pull/6377)
- Fixed geometry tile rendering in IE. [#6406](https://github.com/CesiumGS/cesium/pull/6406)

### 1.43 - 2018-03-01

##### Major Announcements :loudspeaker:

- Say hello to [Cesium ion](https://cesium.com/blog/2018/03/01/hello-cesium-ion/)
- Cesium, the JavaScript library, is now officially renamed to CesiumJS (no code changes required)
- The STK World Terrain tileset is deprecated and will be available until September 1, 2018. Check out the new high-resolution [Cesium World Terrain](https://cesium.com/blog/2018/03/01/introducing-cesium-world-terrain/)

##### Breaking Changes :mega:

- Removed `GeometryUpdater.perInstanceColorAppearanceType` and `GeometryUpdater.materialAppearanceType`. [#6239](https://github.com/CesiumGS/cesium/pull/6239)
- `GeometryVisualizer` no longer uses a `type` parameter. [#6239](https://github.com/CesiumGS/cesium/pull/6239)
- `GeometryVisualizer` no longer displays polylines. Use `PolylineVisualizer` instead. [#6239](https://github.com/CesiumGS/cesium/pull/6239)
- The experimental `CesiumIon` object has been completely refactored and renamed to `Ion`.

##### Deprecated :hourglass_flowing_sand:

- The STK World Terrain, ArcticDEM, and PAMAP Terrain tilesets hosted on `assets.agi.com` are deprecated and will be available until September 1, 2018. To continue using them, access them via [Cesium ion](https://cesium.com/blog/2018/03/01/hello-cesium-ion/)
- In the `Resource` class, `addQueryParameters` and `addTemplateValues` have been deprecated and will be removed in Cesium 1.45. Please use `setQueryParameters` and `setTemplateValues` instead.

##### Additions :tada:

- Added new `Ion`, `IonResource`, and `IonImageryProvider` objects for loading data hosted on [Cesium ion](https://cesium.com/blog/2018/03/01/hello-cesium-ion/).
- Added `createWorldTerrain` helper function for easily constructing the new Cesium World Terrain.
- Added support for a promise to a resource for `CesiumTerrainProvider`, `createTileMapServiceImageryProvider` and `Cesium3DTileset` [#6204](https://github.com/CesiumGS/cesium/pull/6204)
- Added `Cesium.Math.cbrt`. [#6222](https://github.com/CesiumGS/cesium/pull/6222)
- Added `PolylineVisualizer` for displaying polyline entities [#6239](https://github.com/CesiumGS/cesium/pull/6239)
- `Resource` class [#6205](https://github.com/CesiumGS/cesium/issues/6205)
  - Added `put`, `patch`, `delete`, `options` and `head` methods, so it can be used for all XHR requests.
  - Added `preserveQueryParameters` parameter to `getDerivedResource`, to allow us to append query parameters instead of always replacing them.
  - Added `setQueryParameters` and `appendQueryParameters` to allow for better handling of query strings.
- Enable terrain in the `CesiumViewer` demo application [#6198](https://github.com/CesiumGS/cesium/pull/6198)
- Added `Globe.tilesLoaded` getter property to determine if all terrain and imagery is loaded. [#6194](https://github.com/CesiumGS/cesium/pull/6194)
- Added `classificationType` property to entities which specifies whether an entity on the ground, like a polygon or rectangle, should be clamped to terrain, 3D Tiles, or both. [#6195](https://github.com/CesiumGS/cesium/issues/6195)

##### Fixes :wrench:

- Fixed bug where KmlDataSource did not use Ellipsoid to convert coordinates. Use `options.ellipsoid` to pass the ellipsoid to KmlDataSource constructors / loaders. [#6176](https://github.com/CesiumGS/cesium/pull/6176)
- Fixed bug where 3D Tiles Point Clouds would fail in Internet Explorer. [#6220](https://github.com/CesiumGS/cesium/pull/6220)
- Fixed issue where `CESIUM_BASE_URL` wouldn't work without a trailing `/`. [#6225](https://github.com/CesiumGS/cesium/issues/6225)
- Fixed coloring for polyline entities with a dynamic color for the depth fail material [#6245](https://github.com/CesiumGS/cesium/pull/6245)
- Fixed bug with zooming to dynamic geometry. [#6269](https://github.com/CesiumGS/cesium/issues/6269)
- Fixed bug where `AxisAlignedBoundingBox` did not copy over center value when cloning an undefined result. [#6183](https://github.com/CesiumGS/cesium/pull/6183)
- Fixed a bug where imagery stops loading when changing terrain in request render mode. [#6193](https://github.com/CesiumGS/cesium/issues/6193)
- Fixed `Resource.fetch` when called with no arguments [#6206](https://github.com/CesiumGS/cesium/issues/6206)
- Fixed `Resource.clone` to clone the `Request` object, so resource can be used in parallel. [#6208](https://github.com/CesiumGS/cesium/issues/6208)
- Fixed `Material` so it can now take a `Resource` object as an image. [#6199](https://github.com/CesiumGS/cesium/issues/6199)
- Fixed an issue causing the Bing Maps key to be sent unnecessarily with every tile request. [#6250](https://github.com/CesiumGS/cesium/pull/6250)
- Fixed documentation issue for the `Cesium.Math` class. [#6233](https://github.com/CesiumGS/cesium/issues/6233)
- Fixed rendering 3D Tiles as classification volumes. [#6295](https://github.com/CesiumGS/cesium/pull/6295)

### 1.42.1 - 2018-02-01

\_This is an npm-only release to fix an issue with using Cesium in Node.js.\_\_

- Fixed a bug where Cesium would fail to load under Node.js. [#6177](https://github.com/CesiumGS/cesium/pull/6177)

### 1.42 - 2018-02-01

##### Highlights :sparkler:

- Added experimental support for [3D Tiles Vector and Geometry data](https://github.com/CesiumGS/3d-tiles/tree/3d-tiles-next/TileFormats/VectorData). ([#4665](https://github.com/CesiumGS/cesium/pull/4665))
- Added optional mode to reduce CPU usage. See [Improving Performance with Explicit Rendering](https://cesium.com/blog/2018/01/24/cesium-scene-rendering-performance/). ([#6115](https://github.com/CesiumGS/cesium/pull/6115))
- Added experimental `CesiumIon` utility class for working with the Cesium ion beta API. [#6136](https://github.com/CesiumGS/cesium/pull/6136)
- Major refactor of URL handling. All classes that take a url parameter, can now take a Resource or a String. This includes all imagery providers, all terrain providers, `Cesium3DTileset`, `KMLDataSource`, `CZMLDataSource`, `GeoJsonDataSource`, `Model`, and `Billboard`.

##### Breaking Changes :mega:

- The clock does not animate by default. Set the `shouldAnimate` option to `true` when creating the Viewer to enable animation.

##### Deprecated :hourglass_flowing_sand:

- For all classes/functions that can now take a `Resource` instance, all additional parameters that are part of the `Resource` class have been deprecated and will be removed in Cesium 1.44. This generally includes `proxy`, `headers` and `query` parameters.
- All low level load functions including `loadArrayBuffer`, `loadBlob`, `loadImage`, `loadJson`, `loadJsonp`, `loadText`, `loadXML` and `loadWithXhr` have been deprecated and will be removed in Cesium 1.44. Please use the equivalent `fetch` functions on the `Resource` class.

##### Additions :tada:

- Added experimental support for [3D Tiles Vector and Geometry data](https://github.com/CesiumGS/3d-tiles/tree/3d-tiles-next/TileFormats/VectorData) ([#4665](https://github.com/CesiumGS/cesium/pull/4665)). The new and modified Cesium APIs are:
  - `Cesium3DTileStyle` has expanded to include styling point features. See the [styling specification](https://github.com/CesiumGS/3d-tiles/tree/vector-tiles/Styling#vector-data) for details.
  - `Cesium3DTileFeature` can modify `color` and `show` properties for polygon, polyline, and geometry features.
  - `Cesium3DTilePointFeature` can modify the styling options for a point feature.
- Added optional mode to reduce CPU usage. [#6115](https://github.com/CesiumGS/cesium/pull/6115)
  - `Scene.requestRenderMode` enables a mode which will only request new render frames on changes to the scene, or when the simulation time change exceeds `scene.maximumRenderTimeChange`.
  - `Scene.requestRender` will explicitly request a new render frame when in request render mode.
  - Added `Scene.preUpdate` and `Scene.postUpdate` events that are raised before and after the scene updates respectively. The scene is always updated before executing a potential render. Continue to listen to `Scene.preRender` and `Scene.postRender` events for when the scene renders a frame.
  - Added `CreditDisplay.update`, which updates the credit display before a new frame is rendered.
  - Added `Globe.imageryLayersUpdatedEvent`, which is raised when an imagery layer is added, shown, hidden, moved, or removed on the globe.
- Added `Cesium3DTileset.classificationType` to specify if a tileset classifies terrain, another 3D Tiles tileset, or both. This only applies to vector, geometry and batched 3D model tilesets. The limitations on the glTF contained in the b3dm tile are:
  - `POSITION` and `_BATCHID` semantics are required.
  - All indices with the same batch id must occupy contiguous sections of the index buffer.
  - All shaders and techniques are ignored. The generated shader simply multiplies the position by the model-view-projection matrix.
  - The only supported extensions are `CESIUM_RTC` and `WEB3D_quantized_attributes`.
  - Only one node is supported.
  - Only one mesh per node is supported.
  - Only one primitive per mesh is supported.
- Added geometric-error-based point cloud attenuation and eye dome lighting for point clouds using replacement refinement. [#6069](https://github.com/CesiumGS/cesium/pull/6069)
- Updated `Viewer.zoomTo` and `Viewer.flyTo` to take a `Cesium3DTileset` as a target. [#6104](https://github.com/CesiumGS/cesium/pull/6104)
- Added `shouldAnimate` option to the `Viewer` constructor to indicate if the clock should begin animating on startup. [#6154](https://github.com/CesiumGS/cesium/pull/6154)
- Added `Cesium3DTileset.ellipsoid` determining the size and shape of the globe. This can be set at construction and defaults to a WGS84 ellipsoid.
- Added `Plane.projectPointOntoPlane` for projecting a `Cartesian3` position onto a `Plane`. [#6092](https://github.com/CesiumGS/cesium/pull/6092)
- Added `Cartesian3.projectVector` for projecting one vector to another. [#6093](https://github.com/CesiumGS/cesium/pull/6093)
- Added `Cesium3DTileset.tileFailed` event that will be raised when a tile fails to load. The object passed to the event listener will have a url and message property. If there are no event listeners, error messages will be logged to the console. [#6088](https://github.com/CesiumGS/cesium/pull/6088)
- Added `AttributeCompression.zigZagDeltaDecode` which will decode delta and ZigZag encoded buffers in place.
- Added `pack` and `unpack` functions to `OrientedBoundingBox` for packing to and unpacking from a flat buffer.
- Added support for vertex shader uniforms when `tileset.colorBlendMode` is `MIX` or `REPLACE`. [#5874](https://github.com/CesiumGS/cesium/pull/5874)
- Added `ClippingPlaneCollection.isSupported` function for checking if rendering with clipping planes is supported.[#6084](https://github.com/CesiumGS/cesium/pull/6084)
- Added `Cartographic.toCartesian` to convert from `Cartographic` to `Cartesian3`. [#6163](https://github.com/CesiumGS/cesium/pull/6163)
- Added `BoundingSphere.volume` for computing the volume of a `BoundingSphere`. [#6069](https://github.com/CesiumGS/cesium/pull/6069)
- Added new file for the Cesium [Code of Conduct](https://github.com/CesiumGS/cesium/blob/master/CODE_OF_CONDUCT.md). [#6129](https://github.com/CesiumGS/cesium/pull/6129)

##### Fixes :wrench:

- Fixed a bug that could cause tiles to be missing from the globe surface, especially when starting with the camera zoomed close to the surface. [#4969](https://github.com/CesiumGS/cesium/pull/4969)
- Fixed applying a translucent style to a point cloud tileset. [#6113](https://github.com/CesiumGS/cesium/pull/6113)
- Fixed Sandcastle error in IE 11. [#6169](https://github.com/CesiumGS/cesium/pull/6169)
- Fixed a glTF animation bug that caused certain animations to jitter. [#5740](https://github.com/CesiumGS/cesium/pull/5740)
- Fixed a bug when creating billboard and model entities without a globe. [#6109](https://github.com/CesiumGS/cesium/pull/6109)
- Improved CZML Custom Properties Sandcastle example. [#6086](https://github.com/CesiumGS/cesium/pull/6086)
- Improved Particle System Sandcastle example for better visual. [#6132](https://github.com/CesiumGS/cesium/pull/6132)
- Fixed behavior of `Camera.move*` and `Camera.look*` functions in 2D mode. [#5884](https://github.com/CesiumGS/cesium/issues/5884)
- Fixed `Camera.moveStart` and `Camera.moveEnd` events not being raised when camera is close to the ground. [#4753](https://github.com/CesiumGS/cesium/issues/4753)
- Fixed `OrientedBoundingBox` documentation. [#6147](https://github.com/CesiumGS/cesium/pull/6147)
- Updated documentation links to reflect new locations on `https://cesiumjs.org` and `https://cesium.com`.

### 1.41 - 2018-01-02

- Breaking changes
  - Removed the `text`, `imageUrl`, and `link` parameters from `Credit`, which were deprecated in Cesium 1.40. Use `options.text`, `options.imageUrl`, and `options.link` instead.
- Added support for clipping planes. [#5913](https://github.com/CesiumGS/cesium/pull/5913), [#5996](https://github.com/CesiumGS/cesium/pull/5996)
  - Added `clippingPlanes` property to `ModelGraphics`, `Model`, `Cesium3DTileset`, and `Globe`, which specifies a `ClippingPlaneCollection` to selectively disable rendering.
  - Added `PlaneGeometry`, `PlaneOutlineGeometry`, `PlaneGeometryUpdater`, `PlaneOutlineGeometryUpdater`, `PlaneGraphics`, and `Entity.plane` to visualize planes.
  - Added `Plane.transformPlane` to apply a transformation to a plane.
- Fixed point cloud exception in IE. [#6051](https://github.com/CesiumGS/cesium/pull/6051)
- Fixed globe materials when `Globe.enableLighting` was `false`. [#6042](https://github.com/CesiumGS/cesium/issues/6042)
- Fixed shader compilation failure on pick when globe materials were enabled. [#6039](https://github.com/CesiumGS/cesium/issues/6039)
- Fixed exception when `invertClassification` was enabled, the invert color had an alpha less than `1.0`, and the window was resized. [#6046](https://github.com/CesiumGS/cesium/issues/6046)

### 1.40 - 2017-12-01

- Deprecated
  - The `text`, `imageUrl` and `link` parameters from `Credit` have been deprecated and will be removed in Cesium 1.41. Use `options.text`, `options.imageUrl` and `options.link` instead.
- Added `Globe.material` to apply materials to the globe/terrain for shading such as height- or slope-based color ramps. See the new [Sandcastle example](https://cesiumjs.org/Cesium/Apps/Sandcastle/?src=Globe%20Materials.html&label=Showcases). [#5919](https://github.com/CesiumGS/cesium/pull/5919/files)
- Added CZML support for `polyline.depthFailMaterial`, `label.scaleByDistance`, `distanceDisplayCondition`, and `disableDepthTestDistance`. [#5986](https://github.com/CesiumGS/cesium/pull/5986)
- Fixed a bug where drill picking a polygon clamped to ground would cause the browser to hang. [#5971](https://github.com/CesiumGS/cesium/issues/5971)
- Fixed bug in KML LookAt bug where degrees and radians were mixing in a subtraction. [#5992](https://github.com/CesiumGS/cesium/issues/5992)
- Fixed handling of KMZ files with missing `xsi` namespace declarations. [#6003](https://github.com/CesiumGS/cesium/pull/6003)
- Added function that removes duplicate namespace declarations while loading a KML or a KMZ. [#5972](https://github.com/CesiumGS/cesium/pull/5972)
- Fixed a language detection issue. [#6016](https://github.com/CesiumGS/cesium/pull/6016)
- Fixed a bug where glTF models with animations of different lengths would cause an error. [#5694](https://github.com/CesiumGS/cesium/issues/5694)
- Added a `clampAnimations` parameter to `Model` and `Entity.model`. Setting this to `false` allows different length animations to loop asynchronously over the duration of the longest animation.
- Fixed `Invalid asm.js: Invalid member of stdlib` console error by recompiling crunch.js with latest emscripten toolchain. [#5847](https://github.com/CesiumGS/cesium/issues/5847)
- Added `file:` scheme compatibility to `joinUrls`. [#5989](https://github.com/CesiumGS/cesium/pull/5989)
- Added a Reverse Geocoder [Sandcastle example](https://cesiumjs.org/Cesium/Apps/Sandcastle/?src=Reverse%20Geocoder.html&label=Showcases). [#5976](https://github.com/CesiumGS/cesium/pull/5976)
- Added ability to support touch event in Imagery Layers Split Sandcastle example. [#5948](https://github.com/CesiumGS/cesium/pull/5948)
- Added a new `@experimental` tag to the documentation. A small subset of the Cesium API tagged as such are subject to breaking changes without deprecation. See the [Coding Guide](https://github.com/CesiumGS/cesium/tree/master/Documentation/Contributors/CodingGuide#deprecation-and-breaking-changes) for further explanation. [#6010](https://github.com/CesiumGS/cesium/pull/6010)
- Moved terrain and imagery credits to a lightbox that pops up when you click a link in the onscreen credits [#3013](https://github.com/CesiumGS/cesium/issues/3013)

### 1.39 - 2017-11-01

- Cesium now officially supports webpack. See our [Integrating Cesium and webpack blog post](https://cesium.com/blog/2017/10/18/cesium-and-webpack/) for more details.
- Added support for right-to-left language detection in labels, currently Hebrew and Arabic are supported. To enable it, set `Cesium.Label.enableRightToLeftDetection = true` at the start of your application. [#5771](https://github.com/CesiumGS/cesium/pull/5771)
- Fixed handling of KML files with missing `xsi` namespace declarations. [#5860](https://github.com/CesiumGS/cesium/pull/5860)
- Fixed a bug that caused KML ground overlays to appear distorted when rotation was applied. [#5914](https://github.com/CesiumGS/cesium/issues/5914)
- Fixed a bug where KML placemarks with no specified icon would be displayed with default icon. [#5819](https://github.com/CesiumGS/cesium/issues/5819)
- Changed KML loading to ignore NetworkLink failures and continue to load the rest of the document. [#5871](https://github.com/CesiumGS/cesium/pull/5871)
- Added the ability to load Cesium's assets from the local file system if security permissions allow it. [#5830](https://github.com/CesiumGS/cesium/issues/5830)
- Added two new properties to `ImageryLayer` that allow for adjusting the texture sampler used for up and down-sampling of imagery tiles, namely `minificationFilter` and `magnificationFilter` with possible values `LINEAR` (the default) and `NEAREST` defined in `TextureMinificationFilter` and `TextureMagnificationFilter`. [#5846](https://github.com/CesiumGS/cesium/issues/5846)
- Fixed flickering artifacts with 3D Tiles tilesets with thin walls. [#5940](https://github.com/CesiumGS/cesium/pull/5940)
- Fixed bright fog when terrain lighting is enabled and added `Fog.minimumBrightness` to affect how bright the fog will be when in complete darkness. [#5934](https://github.com/CesiumGS/cesium/pull/5934)
- Fixed using arrow keys in geocoder widget to select search suggestions. [#5943](https://github.com/CesiumGS/cesium/issues/5943)
- Added support for the layer.json `parentUrl` property in `CesiumTerrainProvider` to allow for compositing of tilesets. [#5864](https://github.com/CesiumGS/cesium/pull/5864)
- Added `invertClassification` and `invertClassificationColor` to `Scene`. When `invertClassification` is `true`, any 3D Tiles geometry that is not classified by a `ClassificationPrimitive` or `GroundPrimitive` will have its color multiplied by `invertClassificationColor`. [#5836](https://github.com/CesiumGS/cesium/pull/5836)
- Added `customTags` property to the UrlTemplateImageryProvider to allow custom keywords in the template URL. [#5696](https://github.com/CesiumGS/cesium/pull/5696)
- Added `eyeSeparation` and `focalLength` properties to `Scene` to configure VR settings. [#5917](https://github.com/CesiumGS/cesium/pull/5917)
- Improved CZML Reference Properties example [#5754](https://github.com/CesiumGS/cesium/pull/5754)

### 1.38 - 2017-10-02

- Breaking changes
  - `Scene/CullingVolume` has been removed. Use `Core/CullingVolume`.
  - `Scene/OrthographicFrustum` has been removed. Use `Core/OrthographicFrustum`.
  - `Scene/OrthographicOffCenterFrustum` has been removed. Use `Core/OrthographicOffCenterFrustum`.
  - `Scene/PerspectiveFrustum` has been removed. Use `Core/PerspectiveFrustum`.
  - `Scene/PerspectiveOffCenterFrustum` has been removed. Use `Core/PerspectiveOffCenterFrustum`.
- Added support in CZML for expressing `orientation` as the velocity vector of an entity, using `velocityReference` syntax. [#5807](https://github.com/CesiumGS/cesium/pull/5807)
- Fixed CZML processing of `velocityReference` within an interval. [#5738](https://github.com/CesiumGS/cesium/issues/5738)
- Added ability to add an animation to `ModelAnimationCollection` by its index. [#5815](https://github.com/CesiumGS/cesium/pull/5815)
- Fixed a bug in `ModelAnimationCollection` that caused adding an animation by its name to throw an error. [#5815](https://github.com/CesiumGS/cesium/pull/5815)
- Fixed issue in Internet Explorer and Edge with loading unicode strings in typed arrays that impacted 3D Tiles Batch Table values.
- Zoom now maintains camera heading, pitch, and roll. [#4639](https://github.com/CesiumGS/cesium/pull/5603)
- Fixed a bug in `PolylineCollection` preventing the display of more than 16K points in a single collection. [#5538](https://github.com/CesiumGS/cesium/pull/5782)
- Fixed a 3D Tiles point cloud bug causing a stray point to appear at the center of the screen on certain hardware. [#5599](https://github.com/CesiumGS/cesium/issues/5599)
- Fixed removing multiple event listeners within event callbacks. [#5827](https://github.com/CesiumGS/cesium/issues/5827)
- Running `buildApps` now creates a built version of Sandcastle which uses the built version of Cesium for better performance.
- Fixed a tileset traversal bug when the `skipLevelOfDetail` optimization is off. [#5869](https://github.com/CesiumGS/cesium/issues/5869)

### 1.37 - 2017-09-01

- Breaking changes
  - Passing `options.clock` when creating a new `Viewer` instance is removed, pass `options.clockViewModel` instead.
  - Removed `GoogleEarthImageryProvider`, use `GoogleEarthEnterpriseMapsProvider` instead.
  - Removed the `throttleRequest` parameter from `TerrainProvider.requestTileGeometry` and inherited terrain providers. It is replaced with an optional `Request` object. Set the request's `throttle` property to `true` to throttle requests.
  - Removed the ability to provide a Promise for the `options.url` parameter of `loadWithXhr` and for the `url` parameter of `loadArrayBuffer`, `loadBlob`, `loadImageViaBlob`, `loadText`, `loadJson`, `loadXML`, `loadImage`, `loadCRN`, `loadKTX`, and `loadCubeMap`. Instead `url` must be a string.
- Added `classificationType` to `ClassificationPrimitive` and `GroundPrimitive` to choose whether terrain, 3D Tiles, or both are classified. [#5770](https://github.com/CesiumGS/cesium/pull/5770)
- Fixed depth picking on 3D Tiles. [#5676](https://github.com/CesiumGS/cesium/issues/5676)
- Fixed glTF model translucency bug. [#5731](https://github.com/CesiumGS/cesium/issues/5731)
- Fixed `replaceState` bug that was causing the `CesiumViewer` demo application to crash in Safari and iOS. [#5691](https://github.com/CesiumGS/cesium/issues/5691)
- Fixed a 3D Tiles traversal bug for tilesets using additive refinement. [#5766](https://github.com/CesiumGS/cesium/issues/5766)
- Fixed a 3D Tiles traversal bug where out-of-view children were being loaded unnecessarily. [#5477](https://github.com/CesiumGS/cesium/issues/5477)
- Fixed `Entity` id type to be `String` in `EntityCollection` and `CompositeEntityCollection` [#5791](https://github.com/CesiumGS/cesium/pull/5791)
- Fixed issue where `Model` and `BillboardCollection` would throw an error if the globe is undefined. [#5638](https://github.com/CesiumGS/cesium/issues/5638)
- Fixed issue where the `Model` glTF cache loses reference to the model's buffer data. [#5720](https://github.com/CesiumGS/cesium/issues/5720)
- Fixed some issues with `disableDepthTestDistance`. [#5501](https://github.com/CesiumGS/cesium/issues/5501) [#5331](https://github.com/CesiumGS/cesium/issues/5331) [#5621](https://github.com/CesiumGS/cesium/issues/5621)
- Added several new Bing Maps styles: `CANVAS_DARK`, `CANVAS_LIGHT`, and `CANVAS_GRAY`. [#5737](https://github.com/CesiumGS/cesium/pull/5737)
- Added small improvements to the atmosphere. [#5741](https://github.com/CesiumGS/cesium/pull/5741)
- Fixed a bug that caused imagery splitting to work incorrectly when CSS pixels were not equivalent to WebGL drawing buffer pixels, such as on high DPI displays in Microsoft Edge and Internet Explorer. [#5743](https://github.com/CesiumGS/cesium/pull/5743)
- Added `Cesium3DTileset.loadJson` to support overriding the default tileset loading behavior. [#5685](https://github.com/CesiumGS/cesium/pull/5685)
- Fixed loading of binary glTFs containing CRN or KTX textures. [#5753](https://github.com/CesiumGS/cesium/pull/5753)
- Fixed specular computation for certain models using the `KHR_materials_common` extension. [#5773](https://github.com/CesiumGS/cesium/pull/5773)
- Fixed a picking bug in the `3D Tiles Interactivity` Sandcastle demo. [#5703](https://github.com/CesiumGS/cesium/issues/5703)
- Updated knockout from 3.4.0 to 3.4.2 [#5703](https://github.com/CesiumGS/cesium/pull/5829)

### 1.36 - 2017-08-01

- Breaking changes
  - The function `Quaternion.fromHeadingPitchRoll(heading, pitch, roll, result)` was removed. Use `Quaternion.fromHeadingPitchRoll(hpr, result)` instead where `hpr` is a `HeadingPitchRoll`.
  - The function `Transforms.headingPitchRollToFixedFrame(origin, headingPitchRoll, ellipsoid, result)` was removed. Use `Transforms.headingPitchRollToFixedFrame(origin, headingPitchRoll, ellipsoid, fixedFrameTransform, result)` instead where `fixedFrameTransform` is a a 4x4 transformation matrix (see `Transforms.localFrameToFixedFrameGenerator`).
  - The function `Transforms.headingPitchRollQuaternion(origin, headingPitchRoll, ellipsoid, result)` was removed. Use `Transforms.headingPitchRollQuaternion(origin, headingPitchRoll, ellipsoid, fixedFrameTransform, result)` instead where `fixedFrameTransform` is a a 4x4 transformation matrix (see `Transforms.localFrameToFixedFrameGenerator`).
  - The `color`, `show`, and `pointSize` properties of `Cesium3DTileStyle` are no longer initialized with default values.
- Deprecated
  - `Scene/CullingVolume` is deprecated and will be removed in 1.38. Use `Core/CullingVolume`.
  - `Scene/OrthographicFrustum` is deprecated and will be removed in 1.38. Use `Core/OrthographicFrustum`.
  - `Scene/OrthographicOffCenterFrustum` is deprecated and will be removed in 1.38. Use `Core/OrthographicOffCenterFrustum`.
  - `Scene/PerspectiveFrustum` is deprecated and will be removed in 1.38. Use `Core/PerspectiveFrustum`.
  - `Scene/PerspectiveOffCenterFrustum` is deprecated and will be removed in 1.38. Use `Core/PerspectiveOffCenterFrustum`.
- Added glTF 2.0 support, including physically-based material rendering, morph targets, and appropriate updating of glTF 1.0 models to 2.0. [#5641](https://github.com/CesiumGS/cesium/pull/5641)
- Added `ClassificationPrimitive` which defines a volume and draws the intersection of the volume and terrain or 3D Tiles. [#5625](https://github.com/CesiumGS/cesium/pull/5625)
- Added `tileLoad` event to `Cesium3DTileset`. [#5628](https://github.com/CesiumGS/cesium/pull/5628)
- Fixed issue where scene would blink when labels were added. [#5537](https://github.com/CesiumGS/cesium/issues/5537)
- Fixed label positioning when height reference changes [#5609](https://github.com/CesiumGS/cesium/issues/5609)
- Fixed label positioning when using `HeightReference.CLAMP_TO_GROUND` and no position [#5648](https://github.com/CesiumGS/cesium/pull/5648)
- Fix for dynamic polylines with polyline dash material [#5681](https://github.com/CesiumGS/cesium/pull/5681)
- Added ability to provide a `width` and `height` to `scene.pick`. [#5602](https://github.com/CesiumGS/cesium/pull/5602)
- Fixed `Viewer.flyTo` not respecting zoom limits, and resetting minimumZoomDistance if the camera zoomed past the minimumZoomDistance. [5573](https://github.com/CesiumGS/cesium/issues/5573)
- Added ability to show tile urls in the 3D Tiles Inspector. [#5592](https://github.com/CesiumGS/cesium/pull/5592)
- Fixed a bug when reading CRN compressed textures with multiple mip levels. [#5618](https://github.com/CesiumGS/cesium/pull/5618)
- Fixed issue where composite 3D Tiles that contained instanced 3D Tiles with an external model reference would fail to download the model.
- Added behavior to `Cesium3DTilesInspector` that selects the first tileset hovered over if no tilest is specified. [#5139](https://github.com/CesiumGS/cesium/issues/5139)
- Added `Entity.computeModelMatrix` which returns the model matrix representing the entity's transformation. [#5584](https://github.com/CesiumGS/cesium/pull/5584)
- Added ability to set a style's `color`, `show`, or `pointSize` with a string or object literal. `show` may also take a boolean and `pointSize` may take a number. [#5412](https://github.com/CesiumGS/cesium/pull/5412)
- Added setter for `KmlDataSource.name` to specify a name for the datasource [#5660](https://github.com/CesiumGS/cesium/pull/5660).
- Added setter for `GeoJsonDataSource.name` to specify a name for the datasource [#5653](https://github.com/CesiumGS/cesium/issues/5653)
- Fixed crash when using the `Cesium3DTilesInspectorViewModel` and removing a tileset [#5607](https://github.com/CesiumGS/cesium/issues/5607)
- Fixed polygon outline in Polygon Sandcastle demo [#5642](https://github.com/CesiumGS/cesium/issues/5642)
- Updated `Billboard`, `Label` and `PointPrimitive` constructors to clone `NearFarScale` parameters [#5654](https://github.com/CesiumGS/cesium/pull/5654)
- Added `FrustumGeometry` and `FrustumOutlineGeometry`. [#5649](https://github.com/CesiumGS/cesium/pull/5649)
- Added an `options` parameter to the constructors of `PerspectiveFrustum`, `PerspectiveOffCenterFrustum`, `OrthographicFrustum`, and `OrthographicOffCenterFrustum` to set properties. [#5649](https://github.com/CesiumGS/cesium/pull/5649)

### 1.35.2 - 2017-07-11

- This is an npm-only release to fix an issue with using Cesium in Node.js.
- Fixed a bug where Cesium would fail to load under Node.js and some webpack configurations. [#5593](https://github.com/CesiumGS/cesium/issues/5593)
- Fixed a bug where a Model's compressed textures were not being displayed. [#5596](https://github.com/CesiumGS/cesium/pull/5596)
- Fixed documentation for `OrthographicFrustum`. [#5586](https://github.com/CesiumGS/cesium/issues/5586)

### 1.35.1 - 2017-07-05

- This is an npm-only release to fix a deployment issue with 1.35. No code changes.

### 1.35 - 2017-07-05

- Breaking changes
  - `JulianDate.fromIso8601` will default to midnight UTC if no time is provided to match the Javascript [`Date` specification](https://developer.mozilla.org/en-US/docs/Web/JavaScript/Reference/Global_Objects/Date). You must specify a local time of midnight to achieve the old behavior.
- Deprecated
  - `GoogleEarthImageryProvider` has been deprecated and will be removed in Cesium 1.37, use `GoogleEarthEnterpriseMapsProvider` instead.
  - The `throttleRequest` parameter for `TerrainProvider.requestTileGeometry`, `CesiumTerrainProvider.requestTileGeometry`, `VRTheWorldTerrainProvider.requestTileGeometry`, and `EllipsoidTerrainProvider.requestTileGeometry` is deprecated and will be replaced with an optional `Request` object. The `throttleRequests` parameter will be removed in 1.37. Instead set the request's `throttle` property to `true` to throttle requests.
  - The ability to provide a Promise for the `options.url` parameter of `loadWithXhr` and for the `url` parameter of `loadArrayBuffer`, `loadBlob`, `loadImageViaBlob`, `loadText`, `loadJson`, `loadXML`, `loadImage`, `loadCRN`, `loadKTX`, and `loadCubeMap` is deprecated. This will be removed in 1.37, instead `url` must be a string.
- Added support for [3D Tiles](https://github.com/CesiumGS/3d-tiles/blob/master/README.md) for streaming massive heterogeneous 3D geospatial datasets ([#5308](https://github.com/CesiumGS/cesium/pull/5308)). See the new [Sandcastle examples](http://cesiumjs.org/Cesium/Apps/Sandcastle/index.html?src=3D%20Tiles%20Photogrammetry&label=3D%20Tiles). The new Cesium APIs are:
  - `Cesium3DTileset`
  - `Cesium3DTileStyle`, `StyleExpression`, `Expression`, and `ConditionsExpression`
  - `Cesium3DTile`
  - `Cesium3DTileContent`
  - `Cesium3DTileFeature`
  - `Cesium3DTilesInspector`, `Cesium3DTilesInspectorViewModel`, and `viewerCesium3DTilesInspectorMixin`
  - `Cesium3DTileColorBlendMode`
- Added a particle system for effects like smoke, fire, sparks, etc. See `ParticleSystem`, `Particle`, `ParticleBurst`, `BoxEmitter`, `CircleEmitter`, `ConeEmitter`, `ParticleEmitter`, and `SphereEmitter`, and the new Sandcastle examples: [Particle System](http://cesiumjs.org/Cesium/Apps/Sandcastle/index.html?src=Particle%20System.html&label=Showcases) and [Particle System Fireworks](http://cesiumjs.org/Cesium/Apps/Sandcastle/index.html?src=Particle%20System%20Fireworks.html&label=Showcases). [#5212](https://github.com/CesiumGS/cesium/pull/5212)
- Added `options.clock`, `options.times` and `options.dimensions` to `WebMapTileServiceImageryProvider` in order to handle time dynamic and static values for dimensions.
- Added an `options.request` parameter to `loadWithXhr` and a `request` parameter to `loadArrayBuffer`, `loadBlob`, `loadImageViaBlob`, `loadText`, `loadJson`, `loadJsonp`, `loadXML`, `loadImageFromTypedArray`, `loadImage`, `loadCRN`, and `loadKTX`.
- `CzmlDataSource` and `KmlDataSource` load functions now take an optional `query` object, which will append query parameters to all network requests. [#5419](https://github.com/CesiumGS/cesium/pull/5419), [#5434](https://github.com/CesiumGS/cesium/pull/5434)
- Added Sandcastle demo for setting time with the Clock API [#5457](https://github.com/CesiumGS/cesium/pull/5457);
- Added Sandcastle demo for ArcticDEM data. [#5224](https://github.com/CesiumGS/cesium/issues/5224)
- Added `fromIso8601`, `fromIso8601DateArray`, and `fromIso8601DurationArray` to `TimeIntervalCollection` for handling various ways groups of intervals can be specified in ISO8601 format.
- Added `fromJulianDateArray` to `TimeIntervalCollection` for generating intervals from a list of dates.
- Fixed geocoder bug so geocoder can accurately handle NSEW inputs [#5407](https://github.com/CesiumGS/cesium/pull/5407)
- Fixed a bug where picking would break when the Sun came into view [#5478](https://github.com/CesiumGS/cesium/issues/5478)
- Fixed a bug where picking clusters would return undefined instead of a list of the clustered entities. [#5286](https://github.com/CesiumGS/cesium/issues/5286)
- Fixed bug where if polylines were set to follow the surface of an undefined globe, Cesium would throw an exception. [#5413](https://github.com/CesiumGS/cesium/pull/5413)
- Reduced the amount of Sun bloom post-process effect near the horizon. [#5381](https://github.com/CesiumGS/cesium/issues/5381)
- Fixed a bug where camera zooming worked incorrectly when the display height was greater than the display width [#5421](https://github.com/CesiumGS/cesium/pull/5421)
- Updated glTF/glb MIME types. [#5420](https://github.com/CesiumGS/cesium/issues/5420)
- Added `Cesium.Math.randomBetween`.
- Modified `defaultValue` to check for both `undefined` and `null`. [#5551](https://github.com/CesiumGS/cesium/pull/5551)
- The `throttleRequestByServer` function has been removed. Instead pass a `Request` object with `throttleByServer` set to `true` to any of following load functions: `loadWithXhr`, `loadArrayBuffer`, `loadBlob`, `loadImageViaBlob`, `loadText`, `loadJson`, `loadJsonp`, `loadXML`, `loadImageFromTypedArray`, `loadImage`, `loadCRN`, and `loadKTX`.

### 1.34 - 2017-06-01

- Deprecated
  - Passing `options.clock` when creating a new `Viewer` instance has been deprecated and will be removed in Cesium 1.37, pass `options.clockViewModel` instead.
- Fix issue where polylines in a `PolylineCollection` would ignore the far distance when updating the distance display condition. [#5283](https://github.com/CesiumGS/cesium/pull/5283)
- Fixed a crash when calling `Camera.pickEllipsoid` with a canvas of size 0.
- Fix `BoundingSphere.fromOrientedBoundingBox`. [#5334](https://github.com/CesiumGS/cesium/issues/5334)
- Fixed bug where polylines would not update when `PolylineCollection` model matrix was updated. [#5327](https://github.com/CesiumGS/cesium/pull/5327)
- Fixed a bug where adding a ground clamped label without a position would show up at a previous label's clamped position. [#5338](https://github.com/CesiumGS/cesium/issues/5338)
- Fixed translucency bug for certain material types. [#5335](https://github.com/CesiumGS/cesium/pull/5335)
- Fix picking polylines that use a depth fail appearance. [#5337](https://github.com/CesiumGS/cesium/pull/5337)
- Fixed a crash when morphing from Columbus view to 3D. [#5311](https://github.com/CesiumGS/cesium/issues/5311)
- Fixed a bug which prevented KML descriptions with relative paths from loading. [#5352](https://github.com/CesiumGS/cesium/pull/5352)
- Fixed an issue where camera view could be invalid at the last frame of animation. [#4949](https://github.com/CesiumGS/cesium/issues/4949)
- Fixed an issue where using the depth fail material for polylines would cause a crash in Edge. [#5359](https://github.com/CesiumGS/cesium/pull/5359)
- Fixed a crash where `EllipsoidGeometry` and `EllipsoidOutlineGeometry` were given floating point values when expecting integers. [#5260](https://github.com/CesiumGS/cesium/issues/5260)
- Fixed an issue where billboards were not properly aligned. [#2487](https://github.com/CesiumGS/cesium/issues/2487)
- Fixed an issue where translucent objects could flicker when picking on mouse move. [#5307](https://github.com/CesiumGS/cesium/issues/5307)
- Fixed a bug where billboards with `sizeInMeters` set to true would move upwards when zooming out. [#5373](https://github.com/CesiumGS/cesium/issues/5373)
- Fixed a bug where `SampledProperty.setInterpolationOptions` does not ignore undefined `options`. [#3575](https://github.com/CesiumGS/cesium/issues/3575)
- Added `basePath` option to `Cesium.Model.fromGltf`. [#5320](https://github.com/CesiumGS/cesium/issues/5320)

### 1.33 - 2017-05-01

- Breaking changes
  - Removed left, right, bottom and top properties from `OrthographicFrustum`. Use `OrthographicOffCenterFrustum` instead. [#5109](https://github.com/CesiumGS/cesium/issues/5109)
- Added `GoogleEarthEnterpriseTerrainProvider` and `GoogleEarthEnterpriseImageryProvider` to read data from Google Earth Enterprise servers. [#5189](https://github.com/CesiumGS/cesium/pull/5189).
- Support for dashed polylines [#5159](https://github.com/CesiumGS/cesium/pull/5159).
  - Added `PolylineDash` Material type.
  - Added `PolylineDashMaterialProperty` to the Entity API.
  - Added CZML `polylineDash` property .
- Added `disableDepthTestDistance` to billboards, points and labels. This sets the distance to the camera where the depth test will be disabled. Setting it to zero (the default) will always enable the depth test. Setting it to `Number.POSITVE_INFINITY` will never enabled the depth test. Also added `scene.minimumDisableDepthTestDistance` to change the default value from zero. [#5166](https://github.com/CesiumGS/cesium/pull/5166)
- Added a `depthFailMaterial` property to line entities, which is the material used to render the line when it fails the depth test. [#5160](https://github.com/CesiumGS/cesium/pull/5160)
- Fixed billboards not initially clustering. [#5208](https://github.com/CesiumGS/cesium/pull/5208)
- Fixed issue with displaying `MapboxImageryProvider` default token error message. [#5191](https://github.com/CesiumGS/cesium/pull/5191)
- Fixed bug in conversion formula in `Matrix3.fromHeadingPitchRoll`. [#5195](https://github.com/CesiumGS/cesium/issues/5195)
- Upgrade FXAA to version 3.11. [#5200](https://github.com/CesiumGS/cesium/pull/5200)
- `Scene.pickPosition` now caches results per frame to increase performance. [#5117](https://github.com/CesiumGS/cesium/issues/5117)

### 1.32 - 2017-04-03

- Deprecated
  - The `left`, `right`, `bottom`, and `top` properties of `OrthographicFrustum` are deprecated and will be removed in 1.33. Use `OrthographicOffCenterFrustum` instead.
- Breaking changes
  - Removed `ArcGisImageServerTerrainProvider`.
  - The top-level `properties` in an `Entity` created by `GeoJsonDataSource` are now instances of `ConstantProperty` instead of raw values.
- Added support for an orthographic projection in 3D and Columbus view.
  - Set `projectionPicker` to `true` in the options when creating a `Viewer` to add a widget that will switch projections. [#5021](https://github.com/CesiumGS/cesium/pull/5021)
  - Call `switchToOrthographicFrustum` or `switchToPerspectiveFrustum` on `Camera` to change projections.
- Added support for custom time-varying properties in CZML. [#5105](https:/github.com/CesiumGS/cesium/pull/5105).
- Added new flight parameters to `Camera.flyTo` and `Camera.flyToBoundingSphere`: `flyOverLongitude`, `flyOverLongitudeWeight`, and `pitchAdjustHeight`. [#5070](https://github.com/CesiumGS/cesium/pull/5070)
- Added the event `Viewer.trackedEntityChanged`, which is raised when the value of `viewer.trackedEntity` changes. [#5060](https://github.com/CesiumGS/cesium/pull/5060)
- Added `Camera.DEFAULT_OFFSET` for default view of objects with bounding spheres. [#4936](https://github.com/CesiumGS/cesium/pull/4936)
- Fixed an issue with `TileBoundingBox` that caused the terrain to disappear in certain places [4032](https://github.com/CesiumGS/cesium/issues/4032)
- Fixed overlapping billboard blending. [#5066](https://github.com/CesiumGS/cesium/pull/5066)
- Fixed an issue with `PinBuilder` where inset images could have low-alpha fringes against an opaque background. [#5099](https://github.com/CesiumGS/cesium/pull/5099)
- Fix billboard, point and label clustering in 2D and Columbus view. [#5136](https://github.com/CesiumGS/cesium/pull/5136)
- Fixed `GroundPrimitive` rendering in 2D and Columbus View. [#5078](https://github.com/CesiumGS/cesium/pull/5078)
- Fixed an issue with camera tracking of dynamic ellipsoids. [#5133](https://github.com/CesiumGS/cesium/pull/5133)
- Fixed issues with imagerySplitPosition and the international date line in 2D mode. [#5151](https://github.com/CesiumGS/cesium/pull/5151)
- Fixed a bug in `ModelAnimationCache` causing different animations to reference the same animation. [#5064](https://github.com/CesiumGS/cesium/pull/5064)
- `ConstantProperty` now provides `valueOf` and `toString` methods that return the constant value.
- Improved depth artifacts between opaque and translucent primitives. [#5116](https://github.com/CesiumGS/cesium/pull/5116)
- Fixed crunch compressed textures in IE11. [#5057](https://github.com/CesiumGS/cesium/pull/5057)
- Fixed a bug in `Quaternion.fromHeadingPitchRoll` that made it erroneously throw an exception when passed individual angles in an unminified / debug build.
- Fixed a bug that caused an exception in `CesiumInspectorViewModel` when using the NW / NE / SW / SE / Parent buttons to navigate to a terrain tile that is not yet loaded.
- `QuadtreePrimitive` now uses `frameState.afterRender` to fire `tileLoadProgressEvent` [#3450](https://github.com/CesiumGS/cesium/issues/3450)

### 1.31 - 2017-03-01

- Deprecated
  - The function `Quaternion.fromHeadingPitchRoll(heading, pitch, roll, result)` will be removed in 1.33. Use `Quaternion.fromHeadingPitchRoll(hpr, result)` instead where `hpr` is a `HeadingPitchRoll`. [#4896](https://github.com/CesiumGS/cesium/pull/4896)
  - The function `Transforms.headingPitchRollToFixedFrame(origin, headingPitchRoll, ellipsoid, result)` will be removed in 1.33. Use `Transforms.headingPitchRollToFixedFrame(origin, headingPitchRoll, ellipsoid, fixedFrameTransform, result)` instead where `fixedFrameTransform` is a a 4x4 transformation matrix (see `Transforms.localFrameToFixedFrameGenerator`). [#4896](https://github.com/CesiumGS/cesium/pull/4896)
  - The function `Transforms.headingPitchRollQuaternion(origin, headingPitchRoll, ellipsoid, result)` will be removed in 1.33. Use `Transforms.headingPitchRollQuaternion(origin, headingPitchRoll, ellipsoid, fixedFrameTransform, result)` instead where `fixedFrameTransform` is a a 4x4 transformation matrix (see `Transforms.localFrameToFixedFrameGenerator`). [#4896](https://github.com/CesiumGS/cesium/pull/4896)
  - `ArcGisImageServerTerrainProvider` will be removed in 1.32 due to missing TIFF support in web browsers. [#4981](https://github.com/CesiumGS/cesium/pull/4981)
- Breaking changes
  - Corrected spelling of `Color.FUCHSIA` from `Color.FUSCHIA`. [#4977](https://github.com/CesiumGS/cesium/pull/4977)
  - The enums `MIDDLE_DOUBLE_CLICK` and `RIGHT_DOUBLE_CLICK` from `ScreenSpaceEventType` have been removed. [#5052](https://github.com/CesiumGS/cesium/pull/5052)
  - Removed the function `GeometryPipeline.computeBinormalAndTangent`. Use `GeometryPipeline.computeTangentAndBitangent` instead. [#5053](https://github.com/CesiumGS/cesium/pull/5053)
  - Removed the `url` and `key` properties from `GeocoderViewModel`. [#5056](https://github.com/CesiumGS/cesium/pull/5056)
  - `BingMapsGeocoderServices` now requires `options.scene`. [#5056](https://github.com/CesiumGS/cesium/pull/5056)
- Added compressed texture support. [#4758](https://github.com/CesiumGS/cesium/pull/4758)
  - glTF models and imagery layers can now reference [KTX](https://www.khronos.org/opengles/sdk/tools/KTX/) textures and textures compressed with [crunch](https://github.com/BinomialLLC/crunch).
  - Added `loadKTX`, to load KTX textures, and `loadCRN` to load crunch compressed textures.
  - Added new `PixelFormat` and `WebGLConstants` enums from WebGL extensions `WEBGL_compressed_s3tc`, `WEBGL_compressed_texture_pvrtc`, and `WEBGL_compressed_texture_etc1`.
  - Added `CompressedTextureBuffer`.
- Added support for `Scene.pickPosition` in Columbus view and 2D. [#4990](https://github.com/CesiumGS/cesium/pull/4990)
- Added support for depth picking translucent primitives when `Scene.pickTranslucentDepth` is `true`. [#4979](https://github.com/CesiumGS/cesium/pull/4979)
- Fixed an issue where the camera would zoom past an object and flip to the other side of the globe. [#4967](https://github.com/CesiumGS/cesium/pull/4967) and [#4982](https://github.com/CesiumGS/cesium/pull/4982)
- Enable rendering `GroundPrimitives` on hardware without the `EXT_frag_depth` extension; however, this could cause artifacts for certain viewing angles. [#4930](https://github.com/CesiumGS/cesium/pull/4930)
- Added `Transforms.localFrameToFixedFrameGenerator` to generate a function that computes a 4x4 transformation matrix from a local reference frame to fixed reference frame. [#4896](https://github.com/CesiumGS/cesium/pull/4896)
- Added `Label.scaleByDistance` to control minimum/maximum label size based on distance from the camera. [#5019](https://github.com/CesiumGS/cesium/pull/5019)
- Added support to `DebugCameraPrimitive` to draw multifrustum planes. The attribute `debugShowFrustumPlanes` of `Scene` and `frustumPlanes` of `CesiumInspector` toggle this. [#4932](https://github.com/CesiumGS/cesium/pull/4932)
- Added fix to always outline KML line extrusions so that they show up properly in 2D and other straight down views. [#4961](https://github.com/CesiumGS/cesium/pull/4961)
- Improved `RectangleGeometry` by skipping unnecessary logic in the code. [#4948](https://github.com/CesiumGS/cesium/pull/4948)
- Fixed exception for polylines in 2D when rotating the map. [#4619](https://github.com/CesiumGS/cesium/issues/4619)
- Fixed an issue with constant `VertexArray` attributes not being set correctly. [#4995](https://github.com/CesiumGS/cesium/pull/4995)
- Added the event `Viewer.selectedEntityChanged`, which is raised when the value of `viewer.selectedEntity` changes. [#5043](https://github.com/CesiumGS/cesium/pull/5043)

### 1.30 - 2017-02-01

- Deprecated
  - The properties `url` and `key` will be removed from `GeocoderViewModel` in 1.31. These properties will be available on geocoder services that support them, like `BingMapsGeocoderService`.
  - The function `GeometryPipeline.computeBinormalAndTangent` will be removed in 1.31. Use `GeometryPipeline.createTangentAndBitangent` instead. [#4856](https://github.com/CesiumGS/cesium/pull/4856)
  - The enums `MIDDLE_DOUBLE_CLICK` and `RIGHT_DOUBLE_CLICK` from `ScreenSpaceEventType` have been deprecated and will be removed in 1.31. [#4910](https://github.com/CesiumGS/cesium/pull/4910)
- Breaking changes
  - Removed separate `heading`, `pitch`, `roll` parameters from `Transform.headingPitchRollToFixedFrame` and `Transform.headingPitchRollQuaternion`. Pass a `HeadingPitchRoll` object instead. [#4843](https://github.com/CesiumGS/cesium/pull/4843)
  - The property `binormal` has been renamed to `bitangent` for `Geometry` and `VertexFormat`. [#4856](https://github.com/CesiumGS/cesium/pull/4856)
  - A handful of `CesiumInspectorViewModel` properties were removed or changed from variables to functions. [#4857](https://github.com/CesiumGS/cesium/pull/4857)
  - The `ShadowMap` constructor has been made private. [#4010](https://github.com/CesiumGS/cesium/issues/4010)
- Added `sampleTerrainMostDetailed` to sample the height of an array of positions using the best available terrain data at each point. This requires a `TerrainProvider` with the `availability` property.
- Transparent parts of billboards, labels, and points no longer overwrite parts of the scene behind them. [#4886](https://github.com/CesiumGS/cesium/pull/4886)
  - Added `blendOption` property to `BillboardCollection`, `LabelCollection`, and `PointPrimitiveCollection`. The default is `BlendOption.OPAQUE_AND_TRANSLUCENT`; however, if all billboards, labels, or points are either completely opaque or completely translucent, `blendOption` can be changed to `BlendOption.OPAQUE` or `BlendOption.TRANSLUCENT`, respectively, to increase performance by up to 2x.
- Added support for custom geocoder services and autocomplete, see the [Sandcastle example](http://cesiumjs.org/Cesium/Apps/Sandcastle/index.html?src=Custom%20Geocoder.html). Added `GeocoderService`, an interface for geocoders, and `BingMapsGeocoderService` and `CartographicGeocoderService` implementations. [#4723](https://github.com/CesiumGS/cesium/pull/4723)
- Added ability to draw an `ImageryLayer` with a splitter to allow layers to only display to the left or right of a splitter. See `ImageryLayer.splitDirection`, `Scene.imagerySplitPosition`, and the [Sandcastle example](http://cesiumjs.org/Cesium/Apps/Sandcastle/index.html?src=Imagery%20Layers%20Split.html&label=Showcases).
- Fixed bug where `GroundPrimitives` where rendering incorrectly or disappearing at different zoom levels. [#4161](https://github.com/CesiumGS/cesium/issues/4161), [#4326](https://github.com/CesiumGS/cesium/issues/4326)
- `TerrainProvider` now optionally exposes an `availability` property that can be used to query the terrain level that is available at a location or in a rectangle. Currently only `CesiumTerrainProvider` exposes this property.
- Added support for WMS version 1.3 by using CRS vice SRS query string parameter to request projection. SRS is still used for older versions.
- Fixed a bug that caused all models to use the same highlight color. [#4798](https://github.com/CesiumGS/cesium/pull/4798)
- Fixed sky atmosphere from causing incorrect picking and hanging drill picking. [#4783](https://github.com/CesiumGS/cesium/issues/4783) and [#4784](https://github.com/CesiumGS/cesium/issues/4784)
- Fixed KML loading when color is an empty string. [#4826](https://github.com/CesiumGS/cesium/pull/4826)
- Fixed a bug that could cause a "readyImagery is not actually ready" exception when quickly zooming past the maximum available imagery level of an imagery layer near the poles.
- Fixed a bug that affected dynamic graphics with time-dynamic modelMatrix. [#4907](https://github.com/CesiumGS/cesium/pull/4907)
- Fixed `Geocoder` autocomplete drop down visibility in Firefox. [#4916](https://github.com/CesiumGS/cesium/issues/4916)
- Added `Rectangle.fromRadians`.
- Updated the morph so the default view in Columbus View is now angled. [#3878](https://github.com/CesiumGS/cesium/issues/3878)
- Added 2D and Columbus View support for models using the RTC extension or whose vertices are in WGS84 coordinates. [#4922](https://github.com/CesiumGS/cesium/pull/4922)
- The attribute `perInstanceAttribute` of `DebugAppearance` has been made optional and defaults to `false`.
- Fixed a bug that would cause a crash when `debugShowFrustums` is enabled with OIT. [#4864](https://github.com/CesiumGS/cesium/pull/4864)
- Added the ability to run the unit tests with a [WebGL Stub](https://github.com/CesiumGS/cesium/tree/master/Documentation/Contributors/TestingGuide#run-with-webgl-stub), which makes all WebGL calls a noop and ignores test expectations that rely on reading back from WebGL. Use the web link from the main index.html or run with `npm run test-webgl-stub`.

### 1.29 - 2017-01-02

- Improved 3D Models
  - Added the ability to blend a `Model` with a color/translucency. Added `color`, `colorBlendMode`, and `colorBlendAmount` properties to `Model`, `ModelGraphics`, and CZML. Also added `ColorBlendMode` enum. [#4547](https://github.com/CesiumGS/cesium/pull/4547)
  - Added the ability to render a `Model` with a silhouette. Added `silhouetteColor` and `silhouetteSize` properties to `Model`, `ModelGraphics`, and CZML. [#4314](https://github.com/CesiumGS/cesium/pull/4314)
- Improved Labels
  - Added new `Label` properties `showBackground`, `backgroundColor`, and `backgroundPadding` to the primitive, Entity, and CZML layers.
  - Added support for newlines (`\n`) in Cesium `Label`s and CZML. [#2402]
  - Added new enum `VerticalOrigin.BASELINE`. Previously, `VerticalOrigin.BOTTOM` would sometimes align to the baseline depending on the contents of a label.
    (https://github.com/CesiumGS/cesium/issues/2402)
- Fixed translucency in Firefox 50. [#4762](https://github.com/CesiumGS/cesium/pull/4762)
- Fixed texture rotation for `RectangleGeometry`. [#2737](https://github.com/CesiumGS/cesium/issues/2737)
- Fixed issue where billboards on terrain had an incorrect offset. [#4598](https://github.com/CesiumGS/cesium/issues/4598)
- Fixed issue where `globe.getHeight` incorrectly returned `undefined`. [#3411](https://github.com/CesiumGS/cesium/issues/3411)
- Fixed a crash when using Entity path visualization with reference properties. [#4915](https://github.com/CesiumGS/cesium/issues/4915)
- Fixed a bug that caused `GroundPrimitive` to render incorrectly on systems without the `WEBGL_depth_texture` extension. [#4747](https://github.com/CesiumGS/cesium/pull/4747)
- Fixed default Mapbox token and added a watermark to notify users that they need to sign up for their own token.
- Fixed glTF models with skinning that used `bindShapeMatrix`. [#4722](https://github.com/CesiumGS/cesium/issues/4722)
- Fixed a bug that could cause a "readyImagery is not actually ready" exception with some configurations of imagery layers.
- Fixed `Rectangle.union` to correctly account for rectangles that cross the IDL. [#4732](https://github.com/CesiumGS/cesium/pull/4732)
- Fixed tooltips for gallery thumbnails in Sandcastle [#4702].(https://github.com/CesiumGS/cesium/pull/4702)
- DataSourceClock.getValue now preserves the provided `result` properties when its properties are `undefined`. [#4029](https://github.com/CesiumGS/cesium/issues/4029)
- Added `divideComponents` function to `Cartesian2`, `Cartesian3`, and `Cartesian4`. [#4750](https://github.com/CesiumGS/cesium/pull/4750)
- Added `WebGLConstants` enum. Previously, this was part of the private Renderer API. [#4731](https://github.com/CesiumGS/cesium/pull/4731)

### 1.28 - 2016-12-01

- Improved terrain/imagery load ordering, especially when the terrain is already fully loaded and a new imagery layer is loaded. This results in a 25% reduction in load times in many cases. [#4616](https://github.com/CesiumGS/cesium/pull/4616)
- Improved `Billboard`, `Label`, and `PointPrimitive` visual quality. [#4675](https://github.com/CesiumGS/cesium/pull/4675)
  - Corrected odd-width and odd-height billboard sizes from being incorrectly rounded up.
  - Changed depth testing from `LESS` to `LEQUAL`, allowing label glyphs of equal depths to overlap.
  - Label glyph positions have been adjusted and corrected.
  - `TextureAtlas.borderWidthInPixels` has always been applied to the upper and right edges of each internal texture, but is now also applied to the bottom and left edges of the entire TextureAtlas, guaranteeing borders on all sides regardless of position within the atlas.
- Fall back to packing floats into an unsigned byte texture when floating point textures are unsupported. [#4563](https://github.com/CesiumGS/cesium/issues/4563)
- Added support for saving html and css in GitHub Gists. [#4125](https://github.com/CesiumGS/cesium/issues/4125)
- Fixed `Cartographic.fromCartesian` when the cartesian is not on the ellipsoid surface. [#4611](https://github.com/CesiumGS/cesium/issues/4611)

### 1.27 - 2016-11-01

- Deprecated
  - Individual heading, pitch, and roll options to `Transforms.headingPitchRollToFixedFrame` and `Transforms.headingPitchRollQuaternion` have been deprecated and will be removed in 1.30. Pass the new `HeadingPitchRoll` object instead. [#4498](https://github.com/CesiumGS/cesium/pull/4498)
- Breaking changes
  - The `scene` parameter for creating `BillboardVisualizer`, `LabelVisualizer`, and `PointVisualizer` has been removed. Instead, pass an instance of `EntityCluster`. [#4514](https://github.com/CesiumGS/cesium/pull/4514)
- Fixed an issue where a billboard entity would not render after toggling the show property. [#4408](https://github.com/CesiumGS/cesium/issues/4408)
- Fixed a crash when zooming from touch input on viewer initialization. [#4177](https://github.com/CesiumGS/cesium/issues/4177)
- Fixed a crash when clustering is enabled, an entity has a label graphics defined, but the label isn't visible. [#4414](https://github.com/CesiumGS/cesium/issues/4414)
- Added the ability for KML files to load network links to other KML files within the same KMZ archive. [#4477](https://github.com/CesiumGS/cesium/issues/4477)
- `KmlDataSource` and `GeoJsonDataSource` were not honoring the `clampToGround` option for billboards and labels and was instead always clamping, reducing performance in cases when it was unneeded. [#4459](https://github.com/CesiumGS/cesium/pull/4459)
- Fixed `KmlDataSource` features to respect `timespan` and `timestamp` properties of its parents (e.g. Folders or NetworkLinks). [#4041](https://github.com/CesiumGS/cesium/issues/4041)
- Fixed a `KmlDataSource` bug where features had duplicate IDs and only one was drawn. [#3941](https://github.com/CesiumGS/cesium/issues/3941)
- `GeoJsonDataSource` now treats null crs values as a no-op instead of failing to load. [#4456](https://github.com/CesiumGS/cesium/pull/4456)
- `GeoJsonDataSource` now gracefully handles missing style icons instead of failing to load. [#4452](https://github.com/CesiumGS/cesium/pull/4452)
- Added `HeadingPitchRoll` [#4047](https://github.com/CesiumGS/cesium/pull/4047)
  - `HeadingPitchRoll.fromQuaternion` function for retrieving heading-pitch-roll angles from a quaternion.
  - `HeadingPitchRoll.fromDegrees` function that returns a new HeadingPitchRoll instance from angles given in degrees.
  - `HeadingPitchRoll.clone` function to duplicate HeadingPitchRoll instance.
  - `HeadingPitchRoll.equals` and `HeadingPitchRoll.equalsEpsilon` functions for comparing two instances.
  - Added `Matrix3.fromHeadingPitchRoll` Computes a 3x3 rotation matrix from the provided headingPitchRoll.
- Fixed primitive bounding sphere bug that would cause a crash when loading data sources. [#4431](https://github.com/CesiumGS/cesium/issues/4431)
- Fixed `BoundingSphere` computation for `Primitive` instances with a modelMatrix. [#4428](https://github.com/CesiumGS/cesium/issues/4428)
- Fixed a bug with rotated, textured rectangles. [#4430](https://github.com/CesiumGS/cesium/pull/4430)
- Added the ability to specify retina options, such as `@2x.png`, via the `MapboxImageryProvider` `format` option. [#4453](https://github.com/CesiumGS/cesium/pull/4453).
- Fixed a crash that could occur when specifying an imagery provider's `rectangle` option. [https://github.com/CesiumGS/cesium/issues/4377](https://github.com/CesiumGS/cesium/issues/4377)
- Fixed a crash that would occur when using dynamic `distanceDisplayCondition` properties. [#4403](https://github.com/CesiumGS/cesium/pull/4403)
- Fixed several bugs that lead to billboards and labels being improperly clamped to terrain. [#4396](https://github.com/CesiumGS/cesium/issues/4396), [#4062](https://github.com/CesiumGS/cesium/issues/4062)
- Fixed a bug affected models with multiple meshes without indices. [#4237](https://github.com/CesiumGS/cesium/issues/4237)
- Fixed a glTF transparency bug where `blendFuncSeparate` parameters were loaded in the wrong order. [#4435](https://github.com/CesiumGS/cesium/pull/4435)
- Fixed a bug where creating a custom geometry with attributes and indices that have values that are not a typed array would cause a crash. [#4419](https://github.com/CesiumGS/cesium/pull/4419)
- Fixed a bug when morphing from 2D to 3D. [#4388](https://github.com/CesiumGS/cesium/pull/4388)
- Fixed `RectangleGeometry` rotation when the rectangle is close to the international date line [#3874](https://github.com/CesiumGS/cesium/issues/3874)
- Added `clusterBillboards`, `clusterLabels`, and `cluserPoints` properties to `EntityCluster` to selectively cluster screen space entities.
- Prevent execution of default device/browser behavior when handling "pinch" touch event/gesture. [#4518](https://github.com/CesiumGS/cesium/pull/4518).
- Fixed a shadow aliasing issue where polygon offset was not being applied. [#4559](https://github.com/CesiumGS/cesium/pull/4559)
- Removed an unnecessary reprojection of Web Mercator imagery tiles to the Geographic projection on load. This should improve both visual quality and load performance slightly. [#4339](https://github.com/CesiumGS/cesium/pull/4339)
- Added `Transforms.northUpEastToFixedFrame` to compute a 4x4 local transformation matrix from a reference frame with a north-west-up axes.
- Improved `Geocoder` usability by selecting text on click [#4464](https://github.com/CesiumGS/cesium/pull/4464)
- Added `Rectangle.simpleIntersection` which is an optimized version of `Rectangle.intersection` for more constrained input. [#4339](https://github.com/CesiumGS/cesium/pull/4339)
- Fixed warning when using Webpack. [#4467](https://github.com/CesiumGS/cesium/pull/4467)

### 1.26 - 2016-10-03

- Deprecated
  - The `scene` parameter for creating `BillboardVisualizer`, `LabelVisualizer`, and `PointVisualizer` has been deprecated and will be removed in 1.28. Instead, pass an instance of `EntityCluster`.
- Breaking changes
  - Vertex texture fetch is now required to be supported to render polylines. Maximum vertex texture image units must be greater than zero.
  - Removed `castShadows` and `receiveShadows` properties from `Model`, `Primitive`, and `Globe`. Instead, use `shadows` with the `ShadowMode` enum, e.g. `model.shadows = ShadowMode.ENABLED`.
  - `Viewer.terrainShadows` now uses the `ShadowMode` enum instead of a Boolean, e.g. `viewer.terrainShadows = ShadowMode.RECEIVE_ONLY`.
- Added support for clustering `Billboard`, `Label` and `Point` entities. [#4240](https://github.com/CesiumGS/cesium/pull/4240)
- Added `DistanceDisplayCondition`s to all primitives to determine the range interval from the camera for when it will be visible.
- Removed the default gamma correction for Bing Maps aerial imagery, because it is no longer an improvement to current versions of the tiles. To restore the previous look, set the `defaultGamma` property of your `BingMapsImageryProvider` instance to 1.3.
- Fixed a bug that could lead to incorrect terrain heights when using `HeightmapTerrainData` with an encoding in which actual heights were equal to the minimum representable height.
- Fixed a bug in `AttributeCompression.compressTextureCoordinates` and `decompressTextureCoordinates` that could cause a small inaccuracy in the encoded texture coordinates.
- Fixed a bug where viewing a model with transparent geometry would cause a crash. [#4378](https://github.com/CesiumGS/cesium/issues/4378)
- Added `TrustedServer` collection that controls which servers should have `withCredential` set to `true` on XHR Requests.
- Fixed billboard rotation when sized in meters. [#3979](https://github.com/CesiumGS/cesium/issues/3979)
- Added `backgroundColor` and `borderWidth` properties to `writeTextToCanvas`.
- Fixed timeline touch events. [#4305](https://github.com/CesiumGS/cesium/pull/4305)
- Fixed a bug that was incorrectly clamping Latitudes in KML <GroundOverlay>(s) to the range -PI..PI. Now correctly clamps to -PI/2..PI/2.
- Added `CesiumMath.clampToLatitudeRange`. A convenience function to clamp a passed radian angle to valid Latitudes.
- Added `DebugCameraPrimitive` to visualize the view frustum of a camera.

### 1.25 - 2016-09-01

- Breaking changes
  - The number and order of arguments passed to `KmlDataSource` `unsupportedNodeEvent` listeners have changed to allow better handling of unsupported KML Features.
  - Changed billboards and labels that are clamped to terrain to have the `verticalOrigin` set to `CENTER` by default instead of `BOTTOM`.
- Deprecated
  - Deprecated `castShadows` and `receiveShadows` properties from `Model`, `Primitive`, and `Globe`. They will be removed in 1.26. Use `shadows` instead with the `ShadowMode` enum, e.g. `model.shadows = ShadowMode.ENABLED`.
  - `Viewer.terrainShadows` now uses the `ShadowMode` enum instead of a Boolean, e.g. `viewer.terrainShadows = ShadowMode.RECEIVE_ONLY`. Boolean support will be removed in 1.26.
- Updated the online [model converter](http://cesiumjs.org/convertmodel.html) to convert OBJ models to glTF with [obj2gltf](https://github.com/CesiumGS/OBJ2GLTF), as well as optimize existing glTF models with the [gltf-pipeline](https://github.com/CesiumGS/gltf-pipeline). Added an option to bake ambient occlusion onto the glTF model. Also added an option to compress geometry using the glTF [WEB3D_quantized_attributes](https://github.com/KhronosGroup/glTF/blob/master/extensions/Vendor/WEB3D_quantized_attributes/README.md) extension.
- Improve label quality for oblique and italic fonts. [#3782](https://github.com/CesiumGS/cesium/issues/3782)
- Added `shadows` property to the entity API for `Box`, `Corridor`, `Cylinder`, `Ellipse`, `Ellipsoid`, `Polygon`, `Polyline`, `PoylineVolume`, `Rectangle`, and `Wall`. [#4005](https://github.com/CesiumGS/cesium/pull/4005)
- Added `Camera.cancelFlight` to cancel the existing camera flight if it exists.
- Fix overlapping camera flights by always cancelling the previous flight when a new one is created.
- Camera flights now disable collision with the terrain until all of the terrain in the area has finished loading. This prevents the camera from being moved to be above lower resolution terrain when flying to a position close to higher resolution terrain. [#4075](https://github.com/CesiumGS/cesium/issues/4075)
- Fixed a crash that would occur if quickly toggling imagery visibility. [#4083](https://github.com/CesiumGS/cesium/issues/4083)
- Fixed an issue causing an error if KML has a clamped to ground LineString with color. [#4131](https://github.com/CesiumGS/cesium/issues/4131)
- Added logic to `KmlDataSource` defaulting KML Feature node to hidden unless all ancestors are visible. This better matches the KML specification.
- Fixed position of KML point features with an altitude mode of `relativeToGround` and `clampToGround`.
- Added `GeocoderViewModel.keepExpanded` which when set to true will always keep the Geocoder in its expanded state.
- Added support for `INT` and `UNSIGNED_INT` in `ComponentDatatype`.
- Added `ComponentDatatype.fromName` for getting a `ComponentDatatype` from its name.
- Fixed a crash caused by draping dynamic geometry over terrain. [#4255](https://github.com/CesiumGS/cesium/pull/4255)

### 1.24 - 2016-08-01

- Added support in CZML for expressing `BillboardGraphics.alignedAxis` as the velocity vector of an entity, using `velocityReference` syntax.
- Added `urlSchemeZeroPadding` property to `UrlTemplateImageryProvider` to allow the numeric parts of a URL, such as `{x}`, to be padded with zeros to make them a fixed width.
- Added leap second just prior to January 2017. [#4092](https://github.com/CesiumGS/cesium/issues/4092)
- Fixed an exception that would occur when switching to 2D view when shadows are enabled. [#4051](https://github.com/CesiumGS/cesium/issues/4051)
- Fixed an issue causing entities to disappear when updating multiple entities simultaneously. [#4096](https://github.com/CesiumGS/cesium/issues/4096)
- Normalizing the velocity vector produced by `VelocityVectorProperty` is now optional.
- Pack functions now return the result array [#4156](https://github.com/CesiumGS/cesium/pull/4156)
- Added optional `rangeMax` parameter to `Math.toSNorm` and `Math.fromSNorm`. [#4121](https://github.com/CesiumGS/cesium/pull/4121)
- Removed `MapQuest OpenStreetMap` from the list of demo base layers since direct tile access has been discontinued. See the [MapQuest Developer Blog](http://devblog.mapquest.com/2016/06/15/modernization-of-mapquest-results-in-changes-to-open-tile-access/) for details.
- Fixed PolylinePipeline.generateArc to accept an array of heights when there's only one position [#4155](https://github.com/CesiumGS/cesium/pull/4155)

### 1.23 - 2016-07-01

- Breaking changes
  - `GroundPrimitive.initializeTerrainHeights()` must be called and have the returned promise resolve before a `GroundPrimitive` can be added synchronously.
- Added terrain clamping to entities, KML, and GeoJSON
  - Added `heightReference` property to point, billboard and model entities.
  - Changed corridor, ellipse, polygon and rectangle entities to conform to terrain by using a `GroundPrimitive` if its material is a `ColorMaterialProperty` instance and it doesn't have a `height` or `extrudedHeight`. Entities with any other type of material are not clamped to terrain.
  - `KMLDataSource`
    - Point and Model features will always respect `altitudeMode`.
    - Added `clampToGround` property. When `true`, clamps `Polygon`, `LineString` and `LinearRing` features to the ground if their `altitudeMode` is `clampToGround`. For this case, lines use a corridor instead of a polyline.
  - `GeoJsonDataSource`
    - Points with a height will be drawn at that height; otherwise, they will be clamped to the ground.
    - Added `clampToGround` property. When `true`, clamps `Polygon` and `LineString` features to the ground. For this case, lines use a corridor instead of a polyline.
  - Added [Ground Clamping Sandcastle example](https://cesiumjs.org/Cesium/Apps/Sandcastle/index.html?src=Ground%20Clamping.html&label=Showcases).
- Improved performance and accuracy of polygon triangulation by using the [earcut](https://github.com/mapbox/earcut) library. Loading a GeoJSON with polygons for each country was 2x faster.
- Fix some large polygon triangulations. [#2788](https://github.com/CesiumGS/cesium/issues/2788)
- Added support for the glTF extension [WEB3D_quantized_attributes](https://github.com/KhronosGroup/glTF/blob/master/extensions/Vendor/WEB3D_quantized_attributes/README.md). [#3241](https://github.com/CesiumGS/cesium/issues/3241)
- Added CZML support for `Box`, `Corridor` and `Cylinder`. Added new CZML properties:
  - `Billboard`: `width`, `height`, `heightReference`, `scaleByDistance`, `translucencyByDistance`, `pixelOffsetScaleByDistance`, `imageSubRegion`
  - `Label`: `heightReference`, `translucencyByDistance`, `pixelOffsetScaleByDistance`
  - `Model`: `heightReference`, `maximumScale`
  - `Point`: `heightReference`, `scaleByDistance`, `translucencyByDistance`
  - `Ellipsoid`: `subdivisions`, `stackPartitions`, `slicePartitions`
- Added `rotatable2D` property to to `Scene`, `CesiumWidget` and `Viewer` to enable map rotation in 2D mode. [#3897](https://github.com/CesiumGS/cesium/issues/3897)
- `Camera.setView` and `Camera.flyTo` now use the `orientation.heading` parameter in 2D if the map is rotatable.
- Added `Camera.changed` event that will fire whenever the camera has changed more than `Camera.percentageChanged`. `percentageChanged` is in the range [0, 1].
- Zooming in toward a target point now keeps the target point at the same screen position. [#4016](https://github.com/CesiumGS/cesium/pull/4016)
- Improved `GroundPrimitive` performance.
- Some incorrect KML (specifically KML that reuses IDs) is now parsed correctly.
- Added `unsupportedNodeEvent` to `KmlDataSource` that is fired whenever an unsupported node is encountered.
- `Clock` now keeps its configuration settings self-consistent. Previously, this was done by `AnimationViewModel` and could become inconsistent in certain cases. [#4007](https://github.com/CesiumGS/cesium/pull/4007)
- Updated [Google Cardboard Sandcastle example](http://cesiumjs.org/Cesium/Apps/Sandcastle/index.html?src=Cardboard.html&label=Showcase).
- Added [hot air balloon](https://github.com/CesiumGS/cesium/tree/master/Apps/SampleData/models/CesiumBalloon) sample model.
- Fixed handling of sampled Rectangle coordinates in CZML. [#4033](https://github.com/CesiumGS/cesium/pull/4033)
- Fix "Cannot read property 'x' of undefined" error when calling SceneTransforms.wgs84ToWindowCoordinates in certain cases. [#4022](https://github.com/CesiumGS/cesium/pull/4022)
- Re-enabled mouse inputs after a specified number of milliseconds past the most recent touch event.
- Exposed a parametric ray-triangle intersection test to the API as `IntersectionTests.rayTriangleParametric`.
- Added `packArray` and `unpackArray` functions to `Cartesian2`, `Cartesian3`, and `Cartesian4`.

### 1.22.2 - 2016-06-14

- This is an npm only release to fix the improperly published 1.22.1. There were no code changes.

### 1.22.1 - 2016-06-13

- Fixed default Bing Key and added a watermark to notify users that they need to sign up for their own key.

### 1.22 - 2016-06-01

- Breaking changes
  - `KmlDataSource` now requires `options.camera` and `options.canvas`.
- Added shadows
  - See the Sandcastle demo: [Shadows](http://cesiumjs.org/Cesium/Apps/Sandcastle/index.html?src=Shadows.html&label=Showcases).
  - Added `Viewer.shadows` and `Viewer.terrainShadows`. Both are off by default.
  - Added `Viewer.shadowMap` and `Scene.shadowMap` for accessing the scene's shadow map.
  - Added `castShadows` and `receiveShadows` properties to `Model` and `Entity.model`, and options to the `Model` constructor and `Model.fromGltf`.
  - Added `castShadows` and `receiveShadows` properties to `Primitive`, and options to the `Primitive` constructor.
  - Added `castShadows` and `receiveShadows` properties to `Globe`.
- Added `heightReference` to models so they can be drawn on terrain.
- Added support for rendering models in 2D and Columbus view.
- Added option to enable sun position based atmosphere color when `Globe.enableLighting` is `true`. [3439](https://github.com/CesiumGS/cesium/issues/3439)
- Improved KML NetworkLink compatibility by supporting the `Url` tag. [#3895](https://github.com/CesiumGS/cesium/pull/3895).
- Added `VelocityVectorProperty` so billboard's aligned axis can follow the velocity vector. [#3908](https://github.com/CesiumGS/cesium/issues/3908)
- Improve memory management for entity billboard/label/point/path visualization.
- Added `terrainProviderChanged` event to `Scene` and `Globe`
- Added support for hue, saturation, and brightness color shifts in the atmosphere in `SkyAtmosphere`. See the new Sandcastle example: [Atmosphere Color](http://cesiumjs.org/Cesium/Apps/Sandcastle/index.html?src=Atmosphere%20Color.html&label=Showcases). [#3439](https://github.com/CesiumGS/cesium/issues/3439)
- Fixed exaggerated terrain tiles disappearing. [#3676](https://github.com/CesiumGS/cesium/issues/3676)
- Fixed a bug that could cause incorrect normals to be computed for exaggerated terrain, especially for low-detail tiles. [#3904](https://github.com/CesiumGS/cesium/pull/3904)
- Fixed a bug that was causing errors to be thrown when picking and terrain was enabled. [#3779](https://github.com/CesiumGS/cesium/issues/3779)
- Fixed a bug that was causing the atmosphere to disappear when only atmosphere is visible. [#3347](https://github.com/CesiumGS/cesium/issues/3347)
- Fixed infinite horizontal 2D scrolling in IE/Edge. [#3893](https://github.com/CesiumGS/cesium/issues/3893)
- Fixed a bug that would cause a crash is the camera was on the IDL in 2D. [#3951](https://github.com/CesiumGS/cesium/issues/3951)
- Fixed issue where a repeating model animation doesn't play when the clock is set to a time before the model was created. [#3932](https://github.com/CesiumGS/cesium/issues/3932)
- Fixed `Billboard.computeScreenSpacePosition` returning the wrong y coordinate. [#3920](https://github.com/CesiumGS/cesium/issues/3920)
- Fixed issue where labels were disappearing. [#3730](https://github.com/CesiumGS/cesium/issues/3730)
- Fixed issue where billboards on terrain didn't always update when the terrain provider was changed. [#3921](https://github.com/CesiumGS/cesium/issues/3921)
- Fixed issue where `Matrix4.fromCamera` was taking eye/target instead of position/direction. [#3927](https://github.com/CesiumGS/cesium/issues/3927)
- Added `Scene.nearToFarDistance2D` that determines the size of each frustum of the multifrustum in 2D.
- Added `Matrix4.computeView`.
- Added `CullingVolume.fromBoundingSphere`.
- Added `debugShowShadowVolume` to `GroundPrimitive`.
- Fix issue with disappearing tiles on Linux. [#3889](https://github.com/CesiumGS/cesium/issues/3889)

### 1.21 - 2016-05-02

- Breaking changes
  - Removed `ImageryMaterialProperty.alpha`. Use `ImageryMaterialProperty.color.alpha` instead.
  - Removed `OpenStreetMapImageryProvider`. Use `createOpenStreetMapImageryProvider` instead.
- Added ability to import and export Sandcastle example using GitHub Gists. [#3795](https://github.com/CesiumGS/cesium/pull/3795)
- Added `PolygonGraphics.closeTop`, `PolygonGraphics.closeBottom`, and `PolygonGeometry` options for creating an extruded polygon without a top or bottom. [#3879](https://github.com/CesiumGS/cesium/pull/3879)
- Added support for polyline arrow material to `CzmlDataSource` [#3860](https://github.com/CesiumGS/cesium/pull/3860)
- Fixed issue causing the sun not to render. [#3801](https://github.com/CesiumGS/cesium/pull/3801)
- Fixed issue where `Camera.flyTo` would not work with a rectangle in 2D. [#3688](https://github.com/CesiumGS/cesium/issues/3688)
- Fixed issue causing the fog to go dark and the atmosphere to flicker when the camera clips the globe. [#3178](https://github.com/CesiumGS/cesium/issues/3178)
- Fixed a bug that caused an exception and rendering to stop when using `ArcGisMapServerImageryProvider` to connect to a MapServer specifying the Web Mercator projection and a fullExtent bigger than the valid extent of the projection. [#3854](https://github.com/CesiumGS/cesium/pull/3854)
- Fixed issue causing an exception when switching scene modes with an active KML network link. [#3865](https://github.com/CesiumGS/cesium/issues/3865)

### 1.20 - 2016-04-01

- Breaking changes
  - Removed `TileMapServiceImageryProvider`. Use `createTileMapServiceImageryProvider` instead.
  - Removed `GroundPrimitive.geometryInstance`. Use `GroundPrimitive.geometryInstances` instead.
  - Removed `definedNotNull`. Use `defined` instead.
  - Removed ability to rotate the map in 2D due to the new infinite 2D scrolling feature.
- Deprecated
  - Deprecated `ImageryMaterialProperty.alpha`. It will be removed in 1.21. Use `ImageryMaterialProperty.color.alpha` instead.
- Added infinite horizontal scrolling in 2D.
- Added a code example to Sandcastle for the [new 1-meter Pennsylvania terrain service](http://cesiumjs.org/2016/03/15/New-Cesium-Terrain-Service-Covering-Pennsylvania/).
- Fixed loading for KML `NetworkLink` to not append a `?` if there isn't a query string.
- Fixed handling of non-standard KML `styleUrl` references within a `StyleMap`.
- Fixed issue in KML where StyleMaps from external documents fail to load.
- Added translucent and colored image support to KML ground overlays
- Fix bug when upsampling exaggerated terrain where the terrain heights were exaggerated at twice the value. [#3607](https://github.com/CesiumGS/cesium/issues/3607)
- All external urls are now https by default to make Cesium work better with non-server-based applications. [#3650](https://github.com/CesiumGS/cesium/issues/3650)
- `GeoJsonDataSource` now handles CRS `urn:ogc:def:crs:EPSG::4326`
- Fixed `TimeIntervalCollection.removeInterval` bug that resulted in too many intervals being removed.
- `GroundPrimitive` throws a `DeveloperError` when passed an unsupported geometry type instead of crashing.
- Fix issue with billboard collections that have at least one billboard with an aligned axis and at least one billboard without an aligned axis. [#3318](https://github.com/CesiumGS/cesium/issues/3318)
- Fix a race condition that would cause the terrain to continue loading and unloading or cause a crash when changing terrain providers. [#3690](https://github.com/CesiumGS/cesium/issues/3690)
- Fix issue where the `GroundPrimitive` volume was being clipped by the far plane. [#3706](https://github.com/CesiumGS/cesium/issues/3706)
- Fixed issue where `Camera.computeViewRectangle` was incorrect when crossing the international date line. [#3717](https://github.com/CesiumGS/cesium/issues/3717)
- Added `Rectangle` result parameter to `Camera.computeViewRectangle`.
- Fixed a reentrancy bug in `EntityCollection.collectionChanged`. [#3739](https://github.com/CesiumGS/cesium/pull/3739)
- Fixed a crash that would occur if you added and removed an `Entity` with a path without ever actually rendering it. [#3738](https://github.com/CesiumGS/cesium/pull/3738)
- Fixed issue causing parts of geometry and billboards/labels to be clipped. [#3748](https://github.com/CesiumGS/cesium/issues/3748)
- Fixed bug where transparent image materials were drawn black.
- Fixed `Color.fromCssColorString` from reusing the input `result` alpha value in some cases.

### 1.19 - 2016-03-01

- Breaking changes
  - `PolygonGeometry` now changes the input `Cartesian3` values of `options.positions` so that they are on the ellipsoid surface. This only affects polygons created synchronously with `options.perPositionHeight = false` when the positions have a non-zero height and the same positions are used for multiple entities. In this case, make a copy of the `Cartesian3` values used for the polygon positions.
- Deprecated
  - Deprecated `KmlDataSource` taking a proxy object. It will throw an exception in 1.21. It now should take a `options` object with required `camera` and `canvas` parameters.
  - Deprecated `definedNotNull`. It will be removed in 1.20. Use `defined` instead, which now checks for `null` as well as `undefined`.
- Improved KML support.
  - Added support for `NetworkLink` refresh modes `onInterval`, `onExpire` and `onStop`. Includes support for `viewboundScale`, `viewFormat`, `httpQuery`.
  - Added partial support for `NetworkLinkControl` including `minRefreshPeriod`, `cookie` and `expires`.
  - Added support for local `StyleMap`. The `highlight` style is still ignored.
  - Added support for `root://` URLs.
  - Added more warnings for unsupported features.
  - Improved style processing in IE.
- `Viewer.zoomTo` and `Viewer.flyTo` now accept an `ImageryLayer` instance as a valid parameter and will zoom to the extent of the imagery.
- Added `Camera.flyHome` function for resetting the camera to the home view.
- `Camera.flyTo` now honors max and min zoom settings in `ScreenSpaceCameraController`.
- Added `show` property to `CzmlDataSource`, `GeoJsonDataSource`, `KmlDataSource`, `CustomDataSource`, and `EntityCollection` for easily toggling display of entire data sources.
- Added `owner` property to `CompositeEntityCollection`.
- Added `DataSouceDisplay.ready` for determining whether or not static data associated with the Entity API has been rendered.
- Fix an issue when changing a billboard's position property multiple times per frame. [#3511](https://github.com/CesiumGS/cesium/pull/3511)
- Fixed texture coordinates for polygon with position heights.
- Fixed issue that kept `GroundPrimitive` with an `EllipseGeometry` from having a `rotation`.
- Fixed crash caused when drawing `CorridorGeometry` and `CorridorOutlineGeometry` synchronously.
- Added the ability to create empty geometries. Instead of throwing `DeveloperError`, `undefined` is returned.
- Fixed flying to `latitude, longitude, height` in the Geocoder.
- Fixed bug in `IntersectionTests.lineSegmentSphere` where the ray origin was not set.
- Added `length` to `Matrix2`, `Matrix3` and `Matrix4` so these can be used as array-like objects.
- Added `Color.add`, `Color.subtract`, `Color.multiply`, `Color.divide`, `Color.mod`, `Color.multiplyByScalar`, and `Color.divideByScalar` functions to perform arithmetic operations on colors.
- Added optional `result` parameter to `Color.fromRgba`, `Color.fromHsl` and `Color.fromCssColorString`.
- Fixed bug causing `navigator is not defined` reference error when Cesium is used with Node.js.
- Upgraded Knockout from version 3.2.0 to 3.4.0.
- Fixed hole that appeared in the top of in dynamic ellipsoids

### 1.18 - 2016-02-01

- Breaking changes
  - Removed support for `CESIUM_binary_glTF`. Use `KHR_binary_glTF` instead, which is the default for the online [COLLADA-to-glTF converter](http://cesiumjs.org/convertmodel.html).
- Deprecated
  - Deprecated `GroundPrimitive.geometryInstance`. It will be removed in 1.20. Use `GroundPrimitive.geometryInstances` instead.
  - Deprecated `TileMapServiceImageryProvider`. It will be removed in 1.20. Use `createTileMapServiceImageryProvider` instead.
- Reduced the amount of CPU memory used by terrain by ~25% in Chrome.
- Added a Sandcastle example to "star burst" overlapping billboards and labels.
- Added `VRButton` which is a simple, single-button widget that toggles VR mode. It is off by default. To enable the button, set the `vrButton` option to `Viewer` to `true`. Only Cardboard for mobile is supported. More VR devices will be supported when the WebVR API is more stable.
- Added `Scene.useWebVR` to switch the scene to use stereoscopic rendering.
- Cesium now honors `window.devicePixelRatio` on browsers that support the CSS `imageRendering` attribute. This greatly improves performance on mobile devices and high DPI displays by rendering at the browser-recommended resolution. This also reduces bandwidth usage and increases battery life in these cases. To enable the previous behavior, use the following code:
  ```javascript
  if (Cesium.FeatureDetection.supportsImageRenderingPixelated()) {
    viewer.resolutionScale = window.devicePixelRatio;
  }
  ```
- `GroundPrimitive` now supports batching geometry for better performance.
- Improved compatibility with glTF KHR_binary_glTF and KHR_materials_common extensions
- Added `ImageryLayer.getViewableRectangle` to make it easy to get the effective bounds of an imagery layer.
- Improved compatibility with glTF KHR_binary_glTF and KHR_materials_common extensions
- Fixed a picking issue that sometimes prevented objects being selected. [#3386](https://github.com/CesiumGS/cesium/issues/3386)
- Fixed cracking between tiles in 2D. [#3486](https://github.com/CesiumGS/cesium/pull/3486)
- Fixed creating bounding volumes for `GroundPrimitive`s whose containing rectangle has a width greater than pi.
- Fixed incorrect texture coordinates for polygons with large height.
- Fixed camera.flyTo not working when in 2D mode and only orientation changes
- Added `UrlTemplateImageryProvider.reinitialize` for changing imagery provider options without creating a new instance.
- `UrlTemplateImageryProvider` now accepts a promise to an `options` object in addition to taking the object directly.
- Fixed a bug that prevented WMS feature picking from working with THREDDS XML and msGMLOutput in Internet Explorer 11.
- Added `Scene.useDepthPicking` to enable or disable picking using the depth buffer. [#3390](https://github.com/CesiumGS/cesium/pull/3390)
- Added `BoundingSphere.fromEncodedCartesianVertices` to create bounding volumes from parallel arrays of the upper and lower bits of `EncodedCartesian3`s.
- Added helper functions: `getExtensionFromUri`, `getAbsoluteUri`, and `Math.logBase`.
- Added `Rectangle.union` and `Rectangle.expand`.
- TMS support now works with newer versions of gdal2tiles.py generated layers. `createTileMapServiceImageryProvider`. Tilesets generated with older gdal2tiles.py versions may need to have the `flipXY : true` option set to load correctly.

### 1.17 - 2016-01-04

- Breaking changes
  - Removed `Camera.viewRectangle`. Use `Camera.setView({destination: rectangle})` instead.
  - Removed `RectanglePrimitive`. Use `RectangleGeometry` or `Entity.rectangle` instead.
  - Removed `Polygon`. Use `PolygonGeometry` or `Entity.polygon` instead.
  - Removed `OrthographicFrustum.getPixelSize`. Use `OrthographicFrustum.getPixelDimensions` instead.
  - Removed `PerspectiveFrustum.getPixelSize`. Use `PerspectiveFrustum.getPixelDimensions` instead.
  - Removed `PerspectiveOffCenterFrustum.getPixelSize`. Use `PerspectiveOffCenterFrustum.getPixelDimensions` instead.
  - Removed `Scene\HeadingPitchRange`. Use `Core\HeadingPitchRange` instead.
  - Removed `jsonp`. Use `loadJsonp` instead.
  - Removed `HeightmapTessellator` from the public API. It is an implementation details.
  - Removed `TerrainMesh` from the public API. It is an implementation details.
- Reduced the amount of GPU and CPU memory used by terrain by using [compression](http://cesiumjs.org/2015/12/18/Terrain-Quantization/). The CPU memory was reduced by up to 40%.
- Added the ability to manipulate `Model` node transformations via CZML and the Entity API. See the new Sandcastle example: [CZML Model - Node Transformations](http://cesiumjs.org/Cesium/Apps/Sandcastle/index.html?src=CZML%20Model%20-%20Node%20Transformations.html&label=CZML). [#3316](https://github.com/CesiumGS/cesium/pull/3316)
- Added `Globe.tileLoadProgressEvent`, which is raised when the length of the tile load queue changes, enabling incremental loading indicators.
- Added support for msGMLOutput and Thredds server feature information formats to `GetFeatureInfoFormat` and `WebMapServiceImageryProvider`.
- Added dynamic `enableFeaturePicking` toggle to all ImageryProviders that support feature picking.
- Fixed disappearing terrain while fog is active. [#3335](https://github.com/CesiumGS/cesium/issues/3335)
- Fixed short segments in `CorridorGeometry` and `PolylineVolumeGeometry`. [#3293](https://github.com/CesiumGS/cesium/issues/3293)
- Fixed `CorridorGeometry` with nearly colinear points. [#3320](https://github.com/CesiumGS/cesium/issues/3320)
- Added missing points to `EllipseGeometry` and `EllipseOutlineGeometry`. [#3078](https://github.com/CesiumGS/cesium/issues/3078)
- `Rectangle.fromCartographicArray` now uses the smallest rectangle regardess of whether or not it crosses the international date line. [#3227](https://github.com/CesiumGS/cesium/issues/3227)
- Added `TranslationRotationScale` property, which represents an affine transformation defined by a translation, rotation, and scale.
- Added `Matrix4.fromTranslationRotationScale`.
- Added `NodeTransformationProperty`, which is a `Property` value that is defined by independent `translation`, `rotation`, and `scale` `Property` instances.
- Added `PropertyBag`, which is a `Property` whose value is a key-value mapping of property names to the computed value of other properties.
- Added `ModelGraphics.runAnimations` which is a boolean `Property` indicating if all model animations should be started after the model is loaded.
- Added `ModelGraphics.nodeTransformations` which is a `PropertyBag` of `TranslationRotationScale` properties to be applied to a loaded model.
- Added CZML support for new `runAnimations` and `nodeTransformations` properties on the `model` packet.

### 1.16 - 2015-12-01

- Deprecated
  - Deprecated `HeightmapTessellator`. It will be removed in 1.17.
  - Deprecated `TerrainMesh`. It will be removed in 1.17.
  - Deprecated `OpenStreetMapImageryProvider`. It will be removed in 1.18. Use `createOpenStreetMapImageryProvider` instead.
- Improved terrain performance by up to 35%. Added support for fog near the horizon, which improves performance by rendering less terrain tiles and reduces terrain tile requests. This is enabled by default. See `Scene.fog` for options. [#3154](https://github.com/CesiumGS/cesium/pull/3154)
- Added terrain exaggeration. Enabled on viewer creation with the exaggeration scalar as the `terrainExaggeration` option.
- Added support for incrementally loading textures after a Model is ready. This allows the Model to be visible as soon as possible while its textures are loaded in the background.
- `ImageMaterialProperty.image` now accepts an `HTMLVideoElement`. You can also assign a video element directly to an Entity `material` property.
- `Material` image uniforms now accept and `HTMLVideoElement` anywhere it could previously take a `Canvas` element.
- Added `VideoSynchronizer` helper object for keeping an `HTMLVideoElement` in sync with a scene's clock.
- Fixed an issue with loading skeletons for skinned glTF models. [#3224](https://github.com/CesiumGS/cesium/pull/3224)
- Fixed an issue with tile selection when below the surface of the ellipsoid. [#3170](https://github.com/CesiumGS/cesium/issues/3170)
- Added `Cartographic.fromCartesian` function.
- Added `createOpenStreetMapImageryProvider` function to replace the `OpenStreetMapImageryProvider` class. This function returns a constructed `UrlTemplateImageryProvider`.
- `GeoJsonDataSource.load` now takes an optional `describeProperty` function for generating feature description properties. [#3140](https://github.com/CesiumGS/cesium/pull/3140)
- Added `ImageryProvider.readyPromise` and `TerrainProvider.readyPromise` and implemented it in all terrain and imagery providers. This is a promise which resolves when `ready` becomes true and rejected if there is an error during initialization. [#3175](https://github.com/CesiumGS/cesium/pull/3175)
- Fixed an issue where the sun texture is not generated correctly on some mobile devices. [#3141](https://github.com/CesiumGS/cesium/issues/3141)
- Fixed a bug that caused setting `Entity.parent` to `undefined` to throw an exception. [#3169](https://github.com/CesiumGS/cesium/issues/3169)
- Fixed a bug which caused `Entity` polyline graphics to be incorrect when a scene's ellipsoid was not WGS84. [#3174](https://github.com/CesiumGS/cesium/pull/3174)
- Entities have a reference to their entity collection and to their owner (usually a data source, but can be a `CompositeEntityCollection`).
- Added `ImageMaterialProperty.alpha` and a `alpha` uniform to `Image` and `Material` types to control overall image opacity. It defaults to 1.0, fully opaque.
- Added `Camera.getPixelSize` function to get the size of a pixel in meters based on the current view.
- Added `Camera.distanceToBoundingSphere` function.
- Added `BoundingSphere.fromOrientedBoundingBox` function.
- Added utility function `getBaseUri`, which given a URI with or without query parameters, returns the base path of the URI.
- Added `Queue.peek` to return the item at the front of a Queue.
- Fixed `JulianDate.fromIso8601` so that it correctly parses the `YYYY-MM-DDThh:mmTZD` format.
- Added `Model.maximumScale` and `ModelGraphics.maximumScale` properties, giving an upper limit for minimumPixelSize.
- Fixed glTF implementation to read the version as a string as per the specification and to correctly handle backwards compatibility for axis-angle rotations in glTF 0.8 models.
- Fixed a bug in the deprecated `jsonp` that prevented it from returning a promise. Its replacement, `loadJsonp`, was unaffected.
- Fixed a bug where loadWithXhr would reject the returned promise with successful HTTP responses (2xx) that weren't 200.

### 1.15 - 2015-11-02

- Breaking changes
  - Deleted old `<subfolder>/package.json` and `*.profile.js` files, not used since Cesium moved away from a Dojo-based build years ago. This will allow future compatibility with newer systems like Browserify and Webpack.
- Deprecated
  - Deprecated `Camera.viewRectangle`. It will be removed in 1.17. Use `Camera.setView({destination: rectangle})` instead.
  - The following options to `Camera.setView` have been deprecated and will be removed in 1.17:
    - `position`. Use `destination` instead.
    - `positionCartographic`. Convert to a `Cartesian3` and use `destination` instead.
    - `heading`, `pitch` and `roll`. Use `orientation.heading/pitch/roll` instead.
  - Deprecated `CESIUM_binary_glTF` extension support for glTF models. [KHR_binary_glTF](https://github.com/KhronosGroup/glTF/tree/master/extensions/Khronos/KHR_binary_glTF) should be used instead. `CESIUM_binary_glTF` will be removed in 1.18. Reconvert models using the online [model converter](http://cesiumjs.org/convertmodel.html).
  - Deprecated `RectanglePrimitive`. It will be removed in 1.17. Use `RectangleGeometry` or `Entity.rectangle` instead.
  - Deprecated `EllipsoidPrimitive`. It will be removed in 1.17. Use `EllipsoidGeometry` or `Entity.ellipsoid` instead.
  - Made `EllipsoidPrimitive` private, use `EllipsoidGeometry` or `Entity.ellipsoid` instead.
  - Deprecated `BoxGeometry.minimumCorner` and `BoxGeometry.maximumCorner`. These will be removed in 1.17. Use `BoxGeometry.minimum` and `BoxGeometry.maximum` instead.
  - Deprecated `BoxOutlineGeometry.minimumCorner` and `BoxOutlineGeometry.maximumCorner`. These will be removed in 1.17. Use `BoxOutlineGeometry.minimum` and `BoxOutlineGeometry.maximum` instead.
  - Deprecated `OrthographicFrustum.getPixelSize`. It will be removed in 1.17. Use `OrthographicFrustum.getPixelDimensions` instead.
  - Deprecated `PerspectiveFrustum.getPixelSize`. It will be removed in 1.17. Use `PerspectiveFrustum.getPixelDimensions` instead.
  - Deprecated `PerspectiveOffCenterFrustum.getPixelSize`. It will be removed in 1.17. Use `PerspectiveOffCenterFrustum.getPixelDimensions` instead.
  - Deprecated `Scene\HeadingPitchRange`. It will be removed in 1.17. Use `Core\HeadingPitchRange` instead.
  - Deprecated `jsonp`. It will be removed in 1.17. Use `loadJsonp` instead.
- Added support for the [glTF 1.0](https://github.com/KhronosGroup/glTF/blob/master/specification/README.md) draft specification.
- Added support for the glTF extensions [KHR_binary_glTF](https://github.com/KhronosGroup/glTF/tree/master/extensions/Khronos/KHR_binary_glTF) and [KHR_materials_common](https://github.com/KhronosGroup/glTF/tree/KHR_materials_common/extensions/Khronos/KHR_materials_common).
- Decreased GPU memory usage in `BillboardCollection` and `LabelCollection` by using WebGL instancing.
- Added CZML examples to Sandcastle. See the new CZML tab.
- Changed `Camera.setView` to take the same parameter options as `Camera.flyTo`. `options.destination` takes a rectangle, `options.orientation` works with heading/pitch/roll or direction/up, and `options.endTransform` was added. [#3100](https://github.com/CesiumGS/cesium/pull/3100)
- Fixed token issue in `ArcGisMapServerImageryProvider`.
- `ImageryLayerFeatureInfo` now has an `imageryLayer` property, indicating the layer that contains the feature.
- Made `TileMapServiceImageryProvider` and `CesiumTerrainProvider` work properly when the provided base url contains query parameters and fragments.
- The WebGL setting of `failIfMajorPerformanceCaveat` now defaults to `false`, which is the WebGL default. This improves compatibility with out-of-date drivers and remote desktop sessions. Cesium will run slower in these cases instead of simply failing to load. [#3108](https://github.com/CesiumGS/cesium/pull/3108)
- Fixed the issue where the camera inertia takes too long to finish causing the camera move events to fire after it appears to. [#2839](https://github.com/CesiumGS/cesium/issues/2839)
- Make KML invalid coordinate processing match Google Earth behavior. [#3124](https://github.com/CesiumGS/cesium/pull/3124)
- Added `BoxOutlineGeometry.fromAxisAlignedBoundingBox` and `BoxGeometry.fromAxisAlignedBoundingBox` functions.
- Switched to [gulp](http://gulpjs.com/) for all build tasks. `Java` and `ant` are no longer required to develop Cesium. [#3106](https://github.com/CesiumGS/cesium/pull/3106)
- Updated `requirejs` from 2.1.9 to 2.1.20. [#3107](https://github.com/CesiumGS/cesium/pull/3107)
- Updated `almond` from 0.2.6 to 0.3.1. [#3107](https://github.com/CesiumGS/cesium/pull/3107)

### 1.14 - 2015-10-01

- Fixed issues causing the terrain and sky to disappear when the camera is near the surface. [#2415](https://github.com/CesiumGS/cesium/issues/2415) and [#2271](https://github.com/CesiumGS/cesium/issues/2271)
- Changed the `ScreenSpaceCameraController.minimumZoomDistance` default from `20.0` to `1.0`.
- Added `Billboard.sizeInMeters`. `true` sets the billboard size to be measured in meters; otherwise, the size of the billboard is measured in pixels. Also added support for billboard `sizeInMeters` to entities and CZML.
- Fixed a bug in `AssociativeArray` that would cause unbounded memory growth when adding and removing lots of items.
- Provided a workaround for Safari 9 where WebGL constants can't be accessed through `WebGLRenderingContext`. Now constants are hard-coded in `WebGLConstants`. [#2989](https://github.com/CesiumGS/cesium/issues/2989)
- Added a workaround for Chrome 45, where the first character in a label with a small font size would not appear. [#3011](https://github.com/CesiumGS/cesium/pull/3011)
- Added `subdomains` option to the `WebMapTileServiceImageryProvider` constructor.
- Added `subdomains` option to the `WebMapServiceImageryProvider` constructor.
- Fix zooming in 2D when tracking an object. The zoom was based on location rather than the tracked object. [#2991](https://github.com/CesiumGS/cesium/issues/2991)
- Added `options.credit` parameter to `MapboxImageryProvider`.
- Fixed an issue with drill picking at low frame rates that would cause a crash. [#3010](https://github.com/CesiumGS/cesium/pull/3010)
- Fixed a bug that prevented `setView` from working across all scene modes.
- Fixed a bug that caused `camera.positionWC` to occasionally return the incorrect value.
- Used all the template urls defined in the CesiumTerrain provider.[#3038](https://github.com/CesiumGS/cesium/pull/3038)

### 1.13 - 2015-09-01

- Breaking changes
  - Remove deprecated `AxisAlignedBoundingBox.intersect` and `BoundingSphere.intersect`. Use `BoundingSphere.intersectPlane` instead.
  - Remove deprecated `getFeatureInfoAsGeoJson` and `getFeatureInfoAsXml` constructor parameters from `WebMapServiceImageryProvider`.
- Added support for `GroundPrimitive` which works much like `Primitive` but drapes geometry over terrain. Valid geometries that can be draped on terrain are `CircleGeometry`, `CorridorGeometry`, `EllipseGeometry`, `PolygonGeometry`, and `RectangleGeometry`. Because of the cutting edge nature of this feature in WebGL, it requires the [EXT_frag_depth](https://www.khronos.org/registry/webgl/extensions/EXT_frag_depth/) extension, which is currently only supported in Chrome, Firefox, and Edge. Apple support is expected in iOS 9 and MacOS Safari 9. Android support varies by hardware and IE11 will most likely never support it. You can use [webglreport.com](http://webglreport.com) to verify support for your hardware. Finally, this feature is currently only supported in Primitives and not yet available via the Entity API. [#2865](https://github.com/CesiumGS/cesium/pull/2865)
- Added `Scene.groundPrimitives`, which is a primitive collection like `Scene.primitives`, but for `GroundPrimitive` instances. It allows custom z-ordering. [#2960](https://github.com/CesiumGS/cesium/pull/2960) For example:

        // draws the ellipse on top of the rectangle
        var ellipse = scene.groundPrimitives.add(new Cesium.GroundPrimitive({...}));
        var rectangle = scene.groundPrimitives.add(new Cesium.GroundPrimitive({...}));

        // move the rectangle to draw on top of the ellipse
        scene.groundPrimitives.raise(rectangle);

- Added `reverseZ` tag to `UrlTemplateImageryProvider`. [#2961](https://github.com/CesiumGS/cesium/pull/2961)
- Added `BoundingSphere.isOccluded` and `OrientedBoundingBox.isOccluded` to determine if the volumes are occluded by an `Occluder`.
- Added `distanceSquaredTo` and `computePlaneDistances` functions to `OrientedBoundingBox`.
- Fixed a GLSL precision issue that enables Cesium to support Mali-400MP GPUs and other mobile GPUs where GLSL shaders did not previously compile. [#2984](https://github.com/CesiumGS/cesium/pull/2984)
- Fixed an issue where extruded `PolygonGeometry` was always extruding to the ellipsoid surface instead of specified height. [#2923](https://github.com/CesiumGS/cesium/pull/2923)
- Fixed an issue where non-feature nodes prevented KML documents from loading. [#2945](https://github.com/CesiumGS/cesium/pull/2945)
- Fixed an issue where `JulianDate` would not parse certain dates properly. [#405](https://github.com/CesiumGS/cesium/issues/405)
- Removed [es5-shim](https://github.com/kriskowal/es5-shim), which is no longer being used. [#2933](https://github.com/CesiumGS/cesium/pull/2945)

### 1.12 - 2015-08-03

- Breaking changes
  - Remove deprecated `ObjectOrientedBoundingBox`. Use `OrientedBoundingBox` instead.
- Added `MapboxImageryProvider` to load imagery from [Mapbox](https://www.mapbox.com).
- Added `maximumHeight` option to `Viewer.flyTo`. [#2868](https://github.com/CesiumGS/cesium/issues/2868)
- Added picking support to `UrlTemplateImageryProvider`.
- Added ArcGIS token-based authentication support to `ArcGisMapServerImageryProvider`.
- Added proxy support to `ArcGisMapServerImageryProvider` for `pickFeatures` requests.
- The default `CTRL + Left Click Drag` mouse behavior is now duplicated for `CTRL + Right Click Drag` for better compatibility with Firefox on Mac OS [#2872](https://github.com/CesiumGS/cesium/pull/2913).
- Fixed incorrect texture coordinates for `WallGeometry` [#2872](https://github.com/CesiumGS/cesium/issues/2872)
- Fixed `WallGeometry` bug that caused walls covering a short distance not to render. [#2897](https://github.com/CesiumGS/cesium/issues/2897)
- Fixed `PolygonGeometry` clockwise winding order bug.
- Fixed extruded `RectangleGeometry` bug for small heights. [#2823](https://github.com/CesiumGS/cesium/issues/2823)
- Fixed `BillboardCollection` bounding sphere for billboards with a non-center vertical origin. [#2894](https://github.com/CesiumGS/cesium/issues/2894)
- Fixed a bug that caused `Camera.positionCartographic` to be incorrect. [#2838](https://github.com/CesiumGS/cesium/issues/2838)
- Fixed calling `Scene.pickPosition` after calling `Scene.drillPick`. [#2813](https://github.com/CesiumGS/cesium/issues/2813)
- The globe depth is now rendered during picking when `Scene.depthTestAgainstTerrain` is `true` so objects behind terrain are not picked.
- Fixed Cesium.js failing to parse in IE 8 and 9. While Cesium doesn't work in IE versions less than 11, this allows for more graceful error handling.

### 1.11 - 2015-07-01

- Breaking changes
  - Removed `Scene.fxaaOrderIndependentTranslucency`, which was deprecated in 1.10. Use `Scene.fxaa` which is now `true` by default.
  - Removed `Camera.clone`, which was deprecated in 1.10.
- Deprecated
  - The STK World Terrain url `cesiumjs.org/stk-terrain/world` has been deprecated, use `assets.agi.com/stk-terrain/world` instead. A redirect will be in place until 1.14.
  - Deprecated `AxisAlignedBoundingBox.intersect` and `BoundingSphere.intersect`. These will be removed in 1.13. Use `AxisAlignedBoundingBox.intersectPlane` and `BoundingSphere.intersectPlane` instead.
  - Deprecated `ObjectOrientedBoundingBox`. It will be removed in 1.12. Use `OrientedBoundingBox` instead.
- Improved camera flights. [#2825](https://github.com/CesiumGS/cesium/pull/2825)
- The camera now zooms to the point under the mouse cursor.
- Added a new camera mode for horizon views. When the camera is looking at the horizon and a point on terrain above the camera is picked, the camera moves in the plane containing the camera position, up and right vectors.
- Improved terrain and imagery performance and reduced tile loading by up to 50%, depending on the camera view, by using the new `OrientedBoundingBox` for view frustum culling. See [Terrain Culling with Oriented Bounding Boxes](http://cesiumjs.org/2015/06/24/Oriented-Bounding-Boxes/).
- Added `UrlTemplateImageryProvider`. This new imagery provider allows access to a wide variety of imagery sources, including OpenStreetMap, TMS, WMTS, WMS, WMS-C, and various custom schemes, by specifying a URL template to use to request imagery tiles.
- Fixed flash/streak rendering artifacts when picking. [#2790](https://github.com/CesiumGS/cesium/issues/2790), [#2811](https://github.com/CesiumGS/cesium/issues/2811)
- Fixed 2D and Columbus view lighting issue. [#2635](https://github.com/CesiumGS/cesium/issues/2635).
- Fixed issues with material caching which resulted in the inability to use an image-based material multiple times. [#2821](https://github.com/CesiumGS/cesium/issues/2821)
- Improved `Camera.viewRectangle` so that the specified rectangle is now better centered on the screen. [#2764](https://github.com/CesiumGS/cesium/issues/2764)
- Fixed a crash when `viewer.zoomTo` or `viewer.flyTo` were called immediately before or during a scene morph. [#2775](https://github.com/CesiumGS/cesium/issues/2775)
- Fixed an issue where `Camera` functions would throw an exception if used from within a `Scene.morphComplete` callback. [#2776](https://github.com/CesiumGS/cesium/issues/2776)
- Fixed camera flights that ended up at the wrong position in Columbus view. [#802](https://github.com/CesiumGS/cesium/issues/802)
- Fixed camera flights through the map in 2D. [#804](https://github.com/CesiumGS/cesium/issues/804)
- Fixed strange camera flights from opposite sides of the globe. [#1158](https://github.com/CesiumGS/cesium/issues/1158)
- Fixed camera flights that wouldn't fly to the home view after zooming out past it. [#1400](https://github.com/CesiumGS/cesium/issues/1400)
- Fixed flying to rectangles that cross the IDL in Columbus view and 2D. [#2093](https://github.com/CesiumGS/cesium/issues/2093)
- Fixed flights with a pitch of -90 degrees. [#2468](https://github.com/CesiumGS/cesium/issues/2468)
- `Model` can now load Binary glTF from a `Uint8Array`.
- Fixed a bug in `ImageryLayer` that could cause an exception and the render loop to stop when the base layer did not cover the entire globe.
- The performance statistics displayed when `scene.debugShowFramesPerSecond === true` can now be styled using the `cesium-performanceDisplay` CSS classes in `shared.css` [#2779](https://github.com/CesiumGS/cesium/issues/2779).
- Added `Plane.fromCartesian4`.
- Added `Plane.ORIGIN_XY_PLANE`/`ORIGIN_YZ_PLANE`/`ORIGIN_ZX_PLANE` constants for commonly-used planes.
- Added `Matrix2`/`Matrix3`/`Matrix4.ZERO` constants.
- Added `Matrix2`/`Matrix3.multiplyByScale` for multiplying against non-uniform scales.
- Added `projectPointToNearestOnPlane` and `projectPointsToNearestOnPlane` to `EllipsoidTangentPlane` to project 3D points to the nearest 2D point on an `EllipsoidTangentPlane`.
- Added `EllipsoidTangentPlane.plane` property to get the `Plane` for the tangent plane.
- Added `EllipsoidTangentPlane.xAxis`/`yAxis`/`zAxis` properties to get the local coordinate system of the tangent plane.
- Add `QuantizedMeshTerrainData` constructor argument `orientedBoundingBox`.
- Add `TerrainMesh.orientedBoundingBox` which holds the `OrientedBoundingBox` for the mesh for a single terrain tile.

### 1.10 - 2015-06-01

- Breaking changes
  - Existing bookmarks to documentation of static members have changed [#2757](https://github.com/CesiumGS/cesium/issues/2757).
  - Removed `InfoBoxViewModel.defaultSanitizer`, `InfoBoxViewModel.sanitizer`, and `Cesium.sanitize`, which was deprecated in 1.7.
  - Removed `InfoBoxViewModel.descriptionRawHtml`, which was deprecated in 1.7. Use `InfoBoxViewModel.description` instead.
  - Removed `GeoJsonDataSource.fromUrl`, which was deprecated in 1.7. Use `GeoJsonDataSource.load` instead. Unlike fromUrl, load can take either a url or parsed JSON object and returns a promise to a new instance, rather than a new instance.
  - Removed `GeoJsonDataSource.prototype.loadUrl`, which was deprecated in 1.7. Instead, pass a url as the first parameter to `GeoJsonDataSource.prototype.load`.
  - Removed `CzmlDataSource.prototype.loadUrl`, which was deprecated in 1.7. Instead, pass a url as the first parameter to `CzmlDataSource.prototype.load`.
  - Removed `CzmlDataSource.prototype.processUrl`, which was deprecated in 1.7. Instead, pass a url as the first parameter to `CzmlDataSource.prototype.process`.
  - Removed the `sourceUri` parameter to all `CzmlDataSource` load and process functions, which was deprecated in 1.7. Instead pass an `options` object with `sourceUri` property.
  - Removed `PolygonGraphics.positions` which was deprecated in 1.6. Instead, use `PolygonGraphics.hierarchy`.
  - Existing bookmarks to documentation of static members changed. [#2757](https://github.com/CesiumGS/cesium/issues/2757)
- Deprecated
  - `WebMapServiceImageryProvider` constructor parameters `options.getFeatureInfoAsGeoJson` and `options.getFeatureInfoAsXml` were deprecated and will be removed in Cesium 1.13. Use `options.getFeatureInfoFormats` instead.
  - Deprecated `Camera.clone`. It will be removed in 1.11.
  - Deprecated `Scene.fxaaOrderIndependentTranslucency`. It will be removed in 1.11. Use `Scene.fxaa` which is now `true` by default.
  - The Cesium sample models are now in the Binary glTF format (`.bgltf`). Cesium will also include the models as plain glTF (`.gltf`) until 1.13. Cesium support for `.gltf` will not be removed.
- Added `view` query parameter to the CesiumViewer app, which sets the initial camera position using longitude, latitude, height, heading, pitch and roll. For example: `http://cesiumjs.org/Cesium/Build/Apps/CesiumViewer/index.html/index.html?view=-75.0,40.0,300.0,9.0,-13.0,3.0`
- Added `Billboard.heightReference` and `Label.heightReference` to clamp billboards and labels to terrain.
- Added support for the [CESIUM_binary_glTF](https://github.com/KhronosGroup/glTF/blob/new-extensions/extensions/CESIUM_binary_glTF/README.md) extension for loading binary blobs of glTF to `Model`. See [Faster 3D Models with Binary glTF](http://cesiumjs.org/2015/06/01/Binary-glTF/).
- Added support for the [CESIUM_RTC](https://github.com/KhronosGroup/glTF/blob/new-extensions/extensions/CESIUM_RTC/README.md) glTF extension for high-precision rendering to `Model`.
- Added `PointPrimitive` and `PointPrimitiveCollection`, which are faster and use less memory than billboards with circles.
- Changed `Entity.point` to use the new `PointPrimitive` instead of billboards. This does not change the `Entity.point` API.
- Added `Scene.pickPosition` to reconstruct the WGS84 position from window coordinates.
- The default mouse controls now support panning and zooming on 3D models and other opaque geometry.
- Added `Camera.moveStart` and `Camera.moveEnd` events.
- Added `GeocoderViewModel.complete` event. Triggered after the camera flight is completed.
- `KmlDataSource` can now load a KML file that uses explicit XML namespacing, e.g. `kml:Document`.
- Setting `Entity.show` now properly toggles the display of all descendant entities, previously it only affected its direct children.
- Fixed a bug that sometimes caused `Entity` instances with `show` set to false to reappear when new `Entity` geometry is added. [#2686](https://github.com/CesiumGS/cesium/issues/2686)
- Added a `Rotation` object which, when passed to `SampledProperty`, always interpolates values towards the shortest angle. Also hooked up CZML to use `Rotation` for all time-dynamic rotations.
- Fixed a bug where moon rendered in front of foreground geometry. [#1964](https://github.com/CesiumGS/cesium/issue/1964)
- Fixed a bug where the sun was smeared when the skybox/stars was disabled. [#1829](https://github.com/CesiumGS/cesium/issue/1829)
- `TileProviderError` now optionally takes an `error` parameter with more details of the error or exception that occurred. `ImageryLayer` passes that information through when tiles fail to load. This allows tile provider error handling to take a different action when a tile returns a 404 versus a 500, for example.
- `ArcGisMapServerImageryProvider` now has a `maximumLevel` constructor parameter.
- `ArcGisMapServerImageryProvider` picking now works correctly when the `layers` parameter is specified. Previously, it would pick from all layers even if only displaying a subset.
- `WebMapServiceImageryProvider.pickFeatures` now works with WMS servers, such as Google Maps Engine, that can only return feature information in HTML format.
- `WebMapServiceImageryProvider` now accepts an array of `GetFeatureInfoFormat` instances that it will use to obtain information about the features at a given position on the globe. This enables an arbitrary `info_format` to be passed to the WMS server, and an arbitrary JavaScript function to be used to interpret the response.
- Fixed a crash caused by `ImageryLayer` attempting to generate mipmaps for textures that are not a power-of-two size.
- Fixed a bug where `ImageryLayerCollection.pickImageryLayerFeatures` would return incorrect results when picking from a terrain tile that was partially covered by correct-level imagery and partially covered by imagery from an ancestor level.
- Fixed incorrect counting of `debug.tilesWaitingForChildren` in `QuadtreePrimitive`.
- Added `throttleRequestsByServer.maximumRequestsPerServer` property.
- Changed `createGeometry` to load individual-geometry workers using a CommonJS-style `require` when run in a CommonJS-like environment.
- Added `buildModuleUrl.setBaseUrl` function to allow the Cesium base URL to be set without the use of the global CESIUM_BASE_URL variable.
- Changed `ThirdParty/zip` to defer its call to `buildModuleUrl` until it is needed, rather than executing during module loading.
- Added optional drilling limit to `Scene.drillPick`.
- Added optional `ellipsoid` parameter to construction options of imagery and terrain providers that were lacking it. Note that terrain bounding spheres are precomputed on the server, so any supplied terrain ellipsoid must match the one used by the server.
- Added debug option to `Scene` to show the depth buffer information for a specified view frustum slice and exposed capability in `CesiumInspector` widget.
- Added new leap second for 30 June 2015 at UTC 23:59:60.
- Upgraded Autolinker from version 0.15.2 to 0.17.1.

### 1.9 - 2015-05-01

- Breaking changes
  - Removed `ColorMaterialProperty.fromColor`, previously deprecated in 1.6. Pass a `Color` directly to the `ColorMaterialProperty` constructor instead.
  - Removed `CompositeEntityCollection.entities` and `EntityCollection.entities`, both previously deprecated in 1.6. Use `CompositeEntityCollection.values` and `EntityCollection.values` instead.
  - Removed `DataSourceDisplay.getScene` and `DataSourceDisplay.getDataSources`, both previously deprecated in 1.6. Use `DataSourceDisplay.scene` and `DataSourceDisplay.dataSources` instead.
  - `Entity` no longer takes a string id as its constructor argument. Pass an options object with `id` property instead. This was previously deprecated in 1.6.
  - Removed `Model.readyToRender`, previously deprecated in 1.6. Use `Model.readyPromise` instead.
- Entity `material` properties and `Material` uniform values can now take a `canvas` element in addition to an image or url. [#2667](https://github.com/CesiumGS/cesium/pull/2667)
- Fixed a bug which caused `Entity.viewFrom` to be ignored when flying to, zooming to, or tracking an Entity. [#2628](https://github.com/CesiumGS/cesium/issues/2628)
- Fixed a bug that caused `Corridor` and `PolylineVolume` geometry to be incorrect for sharp corners [#2626](https://github.com/CesiumGS/cesium/pull/2626)
- Fixed crash when modifying a translucent entity geometry outline. [#2630](https://github.com/CesiumGS/cesium/pull/2630)
- Fixed crash when loading KML GroundOverlays that spanned 360 degrees. [#2639](https://github.com/CesiumGS/cesium/pull/2639)
- Fixed `Geocoder` styling issue in Safari. [#2658](https://github.com/CesiumGS/cesium/pull/2658).
- Fixed a crash that would occur when the `Viewer` or `CesiumWidget` was resized to 0 while the camera was in motion. [#2662](https://github.com/CesiumGS/cesium/issues/2662)
- Fixed a bug that prevented the `InfoBox` title from updating if the name of `viewer.selectedEntity` changed. [#2644](https://github.com/CesiumGS/cesium/pull/2644)
- Added an optional `result` parameter to `computeScreenSpacePosition` on both `Billboard` and `Label`.
- Added number of cached shaders to the `CesiumInspector` debugging widget.
- An exception is now thrown if `Primitive.modelMatrix` is not the identity matrix when in in 2D or Columbus View.

### 1.8 - 2015-04-01

- Breaking changes
  - Removed the `eye`, `target`, and `up` parameters to `Camera.lookAt` which were deprecated in Cesium 1.6. Use the `target` and `offset`.
  - Removed `Camera.setTransform`, which was deprecated in Cesium 1.6. Use `Camera.lookAtTransform`.
  - Removed `Camera.transform`, which was deprecated in Cesium 1.6. Use `Camera.lookAtTransform`.
  - Removed the `direction` and `up` options to `Camera.flyTo`, which were deprecated in Cesium 1.6. Use the `orientation` option.
  - Removed `Camera.flyToRectangle`, which was deprecated in Cesium 1.6. Use `Camera.flyTo`.
- Deprecated
  - Deprecated the `smallterrain` tileset. It will be removed in 1.11. Use the [STK World Terrain](http://cesiumjs.org/data-and-assets/terrain/stk-world-terrain.html) tileset.
- Added `Entity.show`, a boolean for hiding or showing an entity and its children.
- Added `Entity.isShowing`, a read-only property that indicates if an entity is currently being drawn.
- Added support for the KML `visibility` element.
- Added `PolylineArrowMaterialProperty` to allow entities materials to use polyline arrows.
- Added `VelocityOrientationProperty` to easily orient Entity graphics (such as a model) along the direction it is moving.
- Added a new Sandcastle demo, [Interpolation](http://cesiumjs.org/Cesium/Apps/Sandcastle/index.html?src=Interpolation.html&label=Showcases), which illustrates time-dynamic position interpolation options and uses the new `VelocityOrientationProperty` to orient an aircraft in flight.
- Improved `viewer.zoomTo` and `viewer.flyTo` so they are now "best effort" and work even if some entities being zoomed to are not currently in the scene.
- Fixed `PointerEvent` detection so that it works with older implementations of the specification. This also fixes lack of mouse handling when detection failed, such as when using Cesium in the Windows `WebBrowser` control.
- Fixed an issue with transparency. [#2572](https://github.com/CesiumGS/cesium/issues/2572)
- Fixed improper handling of null values when loading `GeoJSON` data.
- Added support for automatic raster feature picking from `ArcGisMapServerImagerProvider`.
- Added the ability to specify the desired tiling scheme, rectangle, and width and height of tiles to the `ArcGisMapServerImagerProvider` constructor.
- Added the ability to access dynamic ArcGIS MapServer layers by specifying the `layers` parameter to the `ArcGisMapServerImagerProvider` constructor.
- Fixed a bug that could cause incorrect rendering of an `ArcGisMapServerImageProvider` with a "singleFusedMapCache" in the geographic projection (EPSG:4326).
- Added new construction options to `CesiumWidget` and `Viewer`, for `skyBox`, `skyAtmosphere`, and `globe`.
- Fixed a bug that prevented Cesium from working in browser configurations that explicitly disabled localStorage, such as Safari's private browsing mode.
- Cesium is now tested using Jasmine 2.2.0.

### 1.7.1 - 2015-03-06

- Fixed a crash in `InfoBox` that would occur when attempting to display plain text.
- Fixed a crash when loading KML features that have no description and an empty `ExtendedData` node.
- Fixed a bug `in Color.fromCssColorString` where undefined would be returned for the CSS color `transparent`.
- Added `Color.TRANSPARENT`.
- Added support for KML `TimeStamp` nodes.
- Improved KML compatibility to work with non-specification compliant KML files that still happen to load in Google Earth.
- All data sources now print errors to the console in addition to raising the `errorEvent` and rejecting their load promise.

### 1.7 - 2015-03-02

- Breaking changes
  - Removed `viewerEntityMixin`, which was deprecated in Cesium 1.5. Its functionality is now directly part of the `Viewer` widget.
  - Removed `Camera.tilt`, which was deprecated in Cesium 1.6. Use `Camera.pitch`.
  - Removed `Camera.heading` and `Camera.tilt`. They were deprecated in Cesium 1.6. Use `Camera.setView`.
  - Removed `Camera.setPositionCartographic`, which was was deprecated in Cesium 1.6. Use `Camera.setView`.
- Deprecated
  - Deprecated `InfoBoxViewModel.defaultSanitizer`, `InfoBoxViewModel.sanitizer`, and `Cesium.sanitize`. They will be removed in 1.10.
  - Deprecated `InfoBoxViewModel.descriptionRawHtml`, it will be removed in 1.10. Use `InfoBoxViewModel.description` instead.
  - Deprecated `GeoJsonDataSource.fromUrl`, it will be removed in 1.10. Use `GeoJsonDataSource.load` instead. Unlike fromUrl, load can take either a url or parsed JSON object and returns a promise to a new instance, rather than a new instance.
  - Deprecated `GeoJsonDataSource.prototype.loadUrl`, it will be removed in 1.10. Instead, pass a url as the first parameter to `GeoJsonDataSource.prototype.load`.
  - Deprecated `CzmlDataSource.prototype.loadUrl`, it will be removed in 1.10. Instead, pass a url as the first parameter to `CzmlDataSource.prototype.load`.
  - Deprecated `CzmlDataSource.prototype.processUrl`, it will be removed in 1.10. Instead, pass a url as the first parameter to `CzmlDataSource.prototype.process`.
  - Deprecated the `sourceUri` parameter to all `CzmlDataSource` load and process functions. Support will be removed in 1.10. Instead pass an `options` object with `sourceUri` property.
- Added initial support for [KML 2.2](https://developers.google.com/kml/) via `KmlDataSource`. Check out the new [Sandcastle Demo](http://cesiumjs.org/Cesium/Apps/Sandcastle/index.html?src=KML.html) and the [reference documentation](http://cesiumjs.org/Cesium/Build/Documentation/KmlDataSource.html) for more details.
- `InfoBox` sanitization now relies on [iframe sandboxing](http://www.html5rocks.com/en/tutorials/security/sandboxed-iframes/). This allows for much more content to be displayed in the InfoBox (and still be secure).
- Added `InfoBox.frame` which is the instance of the iframe that is used to host description content. Sanitization can be controlled via the frame's `sandbox` attribute. See the above link for additional information.
- Worked around a bug in Safari that caused most of Cesium to be broken. Cesium should now work much better on Safari for both desktop and mobile.
- Fixed incorrect ellipse texture coordinates. [#2363](https://github.com/CesiumGS/cesium/issues/2363) and [#2465](https://github.com/CesiumGS/cesium/issues/2465)
- Fixed a bug that would cause incorrect geometry for long Corridors and Polyline Volumes. [#2513](https://github.com/CesiumGS/cesium/issues/2513)
- Fixed a bug in imagery loading that could cause some or all of the globe to be missing when using an imagery layer that does not cover the entire globe.
- Fixed a bug that caused `ElipseOutlineGeometry` and `CircleOutlineGeometry` to be extruded to the ground when they should have instead been drawn at height. [#2499](https://github.com/CesiumGS/cesium/issues/2499).
- Fixed a bug that prevented per-vertex colors from working with `PolylineGeometry` and `SimplePolylineGeometry` when used asynchronously. [#2516](https://github.com/CesiumGS/cesium/issues/2516)
- Fixed a bug that would caused duplicate graphics if non-time-dynamic `Entity` objects were modified in quick succession. [#2514](https://github.com/CesiumGS/cesium/issues/2514).
- Fixed a bug where `camera.flyToBoundingSphere` would ignore range if the bounding sphere radius was 0. [#2519](https://github.com/CesiumGS/cesium/issues/2519)
- Fixed some styling issues with `InfoBox` and `BaseLayerPicker` caused by using Bootstrap with Cesium. [#2487](https://github.com/CesiumGS/cesium/issues/2479)
- Added support for rendering a water effect on Quantized-Mesh terrain tiles.
- Added `pack` and `unpack` functions to `Matrix2` and `Matrix3`.
- Added camera-terrain collision detection/response when the camera reference frame is set.
- Added `ScreenSpaceCameraController.enableCollisionDetection` to enable/disable camera collision detection with terrain.
- Added `CzmlDataSource.load` and `GeoJsonDataSource.load` to make it easy to create and load data in a single line.
- Added the ability to pass a `Promise` to a `DataSource` to `DataSourceCollection.add`. The `DataSource` will not actually be added until the promise resolves.
- Added the ability to pass a `Promise` to a target to `viewer.zoomTo` and `viewer.flyTo`.
- All `CzmlDataSource` and `GeoJsonDataSource` loading functions now return `Promise` instances that resolve to the instances after data is loaded.
- Error handling in all `CzmlDataSource` and `GeoJsonDataSource` loading functions is now more consistent. Rather than a mix of exceptions and `Promise` rejections, all errors are raised via `Promise` rejections.
- In addition to addresses, the `Geocoder` widget now allows input of longitude, latitude, and an optional height in degrees and meters. Example: `-75.596, 40.038, 1000` or `-75.596 40.038`.

### 1.6 - 2015-02-02

- Breaking changes
  - `Rectangle.intersectWith` was deprecated in Cesium 1.5. Use `Rectangle.intersection`, which is the same but returns `undefined` when two rectangles do not intersect.
  - `Rectangle.isEmpty` was deprecated in Cesium 1.5.
  - The `sourceUri` parameter to `GeoJsonDatasource.load` was deprecated in Cesium 1.4 and has been removed. Use options.sourceUri instead.
  - `PolygonGraphics.positions` created by `GeoJSONDataSource` now evaluate to a `PolygonHierarchy` object instead of an array of positions.
- Deprecated
  - `Camera.tilt` was deprecated in Cesium 1.6. It will be removed in Cesium 1.7. Use `Camera.pitch`.
  - `Camera.heading` and `Camera.tilt` were deprecated in Cesium 1.6. They will become read-only in Cesium 1.7. Use `Camera.setView`.
  - `Camera.setPositionCartographic` was deprecated in Cesium 1.6. It will be removed in Cesium 1.7. Use `Camera.setView`.
  - The `direction` and `up` options to `Camera.flyTo` have been deprecated in Cesium 1.6. They will be removed in Cesium 1.8. Use the `orientation` option.
  - `Camera.flyToRectangle` has been deprecated in Cesium 1.6. They will be removed in Cesium 1.8. Use `Camera.flyTo`.
  - `Camera.setTransform` was deprecated in Cesium 1.6. It will be removed in Cesium 1.8. Use `Camera.lookAtTransform`.
  - `Camera.transform` was deprecated in Cesium 1.6. It will be removed in Cesium 1.8. Use `Camera.lookAtTransform`.
  - The `eye`, `target`, and `up` parameters to `Camera.lookAt` were deprecated in Cesium 1.6. It will be removed in Cesium 1.8. Use the `target` and `offset`.
  - `PolygonGraphics.positions` was deprecated and replaced with `PolygonGraphics.hierarchy`, whose value is a `PolygonHierarchy` instead of an array of positions. `PolygonGraphics.positions` will be removed in Cesium 1.8.
  - The `Model.readyToRender` event was deprecated and will be removed in Cesium 1.9. Use the new `Model.readyPromise` instead.
  - `ColorMaterialProperty.fromColor(color)` has been deprecated and will be removed in Cesium 1.9. The constructor can now take a Color directly, for example `new ColorMaterialProperty(color)`.
  - `DataSourceDisplay` methods `getScene` and `getDataSources` have been deprecated and replaced with `scene` and `dataSources` properties. They will be removed in Cesium 1.9.
  - The `Entity` constructor taking a single string value for the id has been deprecated. The constructor now takes an options object which allows you to provide any and all `Entity` related properties at construction time. Support for the deprecated behavior will be removed in Cesium 1.9.
  - The `EntityCollection.entities` and `CompositeEntityCollect.entities` properties have both been renamed to `values`. Support for the deprecated behavior will be removed in Cesium 1.9.
- Fixed an issue which caused order independent translucency to be broken on many video cards. Disabling order independent translucency should no longer be necessary.
- `GeoJsonDataSource` now supports polygons with holes.
- Many Sandcastle examples have been rewritten to make use of the newly improved Entity API.
- Instead of throwing an exception when there are not enough unique positions to define a geometry, creating a `Primitive` will succeed, but not render. [#2375](https://github.com/CesiumGS/cesium/issues/2375)
- Improved performance of asynchronous geometry creation (as much as 20% faster in some use cases). [#2342](https://github.com/CesiumGS/cesium/issues/2342)
- Fixed picking in 2D. [#2447](https://github.com/CesiumGS/cesium/issues/2447)
- Added `viewer.entities` which allows you to easily create and manage `Entity` instances without a corresponding `DataSource`. This is just a shortcut to `viewer.dataSourceDisplay.defaultDataSource.entities`
- Added `viewer.zoomTo` and `viewer.flyTo` which takes an entity, array of entities, `EntityCollection`, or `DataSource` as a parameter and zooms or flies to the corresponding visualization.
- Setting `viewer.trackedEntity` to `undefined` will now restore the camera controls to their default states.
- When you track an entity by clicking on the track button in the `InfoBox`, you can now stop tracking by clicking the button a second time.
- Added `Quaternion.fromHeadingPitchRoll` to create a rotation from heading, pitch, and roll angles.
- Added `Transforms.headingPitchRollToFixedFrame` to create a local frame from a position and heading/pitch/roll angles.
- Added `Transforms.headingPitchRollQuaternion` which is the quaternion rotation from `Transforms.headingPitchRollToFixedFrame`.
- Added `Color.fromAlpha` and `Color.withAlpha` to make it easy to create translucent colors from constants, i.e. `var translucentRed = Color.RED.withAlpha(0.95)`.
- Added `PolylineVolumeGraphics` and `Entity.polylineVolume`
- Added `Camera.lookAtTransform` which sets the camera position and orientation given a transformation matrix defining a reference frame and either a cartesian offset or heading/pitch/range from the center of that frame.
- Added `Camera.setView` (which use heading, pitch, and roll) and `Camera.roll`.
- Added an orientation option to `Camera.flyTo` that can be either direction and up unit vectors or heading, pitch and roll angles.
- Added `BillboardGraphics.imageSubRegion`, to enable custom texture atlas use for `Entity` instances.
- Added `CheckerboardMaterialProperty` to enable use of the checkerboard material with the entity API.
- Added `PolygonHierarchy` to make defining polygons with holes clearer.
- Added `PolygonGraphics.hierarchy` for supporting polygons with holes via data sources.
- Added `BoundingSphere.fromBoundingSpheres`, which creates a `BoundingSphere` that encloses the specified array of BoundingSpheres.
- Added `Model.readyPromise` and `Primitive.readyPromise` which are promises that resolve when the primitives are ready.
- `ConstantProperty` can now hold any value; previously it was limited to values that implemented `equals` and `clones` functions, as well as a few special cases.
- Fixed a bug in `EllipsoidGeodesic` that caused it to modify the `height` of the positions passed to the constructor or to to `setEndPoints`.
- `WebMapTileServiceImageryProvider` now supports RESTful requests (by accepting a tile-URL template).
- Fixed a bug that caused `Camera.roll` to be around 180 degrees, indicating the camera was upside-down, when in the Southern hemisphere.
- The object returned by `Primitive.getGeometryInstanceAttributes` now contains the instance's bounding sphere and repeated calls will always now return the same object instance.
- Fixed a bug that caused dynamic geometry outlines widths to not work on implementations that support them.
- The `SelectionIndicator` widget now works for all entity visualization and uses the center of visualization instead of entity.position. This produces more accurate results, especially for shapes, volumes, and models.
- Added `CustomDataSource` which makes it easy to create and manage a group of entities without having to manually implement the DataSource interface in a new class.
- Added `DataSourceDisplay.defaultDataSource` which is an instance of `CustomDataSource` and allows you to easily add custom entities to the display.
- Added `Camera.viewBoundingSphere` and `Camera.flyToBoundingSphere`, which as the names imply, sets or flies to a view that encloses the provided `BoundingSphere`
- For constant `Property` values, there is no longer a need to create an instance of `ConstantProperty` or `ConstantPositionProperty`, you can now assign a value directly to the corresponding property. The same is true for material images and colors.
- All Entity and related classes can now be assigned using anonymous objects as well as be passed template objects. The correct underlying instance is created for you automatically. For a more detailed overview of changes to the Entity API, see [this forum thread](https://community.cesium.com/t/cesium-in-2015-entity-api/1863) for details.

### 1.5 - 2015-01-05

- Breaking changes
  - Removed `GeometryPipeline.wrapLongitude`, which was deprecated in 1.4. Use `GeometryPipeline.splitLongitude` instead.
  - Removed `GeometryPipeline.combine`, which was deprecated in 1.4. Use `GeometryPipeline.combineInstances` instead.
- Deprecated
  - `viewerEntityMixin` was deprecated. It will be removed in Cesium 1.6. Its functionality is now directly part of the `Viewer` widget.
  - `Rectangle.intersectWith` was deprecated. It will be removed in Cesium 1.6. Use `Rectangle.intersection`, which is the same but returns `undefined` when two rectangles do not intersect.
  - `Rectangle.isEmpty` was deprecated. It will be removed in Cesium 1.6.
- Improved GeoJSON, TopoJSON, and general polygon loading performance.
- Added caching to `Model` to save memory and improve loading speed when several models with the same url are created.
- Added `ModelNode.show` for per-node show/hide.
- Added the following properties to `Viewer` and `CesiumWidget`: `imageryLayers`, `terrainProvider`, and `camera`. This avoids the need to access `viewer.scene` in some cases.
- Dramatically improved the quality of font outlines.
- Added `BoxGraphics` and `Entity.box`.
- Added `CorridorGraphics` and `Entity.corridor`.
- Added `CylinderGraphics` and `Entity.cylinder`.
- Fixed imagery providers whose rectangle crosses the IDL. Added `Rectangle.computeWidth`, `Rectangle.computeHeight`, `Rectangle.width`, and `Rectangle.height`. [#2195](https://github.com/CesiumGS/cesium/issues/2195)
- `ConstantProperty` now accepts `HTMLElement` instances as valid values.
- `BillboardGraphics.image` and `ImageMaterialProperty.image` now accept `Property` instances that represent an `Image` or `Canvas` in addition to a url.
- Fixed a bug in `PolylineGeometry` that would cause gaps in the line. [#2136](https://github.com/CesiumGS/cesium/issues/2136)
- Fixed `upsampleQuantizedTerrainMesh` rounding errors that had occasionally led to missing terrain skirt geometry in upsampled tiles.
- Added `Math.mod` which computes `m % n` but also works when `m` is negative.

### 1.4 - 2014-12-01

- Breaking changes
  - Types implementing `TerrainProvider` are now required to implement the `getTileDataAvailable` function. Backwards compatibility for this was deprecated in Cesium 1.2.
- Deprecated
  - The `sourceUri` parameter to `GeoJsonDatasource.load` was deprecated and will be removed in Cesium 1.6 on February 3, 2015 ([#2257](https://github.com/CesiumGS/cesium/issues/2257)). Use `options.sourceUri` instead.
  - `GeometryPipeline.wrapLongitude` was deprecated. It will be removed in Cesium 1.5 on January 2, 2015. Use `GeometryPipeline.splitLongitude`. ([#2272](https://github.com/CesiumGS/cesium/issues/2272))
  - `GeometryPipeline.combine` was deprecated. It will be removed in Cesium 1.5. Use `GeometryPipeline.combineInstances`.
- Added support for touch events on Internet Explorer 11 using the [Pointer Events API](http://www.w3.org/TR/pointerevents/).
- Added geometry outline width support to the `DataSource` layer. This is exposed via the new `outlineWidth` property on `EllipseGraphics`, `EllipsoidGraphics`, `PolygonGraphics`, `RectangleGraphics`, and `WallGraphics`.
- Added `outlineWidth` support to CZML geometry packets.
- Added `stroke-width` support to the GeoJSON simple-style implementation.
- Added the ability to specify global GeoJSON default styling. See the [documentation](http://cesiumjs.org/Cesium/Build/Documentation/GeoJsonDataSource.html) for details.
- Added `CallbackProperty` to support lazy property evaluation as well as make custom properties easier to create.
- Added an options parameter to `GeoJsonDataSource.load`, `GeoJsonDataSource.loadUrl`, and `GeoJsonDataSource.fromUrl` to allow for basic per-instance styling. [Sandcastle example](http://cesiumjs.org/Cesium/Apps/Sandcastle/index.html?src=GeoJSON%20and%20TopoJSON.html&label=Showcases).
- Improved GeoJSON loading performance.
- Improved point visualization performance for all DataSources.
- Improved the performance and memory usage of `EllipseGeometry`, `EllipseOutlineGeometry`, `CircleGeometry`, and `CircleOutlineGeometry`.
- Added `tileMatrixLabels` option to `WebMapTileServiceImageryProvider`.
- Fixed a bug in `PolylineGeometry` that would cause the geometry to be split across the IDL for 3D only scenes. [#1197](https://github.com/CesiumGS/cesium/issues/1197)
- Added `modelMatrix` and `cull` options to `Primitive` constructor.
- The `translation` parameter to `Matrix4.fromRotationTranslation` now defaults to `Cartesian3.ZERO`.
- Fixed `ModelNode.matrix` when a node is targeted for animation.
- `Camera.tilt` now clamps to [-pi / 2, pi / 2] instead of [0, pi / 2].
- Fixed an issue that could lead to poor performance on lower-end GPUs like the Intel HD 3000.
- Added `distanceSquared` to `Cartesian2`, `Cartesian3`, and `Cartesian4`.
- Added `Matrix4.multiplyByMatrix3`.
- Fixed a bug in `Model` where the WebGL shader optimizer in Linux was causing mesh loading to fail.

### 1.3 - 2014-11-03

- Worked around a shader compilation regression in Firefox 33 and 34 by falling back to a less precise shader on those browsers. [#2197](https://github.com/CesiumGS/cesium/issues/2197)
- Added support to the `CesiumTerrainProvider` for terrain tiles with more than 64K vertices, which is common for sub-meter terrain.
- Added `Primitive.compressVertices`. When true (default), geometry vertices are compressed to save GPU memory.
- Added `culture` option to `BingMapsImageryProvider` constructor.
- Reduced the amount of GPU memory used by billboards and labels.
- Fixed a bug that caused non-base imagery layers with a limited `rectangle` to be stretched to the edges of imagery tiles. [#416](https://github.com/CesiumGS/cesium/issues/416)
- Fixed rendering polylines with duplicate positions. [#898](https://github.com/CesiumGS/cesium/issues/898)
- Fixed a bug in `Globe.pick` that caused it to return incorrect results when using terrain data with vertex normals. The bug manifested itself as strange behavior when navigating around the surface with the mouse as well as incorrect results when using `Camera.viewRectangle`.
- Fixed a bug in `sampleTerrain` that could cause it to produce undefined heights when sampling for a position very near the edge of a tile.
- `ReferenceProperty` instances now retain their last value if the entity being referenced is removed from the target collection. The reference will be automatically reattached if the target is reintroduced.
- Upgraded topojson from 1.6.8 to 1.6.18.
- Upgraded Knockout from version 3.1.0 to 3.2.0.
- Upgraded CodeMirror, used by SandCastle, from 2.24 to 4.6.

### 1.2 - 2014-10-01

- Deprecated
  - Types implementing the `TerrainProvider` interface should now include the new `getTileDataAvailable` function. The function will be required starting in Cesium 1.4.
- Fixed model orientations to follow the same Z-up convention used throughout Cesium. There was also an orientation issue fixed in the [online model converter](http://cesiumjs.org/convertmodel.html). If you are having orientation issues after updating, try reconverting your models.
- Fixed a bug in `Model` where the wrong animations could be used when the model was created from glTF JSON instead of a url to a glTF file. [#2078](https://github.com/CesiumGS/cesium/issues/2078)
- Fixed a bug in `GeoJsonDataSource` which was causing polygons with height values to be drawn onto the surface.
- Fixed a bug that could cause a crash when quickly adding and removing imagery layers.
- Eliminated imagery artifacts at some zoom levels due to Mercator reprojection.
- Added support for the GeoJSON [simplestyle specification](https://github.com/mapbox/simplestyle-spec). ([Sandcastle example](http://cesiumjs.org/Cesium/Apps/Sandcastle/index.html?src=GeoJSON%20simplestyle.html))
- Added `GeoJsonDataSource.fromUrl` to make it easy to add a data source in less code.
- Added `PinBuilder` class for easy creation of map pins. ([Sandcastle example](http://cesiumjs.org/Cesium/Apps/Sandcastle/index.html?src=PinBuilder.html))
- Added `Color.brighten` and `Color.darken` to make it easy to brighten or darker a color instance.
- Added a constructor option to `Scene`, `CesiumWidget`, and `Viewer` to disable order independent translucency.
- Added support for WKID 102113 (equivalent to 102100) to `ArcGisMapServerImageryProvider`.
- Added `TerrainProvider.getTileDataAvailable` to improve tile loading performance when camera starts near globe.
- Added `Globe.showWaterEffect` to enable/disable the water effect for supported terrain providers.
- Added `Globe.baseColor` to set the color of the globe when no imagery is available.
- Changed default `GeoJSON` Point feature graphics to use `BillboardGraphics` with a blue map pin instead of color `PointGraphics`.
- Cesium now ships with a version of the [maki icon set](https://www.mapbox.com/maki/) for use with `PinBuilder` and GeoJSON simplestyle support.
- Cesium now ships with a default web.config file to simplify IIS deployment.

### 1.1 - 2014-09-02

- Added a new imagery provider, `WebMapTileServiceImageryProvider`, for accessing tiles on a WMTS 1.0.0 server.
- Added an optional `pickFeatures` function to the `ImageryProvider` interface. With supporting imagery providers, such as `WebMapServiceImageryProvider`, it can be used to determine the rasterized features under a particular location.
- Added `ImageryLayerCollection.pickImageryLayerFeatures`. It determines the rasterized imagery layer features intersected by a given pick ray by querying supporting layers using `ImageryProvider.pickFeatures`.
- Added `tileWidth`, `tileHeight`, `minimumLevel`, and `tilingScheme` parameters to the `WebMapServiceImageryProvider` constructor.
- Added `id` property to `Scene` which is a readonly unique identifier associated with each instance.
- Added `FeatureDetection.supportsWebWorkers`.
- Greatly improved the performance of time-varying polylines when using DataSources.
- `viewerEntityMixin` now automatically queries for imagery layer features on click and shows their properties in the `InfoBox` panel.
- Fixed a bug in terrain and imagery loading that could cause an inconsistent frame rate when moving around the globe, especially on a faster internet connection.
- Fixed a bug that caused `SceneTransforms.wgs84ToWindowCoordinates` to incorrectly return `undefined` when in 2D.
- Fixed a bug in `ImageryLayer` that caused layer images to be rendered twice for each terrain tile that existed prior to adding the imagery layer.
- Fixed a bug in `Camera.pickEllipsoid` that caused it to return the back side of the ellipsoid when near the surface.
- Fixed a bug which prevented `loadWithXhr` from working with older browsers, such as Internet Explorer 9.

### 1.0 - 2014-08-01

- Breaking changes ([why so many?](https://community.cesium.com/t/moving-towards-cesium-1-0/1209))

  - All `Matrix2`, `Matrix3`, `Matrix4` and `Quaternion` functions that take a `result` parameter now require the parameter, except functions starting with `from`.
  - Removed `Billboard.imageIndex` and `BillboardCollection.textureAtlas`. Instead, use `Billboard.image`.

    - Code that looked like:

            var billboards = new Cesium.BillboardCollection();
            var textureAtlas = new Cesium.TextureAtlas({
                scene : scene,
                images : images // array of loaded images
            });
            billboards.textureAtlas = textureAtlas;
            billboards.add({
                imageIndex : 0,
                position : //...
            });

    - should now look like:

            var billboards = new Cesium.BillboardCollection();
            billboards.add({
                image : '../images/Cesium_Logo_overlay.png',
                position : //...
            });

  - Updated the [Model Converter](http://cesiumjs.org/convertmodel.html) and `Model` to support [glTF 0.8](https://github.com/KhronosGroup/glTF/blob/schema-8/specification/README.md). See the [forum post](https://community.cesium.com/t/cesium-and-gltf-version-compatibility/1343) for full details.
  - `Model` primitives are now rotated to be `Z`-up to match Cesium convention; glTF stores models with `Y` up.
  - `SimplePolylineGeometry` and `PolylineGeometry` now curve to follow the ellipsoid surface by default. To disable this behavior, set the option `followSurface` to `false`.
  - Renamed `DynamicScene` layer to `DataSources`. The following types were also renamed:
    - `DynamicBillboard` -> `BillboardGraphics`
    - `DynamicBillboardVisualizer` -> `BillboardVisualizer`
    - `CompositeDynamicObjectCollection` -> `CompositeEntityCollection`
    - `DynamicClock` -> `DataSourceClock`
    - `DynamicEllipse` -> `EllipseGraphics`
    - `DynamicEllipsoid` -> `EllipsoidGraphics`
    - `DynamicObject` -> `Entity`
    - `DynamicObjectCollection` -> `EntityCollection`
    - `DynamicObjectView` -> `EntityView`
    - `DynamicLabel` -> `LabelGraphics`
    - `DynamicLabelVisualizer` -> `LabelVisualizer`
    - `DynamicModel` -> `ModelGraphics`
    - `DynamicModelVisualizer` -> `ModelVisualizer`
    - `DynamicPath` -> `PathGraphics`
    - `DynamicPathVisualizer` -> `PathVisualizer`
    - `DynamicPoint` -> `PointGraphics`
    - `DynamicPointVisualizer` -> `PointVisualizer`
    - `DynamicPolygon` -> `PolygonGraphics`
    - `DynamicPolyline` -> `PolylineGraphics`
    - `DynamicRectangle` -> `RectangleGraphics`
    - `DynamicWall` -> `WallGraphics`
    - `viewerDynamicObjectMixin` -> `viewerEntityMixin`
  - Removed `DynamicVector` and `DynamicVectorVisualizer`.
  - Renamed `DataSource.dynamicObjects` to `DataSource.entities`.
  - `EntityCollection.getObjects()` and `CompositeEntityCollection.getObjects()` are now properties named `EntityCollection.entities` and `CompositeEntityCollection.entities`.
  - Renamed `Viewer.trackedObject` and `Viewer.selectedObject` to `Viewer.trackedEntity` and `Viewer.selectedEntity` when using the `viewerEntityMixin`.
  - Renamed functions for consistency:
    - `BoundingSphere.getPlaneDistances` -> `BoundingSphere.computePlaneDistances`
    - `Cartesian[2,3,4].getMaximumComponent` -> `Cartesian[2,3,4].maximumComponent`
    - `Cartesian[2,3,4].getMinimumComponent` -> `Cartesian[2,3,4].minimumComponent`
    - `Cartesian[2,3,4].getMaximumByComponent` -> `Cartesian[2,3,4].maximumByComponent`
    - `Cartesian[2,3,4].getMinimumByComponent` -> `Cartesian[2,3,4].minimumByComponent`
    - `CubicRealPolynomial.realRoots` -> `CubicRealPolynomial.computeRealRoots`
    - `CubicRealPolynomial.discriminant` -> `CubicRealPolynomial.computeDiscriminant`
    - `JulianDate.getTotalDays` -> `JulianDate.totalDyas`
    - `JulianDate.getSecondsDifference` -> `JulianDate.secondsDifference`
    - `JulianDate.getDaysDifference` -> `JulianDate.daysDifference`
    - `JulianDate.getTaiMinusUtc` -> `JulianDate.computeTaiMinusUtc`
    - `Matrix3.getEigenDecompostion` -> `Matrix3.computeEigenDecomposition`
    - `Occluder.getVisibility` -> `Occluder.computeVisibility`
    - `Occluder.getOccludeePoint` -> `Occluder.computerOccludeePoint`
    - `QuadraticRealPolynomial.discriminant` -> `QuadraticRealPolynomial.computeDiscriminant`
    - `QuadraticRealPolynomial.realRoots` -> `QuadraticRealPolynomial.computeRealRoots`
    - `QuarticRealPolynomial.discriminant` -> `QuarticRealPolynomial.computeDiscriminant`
    - `QuarticRealPolynomial.realRoots` -> `QuarticRealPolynomial.computeRealRoots`
    - `Quaternion.getAxis` -> `Quaternion.computeAxis`
    - `Quaternion.getAngle` -> `Quaternion.computeAngle`
    - `Quaternion.innerQuadrangle` -> `Quaternion.computeInnerQuadrangle`
    - `Rectangle.getSouthwest` -> `Rectangle.southwest`
    - `Rectangle.getNorthwest` -> `Rectangle.northwest`
    - `Rectangle.getSoutheast` -> `Rectangle.southeast`
    - `Rectangle.getNortheast` -> `Rectangle.northeast`
    - `Rectangle.getCenter` -> `Rectangle.center`
    - `CullingVolume.getVisibility` -> `CullingVolume.computeVisibility`
  - Replaced `PerspectiveFrustum.fovy` with `PerspectiveFrustum.fov` which will change the field of view angle in either the `X` or `Y` direction depending on the aspect ratio.
  - Removed the following from the Cesium API: `Transforms.earthOrientationParameters`, `EarthOrientationParameters`, `EarthOrientationParametersSample`, `Transforms.iau2006XysData`, `Iau2006XysData`, `Iau2006XysSample`, `IauOrientationAxes`, `TimeConstants`, `Scene.frameState`, `FrameState`, `EncodedCartesian3`, `EllipsoidalOccluder`, `TextureAtlas`, and `FAR`. These are still available but are not part of the official API and may change in future versions.
  - Removed `DynamicObject.vertexPositions`. Use `DynamicWall.positions`, `DynamicPolygon.positions`, and `DynamicPolyline.positions` instead.
  - Removed `defaultPoint`, `defaultLine`, and `defaultPolygon` from `GeoJsonDataSource`.
  - Removed `Primitive.allow3DOnly`. Set the `Scene` constructor option `scene3DOnly` instead.
  - `SampledProperty` and `SampledPositionProperty` no longer extrapolate outside of their sample data time range by default.
  - Changed the following functions to properties:
    - `TerrainProvider.hasWaterMask`
    - `CesiumTerrainProvider.hasWaterMask`
    - `ArcGisImageServerTerrainProvider.hasWaterMask`
    - `EllipsoidTerrainProvider.hasWaterMask`
    - `VRTheWorldTerrainProvider.hasWaterMask`
  - Removed `ScreenSpaceCameraController.ellipsoid`. The behavior that depended on the ellipsoid is now determined based on the scene state.
  - Sandcastle examples now automatically wrap the example code in RequireJS boilerplate. To upgrade any custom examples, copy the code into an existing example (such as Hello World) and save a new file.
  - Removed `CustomSensorVolume`, `RectangularPyramidSensorVolume`, `DynamicCone`, `DynamicConeVisualizerUsingCustomSensor`, `DynamicPyramid` and `DynamicPyramidVisualizer`. This will be moved to a plugin in early August. [#1887](https://github.com/CesiumGS/cesium/issues/1887)
  - If `Primitive.modelMatrix` is changed after creation, it only affects primitives with one instance and only in 3D mode.
  - `ImageryLayer` properties `alpha`, `brightness`, `contrast`, `hue`, `saturation`, and `gamma` may no longer be functions. If you need to change these values each frame, consider moving your logic to an event handler for `Scene.preRender`.
  - Removed `closeTop` and `closeBottom` options from `RectangleGeometry`.
  - CZML changes:
    - CZML is now versioned using the <major>.<minor> scheme. For example, any CZML 1.0 implementation will be able to load any 1.<minor> document (with graceful degradation). Major version number increases will be reserved for breaking changes. We fully expect these major version increases to happen, as CZML is still in development, but we wanted to give developers a stable target to work with.
    - A `"1.0"` version string is required to be on the document packet, which is required to be the first packet in a CZML file. Previously the `document` packet was optional; it is now mandatory. The simplest document packet is:
      ```
      {
        "id":"document",
        "version":"1.0"
      }
      ```
    - The `vertexPositions` property has been removed. There is now a `positions` property directly on objects that use it, currently `polyline`, `polygon`, and `wall`.
    - `cone`, `pyramid`, and `vector` have been removed from the core CZML schema. They are now treated as extensions maintained by Analytical Graphics and have been renamed to `agi_conicSensor`, `agi_customPatternSensor`, and `agi_vector` respectively.
    - The `orientation` property has been changed to match Cesium convention. To update existing CZML documents, conjugate the quaternion values.
    - `pixelOffset` now uses the top-left of the screen as the origin; previously it was the bottom-left. To update existing documents, negate the `y` value.
    - Removed `color`, `outlineColor`, and `outlineWidth` properties from `polyline` and `path`. There is a new `material` property that allows you to specify a variety of materials, such as `solidColor`, `polylineOutline` and `polylineGlow`.
    - See the [CZML Schema](https://github.com/CesiumGS/cesium/wiki/CZML-Content) for more details. We plan on greatly improving this document in the coming weeks.

- Added camera collision detection with terrain to the default mouse interaction.
- Modified the default camera tilt mouse behavior to tilt about the point clicked, taking into account terrain.
- Modified the default camera mouse behavior to look about the camera's position when the sky is clicked.
- Cesium can now render an unlimited number of imagery layers, no matter how few texture units are supported by the hardware.
- Added support for rendering terrain lighting with oct-encoded per-vertex normals. Added `CesiumTerrainProvider.requestVertexNormals` to request per vertex normals. Added `hasVertexNormals` property to all terrain providers to indicate whether or not vertex normals are included in the requested terrain tiles.
- Added `Globe.getHeight` and `Globe.pick` for finding the terrain height at a given Cartographic coordinate and picking the terrain with a ray.
- Added `scene3DOnly` options to `Viewer`, `CesiumWidget`, and `Scene` constructors. This setting optimizes memory usage and performance for 3D mode at the cost of losing the ability to use 2D or Columbus View.
- Added `forwardExtrapolationType`, `forwardExtrapolationDuration`, `backwardExtrapolationType`, and `backwardExtrapolationDuration` to `SampledProperty` and `SampledPositionProperty` which allows the user to specify how a property calculates its value when outside the range of its sample data.
- Prevent primitives from flashing off and on when modifying static DataSources.
- Added the following methods to `IntersectionTests`: `rayTriangle`, `lineSegmentTriangle`, `raySphere`, and `lineSegmentSphere`.
- Matrix types now have `add` and `subtract` functions.
- `Matrix3` type now has a `fromCrossProduct` function.
- Added `CesiumMath.signNotZero`, `CesiumMath.toSNorm` and `CesiumMath.fromSNorm` functions.
- DataSource & CZML models now default to North-East-Down orientation if none is provided.
- `TileMapServiceImageryProvider` now works with tilesets created by tools that better conform to the TMS specification. In particular, a profile of `global-geodetic` or `global-mercator` is now supported (in addition to the previous `geodetic` and `mercator`) and in these profiles it is assumed that the X coordinates of the bounding box correspond to the longitude direction.
- `EntityCollection` and `CompositeEntityCollection` now include the array of modified entities as the last parameter to their `onCollectionChanged` event.
- `RectangleGeometry`, `RectangleOutlineGeometry` and `RectanglePrimitive` can cross the international date line.

## Beta Releases

### b30 - 2014-07-01

- Breaking changes ([why so many?](https://community.cesium.com/t/moving-towards-cesium-1-0/1209))

  - CZML property references now use a `#` symbol to separate identifier from property path. `objectId.position` should now be `objectId#position`.
  - All `Cartesian2`, `Cartesian3`, `Cartesian4`, `TimeInterval`, and `JulianDate` functions that take a `result` parameter now require the parameter (except for functions starting with `from`).
  - Modified `Transforms.pointToWindowCoordinates` and `SceneTransforms.wgs84ToWindowCoordinates` to return window coordinates with origin at the top left corner.
  - `Billboard.pixelOffset` and `Label.pixelOffset` now have their origin at the top left corner.
  - Replaced `CameraFlightPath.createAnimation` with `Camera.flyTo` and replaced `CameraFlightPath.createAnimationRectangle` with `Camera.flyToRectangle`. Code that looked like:

            scene.animations.add(Cesium.CameraFlightPath.createAnimation(scene, {
                destination : Cesium.Cartesian3.fromDegrees(-117.16, 32.71, 15000.0)
            }));

    should now look like:

            scene.camera.flyTo({
                destination : Cesium.Cartesian3.fromDegrees(-117.16, 32.71, 15000.0)
            });

  - In `Camera.flyTo` and `Camera.flyToRectangle`:
    - `options.duration` is now in seconds, not milliseconds.
    - Renamed `options.endReferenceFrame` to `options.endTransform`.
    - Renamed `options.onComplete` to `options.complete`.
    - Renamed `options.onCancel` to `options.cancel`.
  - The following are now in seconds, not milliseconds.
    - `Scene.morphToColumbusView`, `Scene.morphTo2D`, and `Scene.morphTo3D` parameter `duration`.
    - `HomeButton` constructor parameter `options.duration`, `HomeButtonViewModel` constructor parameter `duration`, and `HomeButtonViewModel.duration`.
    - `SceneModePicker` constructor parameter `duration`, `SceneModePickerViewModel` constructor parameter `duration`, and `SceneModePickerViewModel.duration`.
    - `Geocoder` and `GeocoderViewModel` constructor parameter `options.flightDuration` and `GeocoderViewModel.flightDuration`.
    - `ScreenSpaceCameraController.bounceAnimationTime`.
    - `FrameRateMonitor` constructor parameter `options.samplingWindow`, `options.quietPeriod`, and `options.warmupPeriod`.
  - Refactored `JulianDate` to be in line with other Core types.
    - Most functions now take result parameters.
    - The default constructor no longer creates a date at the current time, use `JulianDate.now()` instead.
    - Removed `JulianDate.getJulianTimeFraction` and `JulianDate.compareTo`
    - `new JulianDate()` -> `JulianDate.now()`
    - `date.getJulianDayNumber()` -> `date.dayNumber`
    - `date.getSecondsOfDay()` -> `secondsOfDay`
    - `date.getTotalDays()` -> `JulianDate.getTotalDays(date)`
    - `date.getSecondsDifference(arg1, arg2)` -> `JulianDate.getSecondsDifference(arg2, arg1)` (Note, order of arguments flipped)
    - `date.getDaysDifference(arg1, arg2)` -> `JulianDate.getDaysDifference(arg2, arg1)` (Note, order of arguments flipped)
    - `date.getTaiMinusUtc()` -> `JulianDate.getTaiMinusUtc(date)`
    - `date.addSeconds(seconds)` -> `JulianDate.addSeconds(date, seconds)`
    - `date.addMinutes(minutes)` -> `JulianDate.addMinutes(date, minutes)`
    - `date.addHours(hours)` -> `JulianDate.addHours(date, hours)`
    - `date.addDays(days)` -> `JulianDate.addDays(date, days)`
    - `date.lessThan(right)` -> `JulianDate.lessThan(left, right)`
    - `date.lessThanOrEquals(right)` -> `JulianDate.lessThanOrEquals(left, right)`
    - `date.greaterThan(right)` -> `JulianDate.greaterThan(left, right)`
    - `date.greaterThanOrEquals(right)` -> `JulianDate.greaterThanOrEquals(left, right)`
  - Refactored `TimeInterval` to be in line with other Core types.

    - The constructor no longer requires parameters and now takes a single options parameter. Code that looked like:

            new TimeInterval(startTime, stopTime, true, true, data);

    should now look like:

            new TimeInterval({
                start : startTime,
                stop : stopTime,
                isStartIncluded : true,
                isStopIncluded : true,
                data : data
            });

    - `TimeInterval.fromIso8601` now takes a single options parameter. Code that looked like:

            TimeInterval.fromIso8601(intervalString, true, true, data);

    should now look like:

            TimeInterval.fromIso8601({
                iso8601 : intervalString,
                isStartIncluded : true,
                isStopIncluded : true,
                data : data
            });

    - `interval.intersect(otherInterval)` -> `TimeInterval.intersect(interval, otherInterval)`
    - `interval.contains(date)` -> `TimeInterval.contains(interval, date)`

  - Removed `TimeIntervalCollection.intersectInterval`.
  - `TimeIntervalCollection.findInterval` now takes a single options parameter instead of individual parameters. Code that looked like:

            intervalCollection.findInterval(startTime, stopTime, false, true);

    should now look like:

            intervalCollection.findInterval({
                start : startTime,
                stop : stopTime,
                isStartIncluded : false,
                isStopIncluded : true
            });

  - `TimeIntervalCollection.empty` was renamed to `TimeIntervalCollection.isEmpty`
  - Removed `Scene.animations` and `AnimationCollection` from the public Cesium API.
  - Replaced `color`, `outlineColor`, and `outlineWidth` in `DynamicPath` with a `material` property.
  - `ModelAnimationCollection.add` and `ModelAnimationCollection.addAll` renamed `options.startOffset` to `options.delay`. Also renamed `ModelAnimation.startOffset` to `ModelAnimation.delay`.
  - Replaced `Scene.scene2D.projection` property with read-only `Scene.mapProjection`. Set this with the `mapProjection` option for the `Viewer`, `CesiumWidget`, or `Scene` constructors.
  - Moved Fresnel, Reflection, and Refraction materials to the [Materials Pack Plugin](https://github.com/CesiumGS/cesium-materials-pack).
  - Renamed `Simon1994PlanetaryPositions` functions `ComputeSunPositionInEarthInertialFrame` and `ComputeMoonPositionInEarthInertialFrame` to `computeSunPositionInEarthInertialFrame` and `computeMoonPositionInEarthInertialFrame`, respectively.
  - `Scene` constructor function now takes an `options` parameter instead of individual parameters.
  - `CesiumWidget.showErrorPanel` now takes a `message` parameter in between the previous `title` and `error` parameters.
  - Removed `Camera.createCorrectPositionAnimation`.
  - Moved `LeapSecond.leapSeconds` to `JulianDate.leapSeconds`.
  - `Event.removeEventListener` no longer throws `DeveloperError` if the `listener` does not exist; it now returns `false`.
  - Enumeration values of `SceneMode` have better correspondence with mode names to help with debugging.
  - The build process now requires [Node.js](http://nodejs.org/) to be installed on the system.

- Cesium now supports Internet Explorer 11.0.9 on desktops. For the best results, use the new [IE Developer Channel](http://devchannel.modern.ie/) for development.
- `ReferenceProperty` can now handle sub-properties, for example, `myObject#billboard.scale`.
- `DynamicObject.id` can now include period characters.
- Added `PolylineGlowMaterialProperty` which enables data sources to use the PolylineGlow material.
- Fixed support for embedded resources in glTF models.
- Added `HermitePolynomialApproximation.interpolate` for performing interpolation when derivative information is available.
- `SampledProperty` and `SampledPositionProperty` can now store derivative information for each sample value. This allows for more accurate interpolation when using `HermitePolynomialApproximation`.
- Added `FrameRateMonitor` to monitor the frame rate achieved by a `Scene` and to raise a `lowFrameRate` event when it falls below a configurable threshold.
- Added `PerformanceWatchdog` widget and `viewerPerformanceWatchdogMixin`.
- `Viewer` and `CesiumWidget` now provide more user-friendly error messages when an initialization or rendering error occurs.
- `Viewer` and `CesiumWidget` now take a new optional parameter, `creditContainer`.
- `Viewer` can now optionally be constructed with a `DataSourceCollection`. Previously, it always created one itself internally.
- Fixed a problem that could rarely lead to the camera's `tilt` property being `NaN`.
- `GeoJsonDataSource` no longer uses the `name` or `title` property of the feature as the dynamic object's name if the value of the property is null.
- Added `TimeIntervalCollection.isStartIncluded` and `TimeIntervalCollection.isStopIncluded`.
- Added `Cesium.VERSION` to the combined `Cesium.js` file.
- Made general improvements to the [reference documentation](http://cesiumjs.org/refdoc.html).
- Updated third-party [Tween.js](https://github.com/sole/tween.js/) from r7 to r13.
- Updated third-party JSDoc 3.3.0-alpha5 to 3.3.0-alpha9.
- The development web server has been rewritten in Node.js, and is now included as part of each release.

### b29 - 2014-06-02

- Breaking changes ([why so many?](https://community.cesium.com/t/moving-towards-cesium-1-0/1209))

  - Replaced `Scene.createTextureAtlas` with `new TextureAtlas`.
  - Removed `CameraFlightPath.createAnimationCartographic`. Code that looked like:

           var flight = CameraFlightPath.createAnimationCartographic(scene, {
               destination : cartographic
           });
           scene.animations.add(flight);

    should now look like:

           var flight = CameraFlightPath.createAnimation(scene, {
               destination : ellipsoid.cartographicToCartesian(cartographic)
           });
           scene.animations.add(flight);

  - Removed `CesiumWidget.onRenderLoopError` and `Viewer.renderLoopError`. They have been replaced by `Scene.renderError`.
  - Renamed `CompositePrimitive` to `PrimitiveCollection` and added an `options` parameter to the constructor function.
  - Removed `Shapes.compute2DCircle`, `Shapes.computeCircleBoundary` and `Shapes.computeEllipseBoundary`. Instead, use `CircleOutlineGeometry` and `EllipseOutlineGeometry`. See the [tutorial](http://cesiumjs.org/2013/11/04/Geometry-and-Appearances/).
  - Removed `PolylinePipeline`, `PolygonPipeline`, `Tipsify`, `FrustumCommands`, and all `Renderer` types (except noted below) from the public Cesium API. These are still available but are not part of the official API and may change in future versions. `Renderer` types in particular are likely to change.
  - For AMD users only:
    - Moved `PixelFormat` from `Renderer` to `Core`.
    - Moved the following from `Renderer` to `Scene`: `TextureAtlas`, `TextureAtlasBuilder`, `BlendEquation`, `BlendFunction`, `BlendingState`, `CullFace`, `DepthFunction`, `StencilFunction`, and `StencilOperation`.
    - Moved the following from `Scene` to `Core`: `TerrainProvider`, `ArcGisImageServerTerrainProvider`, `CesiumTerrainProvider`, `EllipsoidTerrainProvider`, `VRTheWorldTerrainProvider`, `TerrainData`, `HeightmapTerrainData`, `QuantizedMeshTerrainData`, `TerrainMesh`, `TilingScheme`, `GeographicTilingScheme`, `WebMercatorTilingScheme`, `sampleTerrain`, `TileProviderError`, `Credit`.
  - Removed `TilingScheme.createRectangleOfLevelZeroTiles`, `GeographicTilingScheme.createLevelZeroTiles` and `WebMercatorTilingScheme.createLevelZeroTiles`.
  - Removed `CameraColumbusViewMode`.
  - Removed `Enumeration`.

- Added new functions to `Cartesian3`: `fromDegrees`, `fromRadians`, `fromDegreesArray`, `fromRadiansArray`, `fromDegreesArray3D` and `fromRadiansArray3D`. Added `fromRadians` to `Cartographic`.
- Fixed dark lighting in 3D and Columbus View when viewing a primitive edge on. ([#592](https://github.com/CesiumGS/cesium/issues/592))
- Improved Internet Explorer 11.0.8 support including workarounds for rendering labels, billboards, and the sun.
- Improved terrain and imagery rendering performance when very close to the surface.
- Added `preRender` and `postRender` events to `Scene`.
- Added `Viewer.targetFrameRate` and `CesiumWidget.targetFrameRate` to allow for throttling of the requestAnimationFrame rate.
- Added `Viewer.resolutionScale` and `CesiumWidget.resolutionScale` to allow the scene to be rendered at a resolution other than the canvas size.
- `Camera.transform` now works consistently across scene modes.
- Fixed a bug that prevented `sampleTerrain` from working with STK World Terrain in Firefox.
- `sampleTerrain` no longer fails when used with a `TerrainProvider` that is not yet ready.
- Fixed problems that could occur when using `ArcGisMapServerImageryProvider` to access a tiled MapServer of non-global extent.
- Added `interleave` option to `Primitive` constructor.
- Upgraded JSDoc from 3.0 to 3.3.0-alpha5. The Cesium reference documentation now has a slightly different look and feel.
- Upgraded Dojo from 1.9.1 to 1.9.3. NOTE: Dojo is only used in Sandcastle and not required by Cesium.

### b28 - 2014-05-01

- Breaking changes ([why so many?](https://community.cesium.com/t/breaking-changes/1132)):
  - Renamed and moved `Scene.primitives.centralBody` moved to `Scene.globe`.
  - Removed `CesiumWidget.centralBody` and `Viewer.centralBody`. Use `CesiumWidget.scene.globe` and `Viewer.scene.globe`.
  - Renamed `CentralBody` to `Globe`.
  - Replaced `Model.computeWorldBoundingSphere` with `Model.boundingSphere`.
  - Refactored visualizers, removing `setDynamicObjectCollection`, `getDynamicObjectCollection`, `getScene`, and `removeAllPrimitives` which are all superfluous after the introduction of `DataSourceDisplay`. The affected classes are:
    - `DynamicBillboardVisualizer`
    - `DynamicConeVisualizerUsingCustomSensor`
    - `DynamicLabelVisualizer`
    - `DynamicModelVisualizer`
    - `DynamicPathVisualizer`
    - `DynamicPointVisualizer`
    - `DynamicPyramidVisualizer`
    - `DynamicVectorVisualizer`
    - `GeometryVisualizer`
  - Renamed Extent to Rectangle
    - `Extent` -> `Rectangle`
    - `ExtentGeometry` -> `RectangleGeomtry`
    - `ExtentGeometryOutline` -> `RectangleGeometryOutline`
    - `ExtentPrimitive` -> `RectanglePrimitive`
    - `BoundingRectangle.fromExtent` -> `BoundingRectangle.fromRectangle`
    - `BoundingSphere.fromExtent2D` -> `BoundingSphere.fromRectangle2D`
    - `BoundingSphere.fromExtentWithHeights2D` -> `BoundingSphere.fromRectangleWithHeights2D`
    - `BoundingSphere.fromExtent3D` -> `BoundingSphere.fromRectangle3D`
    - `EllipsoidalOccluder.computeHorizonCullingPointFromExtent` -> `EllipsoidalOccluder.computeHorizonCullingPointFromRectangle`
    - `Occluder.computeOccludeePointFromExtent` -> `Occluder.computeOccludeePointFromRectangle`
    - `Camera.getExtentCameraCoordinates` -> `Camera.getRectangleCameraCoordinates`
    - `Camera.viewExtent` -> `Camera.viewRectangle`
    - `CameraFlightPath.createAnimationExtent` -> `CameraFlightPath.createAnimationRectangle`
    - `TilingScheme.extentToNativeRectangle` -> `TilingScheme.rectangleToNativeRectangle`
    - `TilingScheme.tileXYToNativeExtent` -> `TilingScheme.tileXYToNativeRectangle`
    - `TilingScheme.tileXYToExtent` -> `TilingScheme.tileXYToRectangle`
  - Converted `DataSource` get methods into properties.
    - `getName` -> `name`
    - `getClock` -> `clock`
    - `getChangedEvent` -> `changedEvent`
    - `getDynamicObjectCollection` -> `dynamicObjects`
    - `getErrorEvent` -> `errorEvent`
  - `BaseLayerPicker` has been extended to support terrain selection ([#1607](https://github.com/CesiumGS/cesium/pull/1607)).
    - The `BaseLayerPicker` constructor function now takes the container element and an options object instead of a CentralBody and ImageryLayerCollection.
    - The `BaseLayerPickerViewModel` constructor function now takes an options object instead of a `CentralBody` and `ImageryLayerCollection`.
    - `ImageryProviderViewModel` -> `ProviderViewModel`
    - `BaseLayerPickerViewModel.selectedName` -> `BaseLayerPickerViewModel.buttonTooltip`
    - `BaseLayerPickerViewModel.selectedIconUrl` -> `BaseLayerPickerViewModel.buttonImageUrl`
    - `BaseLayerPickerViewModel.selectedItem` -> `BaseLayerPickerViewModel.selectedImagery`
    - `BaseLayerPickerViewModel.imageryLayers`has been removed and replaced with `BaseLayerPickerViewModel.centralBody`
  - Renamed `TimeIntervalCollection.clear` to `TimeIntervalColection.removeAll`
  - `Context` is now private.
    - Removed `Scene.context`. Instead, use `Scene.drawingBufferWidth`, `Scene.drawingBufferHeight`, `Scene.maximumAliasedLineWidth`, and `Scene.createTextureAtlas`.
    - `Billboard.computeScreenSpacePosition`, `Label.computeScreenSpacePosition`, `SceneTransforms.clipToWindowCoordinates` and `SceneTransforms.clipToDrawingBufferCoordinates` take a `Scene` parameter instead of a `Context`.
    - `Camera` constructor takes `Scene` as parameter instead of `Context`
  - Types implementing the `ImageryProvider` interface arenow require a `hasAlphaChannel` property.
  - Removed `checkForChromeFrame` since Chrome Frame is no longer supported by Google. See [Google's official announcement](http://blog.chromium.org/2013/06/retiring-chrome-frame.html).
  - Types implementing `DataSource` no longer need to implement `getIsTimeVarying`.
- Added a `NavigationHelpButton` widget that, when clicked, displays information about how to navigate around the globe with the mouse. The new button is enabled by default in the `Viewer` widget.
- Added `Model.minimumPixelSize` property so models remain visible when the viewer zooms out.
- Added `DynamicRectangle` to support DataSource provided `RectangleGeometry`.
- Added `DynamicWall` to support DataSource provided `WallGeometry`.
- Improved texture upload performance and reduced memory usage when using `BingMapsImageryProvider` and other imagery providers that return false from `hasAlphaChannel`.
- Added the ability to offset the grid in the `GridMaterial`.
- `GeometryVisualizer` now creates geometry asynchronously to prevent locking up the browser.
- Add `Clock.canAnimate` to prevent time from advancing, even while the clock is animating.
- `Viewer` now prevents time from advancing if asynchronous geometry is being processed in order to avoid showing an incomplete picture. This can be disabled via the `Viewer.allowDataSourcesToSuspendAnimation` settings.
- Added ability to modify glTF material parameters using `Model.getMaterial`, `ModelMaterial`, and `ModelMesh.material`.
- Added `asynchronous` and `ready` properties to `Model`.
- Added `Cartesian4.fromColor` and `Color.fromCartesian4`.
- Added `getScale` and `getMaximumScale` to `Matrix2`, `Matrix3`, and `Matrix4`.
- Upgraded Knockout from version 3.0.0 to 3.1.0.
- Upgraded TopoJSON from version 1.1.4 to 1.6.8.

### b27 - 2014-04-01

- Breaking changes:

  - All `CameraController` functions have been moved up to the `Camera`. Removed `CameraController`. For example, code that looked like:

           scene.camera.controller.viewExtent(extent);

    should now look like:

           scene.camera.viewExtent(extent);

  - Finished replacing getter/setter functions with properties:
    - `ImageryLayer`
      - `getImageryProvider` -> `imageryProvider`
      - `getExtent` -> `extent`
    - `Billboard`, `Label`
      - `getShow`, `setShow` -> `show`
      - `getPosition`, `setPosition` -> `position`
      - `getPixelOffset`, `setPixelOffset` -> `pixelOffset`
      - `getTranslucencyByDistance`, `setTranslucencyByDistance` -> `translucencyByDistance`
      - `getPixelOffsetScaleByDistance`, `setPixelOffsetScaleByDistance` -> `pixelOffsetScaleByDistance`
      - `getEyeOffset`, `setEyeOffset` -> `eyeOffset`
      - `getHorizontalOrigin`, `setHorizontalOrigin` -> `horizontalOrigin`
      - `getVerticalOrigin`, `setVerticalOrigin` -> `verticalOrigin`
      - `getScale`, `setScale` -> `scale`
      - `getId` -> `id`
    - `Billboard`
      - `getScaleByDistance`, `setScaleByDistance` -> `scaleByDistance`
      - `getImageIndex`, `setImageIndex` -> `imageIndex`
      - `getColor`, `setColor` -> `color`
      - `getRotation`, `setRotation` -> `rotation`
      - `getAlignedAxis`, `setAlignedAxis` -> `alignedAxis`
      - `getWidth`, `setWidth` -> `width`
      - `getHeight` `setHeight` -> `height`
    - `Label`
      - `getText`, `setText` -> `text`
      - `getFont`, `setFont` -> `font`
      - `getFillColor`, `setFillColor` -> `fillColor`
      - `getOutlineColor`, `setOutlineColor` -> `outlineColor`
      - `getOutlineWidth`, `setOutlineWidth` -> `outlineWidth`
      - `getStyle`, `setStyle` -> `style`
    - `Polygon`
      - `getPositions`, `setPositions` -> `positions`
    - `Polyline`
      - `getShow`, `setShow` -> `show`
      - `getPositions`, `setPositions` -> `positions`
      - `getMaterial`, `setMeterial` -> `material`
      - `getWidth`, `setWidth` -> `width`
      - `getLoop`, `setLoop` -> `loop`
      - `getId` -> `id`
    - `Occluder`
      - `getPosition` -> `position`
      - `getRadius` -> `radius`
      - `setCameraPosition` -> `cameraPosition`
    - `LeapSecond`
      - `getLeapSeconds`, `setLeapSeconds` -> `leapSeconds`
    - `Fullscreen`
      - `getFullscreenElement` -> `element`
      - `getFullscreenChangeEventName` -> `changeEventName`
      - `getFullscreenErrorEventName` -> `errorEventName`
      - `isFullscreenEnabled` -> `enabled`
      - `isFullscreen` -> `fullscreen`
    - `Event`
      - `getNumberOfListeners` -> `numberOfListeners`
    - `EllipsoidGeodesic`
      - `getSurfaceDistance` -> `surfaceDistance`
      - `getStart` -> `start`
      - `getEnd` -> `end`
      - `getStartHeading` -> `startHeading`
      - `getEndHeading` -> `endHeading`
    - `AnimationCollection`
      - `getAll` -> `all`
    - `CentralBodySurface`
      - `getTerrainProvider`, `setTerrainProvider` -> `terrainProvider`
    - `Credit`
      - `getText` -> `text`
      - `getImageUrl` -> `imageUrl`
      - `getLink` -> `link`
    - `TerrainData`, `HightmapTerrainData`, `QuanitzedMeshTerrainData`
      - `getWaterMask` -> `waterMask`
    - `Tile`
      - `getChildren` -> `children`
    - `Buffer`
      - `getSizeInBytes` -> `sizeInBytes`
      - `getUsage` -> `usage`
      - `getVertexArrayDestroyable`, `setVertexArrayDestroyable` -> `vertexArrayDestroyable`
    - `CubeMap`
      - `getPositiveX` -> `positiveX`
      - `getNegativeX` -> `negativeX`
      - `getPositiveY` -> `positiveY`
      - `getNegativeY` -> `negativeY`
      - `getPositiveZ` -> `positiveZ`
      - `getNegativeZ` -> `negativeZ`
    - `CubeMap`, `Texture`
      - `getSampler`, `setSampler` -> `sampler`
      - `getPixelFormat` -> `pixelFormat`
      - `getPixelDatatype` -> `pixelDatatype`
      - `getPreMultiplyAlpha` -> `preMultiplyAlpha`
      - `getFlipY` -> `flipY`
      - `getWidth` -> `width`
      - `getHeight` -> `height`
    - `CubeMapFace`
      - `getPixelFormat` -> `pixelFormat`
      - `getPixelDatatype` -> `pixelDatatype`
    - `Framebuffer`
      - `getNumberOfColorAttachments` -> `numberOfColorAttachments`
      - `getDepthTexture` -> `depthTexture`
      - `getDepthRenderbuffer` -> `depthRenderbuffer`
      - `getStencilRenderbuffer` -> `stencilRenderbuffer`
      - `getDepthStencilTexture` -> `depthStencilTexture`
      - `getDepthStencilRenderbuffer` -> `depthStencilRenderbuffer`
      - `hasDepthAttachment` -> `hasdepthAttachment`
    - `Renderbuffer`
      - `getFormat` -> `format`
      - `getWidth` -> `width`
      - `getHeight` -> `height`
    - `ShaderProgram`
      - `getVertexAttributes` -> `vertexAttributes`
      - `getNumberOfVertexAttributes` -> `numberOfVertexAttributes`
      - `getAllUniforms` -> `allUniforms`
      - `getManualUniforms` -> `manualUniforms`
    - `Texture`
      - `getDimensions` -> `dimensions`
    - `TextureAtlas`
      - `getBorderWidthInPixels` -> `borderWidthInPixels`
      - `getTextureCoordinates` -> `textureCoordinates`
      - `getTexture` -> `texture`
      - `getNumberOfImages` -> `numberOfImages`
      - `getGUID` -> `guid`
    - `VertexArray`
      - `getNumberOfAttributes` -> `numberOfAttributes`
      - `getIndexBuffer` -> `indexBuffer`
  - Finished removing prototype functions. (Use 'static' versions of these functions instead):
    - `BoundingRectangle`
      - `union`, `expand`
    - `BoundingSphere`
      - `union`, `expand`, `getPlaneDistances`, `projectTo2D`
    - `Plane`
      - `getPointDistance`
    - `Ray`
      - `getPoint`
    - `Spherical`
      - `normalize`
    - `Extent`
      - `validate`, `getSouthwest`, `getNorthwest`, `getNortheast`, `getSoutheast`, `getCenter`, `intersectWith`, `contains`, `isEmpty`, `subsample`
  - `DataSource` now has additional required properties, `isLoading` and `loadingEvent` as well as a new optional `update` method which will be called each frame.
  - Renamed `Stripe` material uniforms `lightColor` and `darkColor` to `evenColor` and `oddColor`.
  - Replaced `SceneTransitioner` with new functions and properties on the `Scene`: `morphTo2D`, `morphToColumbusView`, `morphTo3D`, `completeMorphOnUserInput`, `morphStart`, `morphComplete`, and `completeMorph`.
  - Removed `TexturePool`.

- Improved visual quality for translucent objects with [Weighted Blended Order-Independent Transparency](http://cesiumjs.org/2014/03/14/Weighted-Blended-Order-Independent-Transparency/).
- Fixed extruded polygons rendered in the southern hemisphere. [#1490](https://github.com/CesiumGS/cesium/issues/1490)
- Fixed Primitive picking that have a closed appearance drawn on the surface. [#1333](https://github.com/CesiumGS/cesium/issues/1333)
- Added `StripeMaterialProperty` for supporting the `Stripe` material in DynamicScene.
- `loadArrayBuffer`, `loadBlob`, `loadJson`, `loadText`, and `loadXML` now support loading data from data URIs.
- The `debugShowBoundingVolume` property on primitives now works across all scene modes.
- Eliminated the use of a texture pool for Earth surface imagery textures. The use of the pool was leading to mipmapping problems in current versions of Google Chrome where some tiles would show imagery from entirely unrelated parts of the globe.

### b26 - 2014-03-03

- Breaking changes:
  - Replaced getter/setter functions with properties:
    - `Scene`
      - `getCanvas` -> `canvas`
      - `getContext` -> `context`
      - `getPrimitives` -> `primitives`
      - `getCamera` -> `camera`
      - `getScreenSpaceCameraController` -> `screenSpaceCameraController`
      - `getFrameState` -> `frameState`
      - `getAnimations` -> `animations`
    - `CompositePrimitive`
      - `getCentralBody`, `setCentralBody` -> `centralBody`
      - `getLength` -> `length`
    - `Ellipsoid`
      - `getRadii` -> `radii`
      - `getRadiiSquared` -> `radiiSquared`
      - `getRadiiToTheFourth` -> `radiiToTheFourth`
      - `getOneOverRadii` -> `oneOverRadii`
      - `getOneOverRadiiSquared` -> `oneOverRadiiSquared`
      - `getMinimumRadius` -> `minimumRadius`
      - `getMaximumRadius` -> `maximumRadius`
    - `CentralBody`
      - `getEllipsoid` -> `ellipsoid`
      - `getImageryLayers` -> `imageryLayers`
    - `EllipsoidalOccluder`
      - `getEllipsoid` -> `ellipsoid`
      - `getCameraPosition`, `setCameraPosition` -> `cameraPosition`
    - `EllipsoidTangentPlane`
      - `getEllipsoid` -> `ellipsoid`
      - `getOrigin` -> `origin`
    - `GeographicProjection`
      - `getEllipsoid` -> `ellipsoid`
    - `WebMercatorProjection`
      - `getEllipsoid` -> `ellipsoid`
    - `SceneTransitioner`
      - `getScene` -> `scene`
      - `getEllipsoid` -> `ellipsoid`
    - `ScreenSpaceCameraController`
      - `getEllipsoid`, `setEllipsoid` -> `ellipsoid`
    - `SkyAtmosphere`
      - `getEllipsoid` -> `ellipsoid`
    - `TilingScheme`, `GeographicTilingScheme`, `WebMercatorTilingSheme`
      - `getEllipsoid` -> `ellipsoid`
      - `getExtent` -> `extent`
      - `getProjection` -> `projection`
    - `ArcGisMapServerImageryProvider`, `BingMapsImageryProvider`, `GoogleEarthImageryProvider`, `GridImageryProvider`, `OpenStreetMapImageryProvider`, `SingleTileImageryProvider`, `TileCoordinatesImageryProvider`, `TileMapServiceImageryProvider`, `WebMapServiceImageryProvider`
      - `getProxy` -> `proxy`
      - `getTileWidth` -> `tileWidth`
      - `getTileHeight` -> `tileHeight`
      - `getMaximumLevel` -> `maximumLevel`
      - `getMinimumLevel` -> `minimumLevel`
      - `getTilingScheme` -> `tilingScheme`
      - `getExtent` -> `extent`
      - `getTileDiscardPolicy` -> `tileDiscardPolicy`
      - `getErrorEvent` -> `errorEvent`
      - `isReady` -> `ready`
      - `getCredit` -> `credit`
    - `ArcGisMapServerImageryProvider`, `BingMapsImageryProvider`, `GoogleEarthImageryProvider`, `OpenStreetMapImageryProvider`, `SingleTileImageryProvider`, `TileMapServiceImageryProvider`, `WebMapServiceImageryProvider`
      - `getUrl` -> `url`
    - `ArcGisMapServerImageryProvider`
      - `isUsingPrecachedTiles` - > `usingPrecachedTiles`
    - `BingMapsImageryProvider`
      - `getKey` -> `key`
      - `getMapStyle` -> `mapStyle`
    - `GoogleEarthImageryProvider`
      - `getPath` -> `path`
      - `getChannel` -> `channel`
      - `getVersion` -> `version`
      - `getRequestType` -> `requestType`
    - `WebMapServiceImageryProvider`
      - `getLayers` -> `layers`
    - `CesiumTerrainProvider`, `EllipsoidTerrainProvider`, `ArcGisImageServerTerrainProvider`, `VRTheWorldTerrainProvider`
      - `getErrorEvent` -> `errorEvent`
      - `getCredit` -> `credit`
      - `getTilingScheme` -> `tilingScheme`
      - `isReady` -> `ready`
    - `TimeIntervalCollection`
      - `getChangedEvent` -> `changedEvent`
      - `getStart` -> `start`
      - `getStop` -> `stop`
      - `getLength` -> `length`
      - `isEmpty` -> `empty`
    - `DataSourceCollection`, `ImageryLayerCollection`, `LabelCollection`, `PolylineCollection`, `SensorVolumeCollection`
      - `getLength` -> `length`
    - `BillboardCollection`
      - `getLength` -> `length`
      - `getTextureAtlas`, `setTextureAtlas` -> `textureAtlas`
      - `getDestroyTextureAtlas`, `setDestroyTextureAtlas` -> `destroyTextureAtlas`
  - Removed `Scene.getUniformState()`. Use `scene.context.getUniformState()`.
  - Visualizers no longer create a `dynamicObject` property on the primitives they create. Instead, they set the `id` property that is standard for all primitives.
  - The `propertyChanged` on DynamicScene objects has been renamed to `definitionChanged`. Also, the event is now raised in the case of an existing property being modified as well as having a new property assigned (previously only property assignment would raise the event).
  - The `visualizerTypes` parameter to the `DataSouceDisplay` has been changed to a callback function that creates an array of visualizer instances.
  - `DynamicDirectionsProperty` and `DynamicVertexPositionsProperty` were both removed, they have been superseded by `PropertyArray` and `PropertyPositionArray`, which make it easy for DataSource implementations to create time-dynamic arrays.
  - `VisualizerCollection` has been removed. It is superseded by `DataSourceDisplay`.
  - `DynamicEllipsoidVisualizer`, `DynamicPolygonVisualizer`, and `DynamicPolylineVisualizer` have been removed. They are superseded by `GeometryVisualizer` and corresponding `GeometryUpdater` implementations; `EllipsoidGeometryUpdater`, `PolygonGeometryUpdater`, `PolylineGeometryUpdater`.
  - Modified `CameraFlightPath` functions to take place in the camera's current reference frame. The arguments to the function now need to be given in world coordinates and an optional reference frame can be given when the flight is completed.
  - `PixelDatatype` properties are now JavaScript numbers, not `Enumeration` instances.
  - `combine` now takes two objects instead of an array, and defaults to copying shallow references. The `allowDuplicates` parameter has been removed. In the event of duplicate properties, the first object's properties will be used.
  - Removed `FeatureDetection.supportsCrossOriginImagery`. This check was only useful for very old versions of WebKit.
- Added `Model` for drawing 3D models using glTF. See the [tutorial](http://cesiumjs.org/2014/03/03/Cesium-3D-Models-Tutorial/) and [Sandcastle example](http://cesiumjs.org/Cesium/Apps/Sandcastle/index.html?src=3D%20Models.html&label=Showcases).
- DynamicScene now makes use of [Geometry and Appearances](http://cesiumjs.org/2013/11/04/Geometry-and-Appearances/), which provides a tremendous improvements to DataSource visualization (CZML, GeoJSON, etc..). Extruded geometries are now supported and in many use cases performance is an order of magnitude faster.
- Added new `SelectionIndicator` and `InfoBox` widgets to `Viewer`, activated by `viewerDynamicObjectMixin`.
- `CesiumTerrainProvider` now supports mesh-based terrain like the tiles created by [STK Terrain Server](https://community.cesium.com/t/stk-terrain-server-beta/1017).
- Fixed rendering artifact on translucent objects when zooming in or out.
- Added `CesiumInspector` widget for graphics debugging. In Cesium Viewer, it is enabled by using the query parameter `inspector=true`. Also see the [Sandcastle example](http://cesiumjs.org/Cesium/Apps/Sandcastle/index.html?src=Cesium%20Inspector.html&label=Showcases).
- Improved compatibility with Internet Explorer 11.
- `DynamicEllipse`, `DynamicPolygon`, and `DynamicEllipsoid` now have properties matching their geometry counterpart, i.e. `EllipseGeometry`, `EllipseOutlineGeometry`, etc. These properties are also available in CZML.
- Added a `definitionChanged` event to the `Property` interface as well as most `DynamicScene` objects. This makes it easy for a client to observe when new data is loaded into a property or object.
- Added an `isConstant` property to the `Property` interface. Constant properties do not change in regards to simulation time, i.e. `Property.getValue` will always return the same result for all times.
- `ConstantProperty` is now mutable; it's value can be updated via `ConstantProperty.setValue`.
- Improved the quality of imagery near the poles when the imagery source uses a `GeographicTilingScheme`.
- `OpenStreetMapImageryProvider` now supports imagery with a minimum level.
- `BingMapsImageryProvider` now uses HTTPS by default for metadata and tiles when the document is loaded over HTTPS.
- Added the ability for imagery providers to specify view-dependent attribution to be display in the `CreditDisplay`.
- View-dependent imagery source attribution is now added to the `CreditDisplay` by the `BingMapsImageryProvider`.
- Fixed viewing an extent. [#1431](https://github.com/CesiumGS/cesium/issues/1431)
- Fixed camera tilt in ICRF. [#544](https://github.com/CesiumGS/cesium/issues/544)
- Fixed developer error when zooming in 2D. If the zoom would create an invalid frustum, nothing is done. [#1432](https://github.com/CesiumGS/cesium/issues/1432)
- Fixed `WallGeometry` bug that failed by removing positions that were less close together by less than 6 decimal places. [#1483](https://github.com/CesiumGS/cesium/pull/1483)
- Fixed `EllipsoidGeometry` texture coordinates. [#1454](https://github.com/CesiumGS/cesium/issues/1454)
- Added a loop property to `Polyline`s to join the first and last point. [#960](https://github.com/CesiumGS/cesium/issues/960)
- Use `performance.now()` instead of `Date.now()`, when available, to limit time spent loading terrain and imagery tiles. This results in more consistent frame rates while loading tiles on some systems.
- `RequestErrorEvent` now includes the headers that were returned with the error response.
- Added `AssociativeArray`, which is a helper class for maintaining a hash of objects that also needs to be iterated often.
- Added `TimeIntervalCollection.getChangedEvent` which returns an event that will be raised whenever intervals are updated.
- Added a second parameter to `Material.fromType` to override default uniforms. [#1522](https://github.com/CesiumGS/cesium/pull/1522)
- Added `Intersections2D` class containing operations on 2D triangles.
- Added `czm_inverseViewProjection` and `czm_inverseModelViewProjection` automatic GLSL uniform.

### b25 - 2014-02-03

- Breaking changes:
  - The `Viewer` constructor argument `options.fullscreenElement` now matches the `FullscreenButton` default of `document.body`, it was previously the `Viewer` container itself.
  - Removed `Viewer.objectTracked` event; `Viewer.trackedObject` is now an ES5 Knockout observable that can be subscribed to directly.
  - Replaced `PerformanceDisplay` with `Scene.debugShowFramesPerSecond`.
  - `Asphalt`, `Blob`, `Brick`, `Cement`, `Erosion`, `Facet`, `Grass`, `TieDye`, and `Wood` materials were moved to the [Materials Pack Plugin](https://github.com/CesiumGS/cesium-materials-pack).
  - Renamed `GeometryPipeline.createAttributeIndices` to `GeometryPipeline.createAttributeLocations`.
  - Renamed `attributeIndices` property to `attributeLocations` when calling `Context.createVertexArrayFromGeometry`.
  - `PerformanceDisplay` requires a DOM element as a parameter.
- Fixed globe rendering in the current Canary version of Google Chrome.
- `Viewer` now monitors the clock settings of the first added `DataSource` for changes, and also now has a constructor option `automaticallyTrackFirstDataSourceClock` which will turn off this behavior.
- The `DynamicObjectCollection` created by `CzmlDataSource` now sends a single `collectionChanged` event after CZML is loaded; previously it was sending an event every time an object was created or removed during the load process.
- Added `ScreenSpaceCameraController.enableInputs` to fix issue with inputs not being restored after overlapping camera flights.
- Fixed picking in 2D with rotated map. [#1337](https://github.com/CesiumGS/cesium/issues/1337)
- `TileMapServiceImageryProvider` can now handle casing differences in tilemapresource.xml.
- `OpenStreetMapImageryProvider` now supports imagery with a minimum level.
- Added `Quaternion.fastSlerp` and `Quaternion.fastSquad`.
- Upgraded Tween.js to version r12.

### b24 - 2014-01-06

- Breaking changes:

  - Added `allowTextureFilterAnisotropic` (default: `true`) and `failIfMajorPerformanceCaveat` (default: `true`) properties to the `contextOptions` property passed to `Viewer`, `CesiumWidget`, and `Scene` constructors and moved the existing properties to a new `webgl` sub-property. For example, code that looked like:

           var viewer = new Viewer('cesiumContainer', {
               contextOptions : {
                 alpha : true
               }
           });

    should now look like:

           var viewer = new Viewer('cesiumContainer', {
               contextOptions : {
                 webgl : {
                   alpha : true
                 }
               }
           });

  - The read-only `Cartesian3` objects must now be cloned to camera properties instead of assigned. For example, code that looked like:

          camera.up = Cartesian3.UNIT_Z;

    should now look like:

          Cartesian3.clone(Cartesian3.UNIT_Z, camera.up);

  - The CSS files for individual widgets, e.g. `BaseLayerPicker.css`, no longer import other CSS files. Most applications should import `widgets.css` (and optionally `lighter.css`).
  - `SvgPath` has been replaced by a Knockout binding: `cesiumSvgPath`.
  - `DynamicObject.availability` is now a `TimeIntervalCollection` instead of a `TimeInterval`.
  - Removed prototype version of `BoundingSphere.transform`.
  - `Matrix4.multiplyByPoint` now returns a `Cartesian3` instead of a `Cartesian4`.

- The minified, combined `Cesium.js` file now omits certain `DeveloperError` checks, to increase performance and reduce file size. When developing your application, we recommend using the unminified version locally for early error detection, then deploying the minified version to production.
- Fixed disabling `CentralBody.enableLighting`.
- Fixed `Geocoder` flights when following an object.
- The `Viewer` widget now clears `Geocoder` input when the user clicks the home button.
- The `Geocoder` input type has been changed to `search`, which improves usability (particularly on mobile devices). There were also some other minor styling improvements.
- Added `CentralBody.maximumScreenSpaceError`.
- Added `translateEventTypes`, `zoomEventTypes`, `rotateEventTypes`, `tiltEventTypes`, and `lookEventTypes` properties to `ScreenSpaceCameraController` to change the default mouse inputs.
- Added `Billboard.setPixelOffsetScaleByDistance`, `Label.setPixelOffsetScaleByDistance`, `DynamicBillboard.pixelOffsetScaleByDistance`, and `DynamicLabel.pixelOffsetScaleByDistance` to control minimum/maximum pixelOffset scaling based on camera distance.
- Added `BoundingSphere.transformsWithoutScale`.
- Added `fromArray` function to `Matrix2`, `Matrix3` and `Matrix4`.
- Added `Matrix4.multiplyTransformation`, `Matrix4.multiplyByPointAsVector`.

### b23 - 2013-12-02

- Breaking changes:

  - Changed the `CatmulRomSpline` and `HermiteSpline` constructors from taking an array of structures to a structure of arrays. For example, code that looked like:

           var controlPoints = [
               { point: new Cartesian3(1235398.0, -4810983.0, 4146266.0), time: 0.0},
               { point: new Cartesian3(1372574.0, -5345182.0, 4606657.0), time: 1.5},
               { point: new Cartesian3(-757983.0, -5542796.0, 4514323.0), time: 3.0},
               { point: new Cartesian3(-2821260.0, -5248423.0, 4021290.0), time: 4.5},
               { point: new Cartesian3(-2539788.0, -4724797.0, 3620093.0), time: 6.0}
           ];
           var spline = new HermiteSpline(controlPoints);

    should now look like:

           var spline = new HermiteSpline({
               times : [ 0.0, 1.5, 3.0, 4.5, 6.0 ],
               points : [
                   new Cartesian3(1235398.0, -4810983.0, 4146266.0),
                   new Cartesian3(1372574.0, -5345182.0, 4606657.0),
                   new Cartesian3(-757983.0, -5542796.0, 4514323.0),
                   new Cartesian3(-2821260.0, -5248423.0, 4021290.0),
                   new Cartesian3(-2539788.0, -4724797.0, 3620093.0)
               ]
           });

  - `loadWithXhr` now takes an options object, and allows specifying HTTP method and data to send with the request.
  - Renamed `SceneTransitioner.onTransitionStart` to `SceneTransitioner.transitionStart`.
  - Renamed `SceneTransitioner.onTransitionComplete` to `SceneTransitioner.transitionComplete`.
  - Renamed `CesiumWidget.onRenderLoopError` to `CesiumWidget.renderLoopError`.
  - Renamed `SceneModePickerViewModel.onTransitionStart` to `SceneModePickerViewModel.transitionStart`.
  - Renamed `Viewer.onRenderLoopError` to `Viewer.renderLoopError`.
  - Renamed `Viewer.onDropError` to `Viewer.dropError`.
  - Renamed `CesiumViewer.onDropError` to `CesiumViewer.dropError`.
  - Renamed `viewerDragDropMixin.onDropError` to `viewerDragDropMixin.dropError`.
  - Renamed `viewerDynamicObjectMixin.onObjectTracked` to `viewerDynamicObjectMixin.objectTracked`.
  - `PixelFormat`, `PrimitiveType`, `IndexDatatype`, `TextureWrap`, `TextureMinificationFilter`, and `TextureMagnificationFilter` properties are now JavaScript numbers, not `Enumeration` instances.
  - Replaced `sizeInBytes` properties on `IndexDatatype` with `IndexDatatype.getSizeInBytes`.

- Added `perPositionHeight` option to `PolygonGeometry` and `PolygonOutlineGeometry`.
- Added `QuaternionSpline` and `LinearSpline`.
- Added `Quaternion.log`, `Quaternion.exp`, `Quaternion.innerQuadrangle`, and `Quaternion.squad`.
- Added `Matrix3.inverse` and `Matrix3.determinant`.
- Added `ObjectOrientedBoundingBox`.
- Added `Ellipsoid.transformPositionFromScaledSpace`.
- Added `Math.nextPowerOfTwo`.
- Renamed our main website from [cesium.agi.com](http://cesium.agi.com/) to [cesiumjs.org](http://cesiumjs.org/).

### b22 - 2013-11-01

- Breaking changes:
  - Reversed the rotation direction of `Matrix3.fromQuaternion` to be consistent with graphics conventions. Mirrored change in `Quaternion.fromRotationMatrix`.
  - The following prototype functions were removed:
    - From `Matrix2`, `Matrix3`, and `Matrix4`: `toArray`, `getColumn`, `setColumn`, `getRow`, `setRow`, `multiply`, `multiplyByVector`, `multiplyByScalar`, `negate`, and `transpose`.
    - From `Matrix4`: `getTranslation`, `getRotation`, `inverse`, `inverseTransformation`, `multiplyByTranslation`, `multiplyByUniformScale`, `multiplyByPoint`. For example, code that previously looked like `matrix.toArray();` should now look like `Matrix3.toArray(matrix);`.
  - Replaced `DynamicPolyline` `color`, `outlineColor`, and `outlineWidth` properties with a single `material` property.
  - Renamed `DynamicBillboard.nearFarScalar` to `DynamicBillboard.scaleByDistance`.
  - All data sources must now implement `DataSource.getName`, which returns a user-readable name for the data source.
  - CZML `document` objects are no longer added to the `DynamicObjectCollection` created by `CzmlDataSource`. Use the `CzmlDataSource` interface to access the data instead.
  - `TimeInterval.equals`, and `TimeInterval.equalsEpsilon` now compare interval data as well.
  - All SVG files were deleted from `Widgets/Images` and replaced by a new `SvgPath` class.
  - The toolbar widgets (Home, SceneMode, BaseLayerPicker) and the fullscreen button now depend on `CesiumWidget.css` for global Cesium button styles.
  - The toolbar widgets expect their `container` to be the toolbar itself now, no need for separate containers for each widget on the bar.
  - `Property` implementations are now required to implement a prototype `equals` function.
  - `ConstantProperty` and `TimeIntervalCollectionProperty` no longer take a `clone` function and instead require objects to implement prototype `clone` and `equals` functions.
  - The `SkyBox` constructor now takes an `options` argument with a `sources` property, instead of directly taking `sources`.
  - Replaced `SkyBox.getSources` with `SkyBox.sources`.
  - The `bearing` property of `DynamicEllipse` is now called `rotation`.
  - CZML `ellipse.bearing` property is now `ellipse.rotation`.
- Added a `Geocoder` widget that allows users to enter an address or the name of a landmark and zoom to that location. It is enabled by default in applications that use the `Viewer` widget.
- Added `GoogleEarthImageryProvider`.
- Added `Moon` for drawing the moon, and `IauOrientationAxes` for computing the Moon's orientation.
- Added `Material.translucent` property. Set this property or `Appearance.translucent` for correct rendering order. Translucent geometries are rendered after opaque geometries.
- Added `enableLighting`, `lightingFadeOutDistance`, and `lightingFadeInDistance` properties to `CentralBody` to configure lighting.
- Added `Billboard.setTranslucencyByDistance`, `Label.setTranslucencyByDistance`, `DynamicBillboard.translucencyByDistance`, and `DynamicLabel.translucencyByDistance` to control minimum/maximum translucency based on camera distance.
- Added `PolylineVolumeGeometry` and `PolylineVolumeGeometryOutline`.
- Added `Shapes.compute2DCircle`.
- Added `Appearances` tab to Sandcastle with an example for each geometry appearance.
- Added `Scene.drillPick` to return list of objects each containing 1 primitive at a screen space position.
- Added `PolylineOutlineMaterialProperty` for use with `DynamicPolyline.material`.
- Added the ability to use `Array` and `JulianDate` objects as custom CZML properties.
- Added `DynamicObject.name` and corresponding CZML support. This is a non-unique, user-readable name for the object.
- Added `DynamicObject.parent` and corresponding CZML support. This allows for `DataSource` objects to present data hierarchically.
- Added `DynamicPoint.scaleByDistance` to control minimum/maximum point size based on distance from the camera.
- The toolbar widgets (Home, SceneMode, BaseLayerPicker) and the fullscreen button can now be styled directly with user-supplied CSS.
- Added `skyBox` to the `CesiumWidget` and `Viewer` constructors for changing the default stars.
- Added `Matrix4.fromTranslationQuaternionRotationScale` and `Matrix4.multiplyByScale`.
- Added `Matrix3.getEigenDecomposition`.
- Added utility function `getFilenameFromUri`, which given a URI with or without query parameters, returns the last segment of the URL.
- Added prototype versions of `equals` and `equalsEpsilon` method back to `Cartesian2`, `Cartesian3`, `Cartesian4`, and `Quaternion`.
- Added prototype equals function to `NearFarScalar`, and `TimeIntervalCollection`.
- Added `FrameState.events`.
- Added `Primitive.allowPicking` to save memory when picking is not needed.
- Added `debugShowBoundingVolume`, for debugging primitive rendering, to `Primitive`, `Polygon`, `ExtentPrimitive`, `EllipsoidPrimitive`, `BillboardCollection`, `LabelCollection`, and `PolylineCollection`.
- Added `DebugModelMatrixPrimitive` for debugging primitive's `modelMatrix`.
- Added `options` argument to the `EllipsoidPrimitive` constructor.
- Upgraded Knockout from version 2.3.0 to 3.0.0.
- Upgraded RequireJS to version 2.1.9, and Almond to 0.2.6.
- Added a user-defined `id` to all primitives for use with picking. For example:

            primitives.add(new Polygon({
                id : {
                    // User-defined object returned by Scene.pick
                },
                // ...
            }));
            // ...
            var p = scene.pick(/* ... */);
            if (defined(p) && defined(p.id)) {
               // Use properties and functions in p.id
            }

### b21 - 2013-10-01

- Breaking changes:

  - Cesium now prints a reminder to the console if your application uses Bing Maps imagery and you do not supply a Bing Maps key for your application. This is a reminder that you should create a Bing Maps key for your application as soon as possible and prior to deployment. You can generate a Bing Maps key by visiting [https://www.bingmapsportal.com/](https://www.bingmapsportal.com/). Set the `BingMapsApi.defaultKey` property to the value of your application's key before constructing the `CesiumWidget` or any other types that use the Bing Maps API.

           BingMapsApi.defaultKey = 'my-key-generated-with-bingmapsportal.com';

  - `Scene.pick` now returns an object with a `primitive` property, not the primitive itself. For example, code that looked like:

           var primitive = scene.pick(/* ... */);
           if (defined(primitive)) {
              // Use primitive
           }

    should now look like:

           var p = scene.pick(/* ... */);
           if (defined(p) && defined(p.primitive)) {
              // Use p.primitive
           }

  - Removed `getViewMatrix`, `getInverseViewMatrix`, `getInverseTransform`, `getPositionWC`, `getDirectionWC`, `getUpWC` and `getRightWC` from `Camera`. Instead, use the `viewMatrix`, `inverseViewMatrix`, `inverseTransform`, `positionWC`, `directionWC`, `upWC`, and `rightWC` properties.
  - Removed `getProjectionMatrix` and `getInfiniteProjectionMatrix` from `PerspectiveFrustum`, `PerspectiveOffCenterFrustum` and `OrthographicFrustum`. Instead, use the `projectionMatrix` and `infiniteProjectionMatrix` properties.
  - The following prototype functions were removed:

    - From `Quaternion`: `conjugate`, `magnitudeSquared`, `magnitude`, `normalize`, `inverse`, `add`, `subtract`, `negate`, `dot`, `multiply`, `multiplyByScalar`, `divideByScalar`, `getAxis`, `getAngle`, `lerp`, `slerp`, `equals`, `equalsEpsilon`
    - From `Cartesian2`, `Cartesian3`, and `Cartesian4`: `getMaximumComponent`, `getMinimumComponent`, `magnitudeSquared`, `magnitude`, `normalize`, `dot`, `multiplyComponents`, `add`, `subtract`, `multiplyByScalar`, `divideByScalar`, `negate`, `abs`, `lerp`, `angleBetween`, `mostOrthogonalAxis`, `equals`, and `equalsEpsilon`.
    - From `Cartesian3`: `cross`

    Code that previously looked like `quaternion.magnitude();` should now look like `Quaternion.magnitude(quaternion);`.

  - `DynamicObjectCollection` and `CompositeDynamicObjectCollection` have been largely re-written, see the documentation for complete details. Highlights include:
    - `getObject` has been renamed `getById`.
    - `removeObject` has been renamed `removeById`.
    - `collectionChanged` event added for notification of objects being added or removed.
  - `DynamicScene` graphics object (`DynamicBillboard`, etc...) have had their static `mergeProperties` and `clean` functions removed.
  - `UniformState.update` now takes a context as its first parameter.
  - `Camera` constructor now takes a context instead of a canvas.
  - `SceneTransforms.clipToWindowCoordinates` now takes a context instead of a canvas.
  - Removed `canvasDimensions` from `FrameState`.
  - Removed `context` option from `Material` constructor and parameter from `Material.fromType`.
  - Renamed `TextureWrap.CLAMP` to `TextureWrap.CLAMP_TO_EDGE`.

- Added `Geometries` tab to Sandcastle with an example for each geometry type.
- Added `CorridorOutlineGeometry`.
- Added `PolylineGeometry`, `PolylineColorAppearance`, and `PolylineMaterialAppearance`.
- Added `colors` option to `SimplePolylineGeometry` for per vertex or per segment colors.
- Added proper support for browser zoom.
- Added `propertyChanged` event to `DynamicScene` graphics objects for receiving change notifications.
- Added prototype `clone` and `merge` functions to `DynamicScene` graphics objects.
- Added `width`, `height`, and `nearFarScalar` properties to `DynamicBillboard` for controlling the image size.
- Added `heading` and `tilt` properties to `CameraController`.
- Added `Scene.sunBloom` to enable/disable the bloom filter on the sun. The bloom filter should be disabled for better frame rates on mobile devices.
- Added `getDrawingBufferWidth` and `getDrawingBufferHeight` to `Context`.
- Added new built-in GLSL functions `czm_getLambertDiffuse` and `czm_getSpecular`.
- Added support for [EXT_frag_depth](http://www.khronos.org/registry/webgl/extensions/EXT_frag_depth/).
- Improved graphics performance.
  - An Everest terrain view went from 135-140 to over 150 frames per second.
  - Rendering over a thousand polylines in the same collection with different materials went from 20 to 40 frames per second.
- Improved runtime generation of GLSL shaders.
- Made sun size accurate.
- Fixed bug in triangulation that fails on complex polygons. Instead, it makes a best effort to render what it can. [#1121](https://github.com/CesiumGS/cesium/issues/1121)
- Fixed geometries not closing completely. [#1093](https://github.com/CesiumGS/cesium/issues/1093)
- Fixed `EllipsoidTangentPlane.projectPointOntoPlane` for tangent planes on an ellipsoid other than the unit sphere.
- `CompositePrimitive.add` now returns the added primitive. This allows us to write more concise code.

        var p = new Primitive(/* ... */);
        primitives.add(p);
        return p;

  becomes

        return primitives.add(new Primitive(/* ... */));

### b20 - 2013-09-03

_This releases fixes 2D and other issues with Chrome 29.0.1547.57 ([#1002](https://github.com/CesiumGS/cesium/issues/1002) and [#1047](https://github.com/CesiumGS/cesium/issues/1047))._

- Breaking changes:

  - The `CameraFlightPath` functions `createAnimation`, `createAnimationCartographic`, and `createAnimationExtent` now take `scene` as their first parameter instead of `frameState`.
  - Completely refactored the `DynamicScene` property system to vastly improve the API. See [#1080](https://github.com/CesiumGS/cesium/pull/1080) for complete details.
    - Removed `CzmlBoolean`, `CzmlCartesian2`, `CzmlCartesian3`, `CzmlColor`, `CzmlDefaults`, `CzmlDirection`, `CzmlHorizontalOrigin`, `CzmlImage`, `CzmlLabelStyle`, `CzmlNumber`, `CzmlPosition`, `CzmlString`, `CzmlUnitCartesian3`, `CzmlUnitQuaternion`, `CzmlUnitSpherical`, and `CzmlVerticalOrigin` since they are no longer needed.
    - Removed `DynamicProperty`, `DynamicMaterialProperty`, `DynamicDirectionsProperty`, and `DynamicVertexPositionsProperty`; replacing them with an all new system of properties.
      - `Property` - base interface for all properties.
      - `CompositeProperty` - a property composed of other properties.
      - `ConstantProperty` - a property whose value never changes.
      - `SampledProperty` - a property whose value is interpolated from a set of samples.
      - `TimeIntervalCollectionProperty` - a property whose value changes based on time interval.
      - `MaterialProperty` - base interface for all material properties.
      - `CompositeMaterialProperty` - a `CompositeProperty` for materials.
      - `ColorMaterialProperty` - a property that maps to a color material. (replaces `DynamicColorMaterial`)
      - `GridMaterialProperty` - a property that maps to a grid material. (replaces `DynamicGridMaterial`)
      - `ImageMaterialProperty` - a property that maps to an image material. (replaces `DynamicImageMaterial`)
      - `PositionProperty`- base interface for all position properties.
      - `CompositePositionProperty` - a `CompositeProperty` for positions.
      - `ConstantPositionProperty` - a `PositionProperty` whose value does not change in respect to the `ReferenceFrame` in which is it defined.
      - `SampledPositionProperty` - a `SampledProperty` for positions.
      - `TimeIntervalCollectionPositionProperty` - A `TimeIntervalCollectionProperty` for positions.
  - Removed `processCzml`, use `CzmlDataSource` instead.
  - `Source/Widgets/Viewer/lighter.css` was deleted, use `Source/Widgets/lighter.css` instead.
  - Replaced `ExtentGeometry` parameters for extruded extent to make them consistent with other geometries.
    - `options.extrudedOptions.height` -> `options.extrudedHeight`
    - `options.extrudedOptions.closeTop` -> `options.closeBottom`
    - `options.extrudedOptions.closeBottom` -> `options.closeTop`
  - Geometry constructors no longer compute vertices or indices. Use the type's `createGeometry` method. For example, code that looked like:

          var boxGeometry = new BoxGeometry({
            minimumCorner : min,
            maximumCorner : max,
            vertexFormat : VertexFormat.POSITION_ONLY
          });

    should now look like:

          var box = new BoxGeometry({
              minimumCorner : min,
              maximumCorner : max,
              vertexFormat : VertexFormat.POSITION_ONLY
          });
          var geometry = BoxGeometry.createGeometry(box);

  - Removed `createTypedArray` and `createArrayBufferView` from each of the `ComponentDatatype` enumerations. Instead, use `ComponentDatatype.createTypedArray` and `ComponentDatatype.createArrayBufferView`.
  - `DataSourceDisplay` now requires a `DataSourceCollection` to be passed into its constructor.
  - `DeveloperError` and `RuntimeError` no longer contain an `error` property. Call `toString`, or check the `stack` property directly instead.
  - Replaced `createPickFragmentShaderSource` with `createShaderSource`.
  - Renamed `PolygonPipeline.earClip2D` to `PolygonPipeline.triangulate`.

- Added outline geometries. [#1021](https://github.com/CesiumGS/cesium/pull/1021).
- Added `CorridorGeometry`.
- Added `Billboard.scaleByDistance` and `NearFarScalar` to control billboard minimum/maximum scale based on camera distance.
- Added `EllipsoidGeodesic`.
- Added `PolylinePipeline.scaleToSurface`.
- Added `PolylinePipeline.scaleToGeodeticHeight`.
- Added the ability to specify a `minimumTerrainLevel` and `maximumTerrainLevel` when constructing an `ImageryLayer`. The layer will only be shown for terrain tiles within the specified range.
- Added `Math.setRandomNumberSeed` and `Math.nextRandomNumber` for generating repeatable random numbers.
- Added `Color.fromRandom` to generate random and partially random colors.
- Added an `onCancel` callback to `CameraFlightPath` functions that will be executed if the flight is canceled.
- Added `Scene.debugShowFrustums` and `Scene.debugFrustumStatistics` for rendering debugging.
- Added `Packable` and `PackableForInterpolation` interfaces to aid interpolation and in-memory data storage. Also made most core Cesium types implement them.
- Added `InterpolationAlgorithm` interface to codify the base interface already being used by `LagrangePolynomialApproximation`, `LinearApproximation`, and `HermitePolynomialApproximation`.
- Improved the performance of polygon triangulation using an O(n log n) algorithm.
- Improved geometry batching performance by moving work to a web worker.
- Improved `WallGeometry` to follow the curvature of the earth.
- Improved visual quality of closed translucent geometries.
- Optimized polyline bounding spheres.
- `Viewer` now automatically sets its clock to that of the first added `DataSource`, regardless of how it was added to the `DataSourceCollection`. Previously, this was only done for dropped files by `viewerDragDropMixin`.
- `CesiumWidget` and `Viewer` now display an HTML error panel if an error occurs while rendering, which can be disabled with a constructor option.
- `CameraFlightPath` now automatically disables and restores mouse input for the flights it generates.
- Fixed broken surface rendering in Columbus View when using the `EllipsoidTerrainProvider`.
- Fixed triangulation for polygons that cross the international date line.
- Fixed `EllipsoidPrimitive` rendering for some oblate ellipsoids. [#1067](https://github.com/CesiumGS/cesium/pull/1067).
- Fixed Cesium on Nexus 4 with Android 4.3.
- Upgraded Knockout from version 2.2.1 to 2.3.0.

### b19 - 2013-08-01

- Breaking changes:
  - Replaced tessellators and meshes with geometry. In particular:
    - Replaced `CubeMapEllipsoidTessellator` with `EllipsoidGeometry`.
    - Replaced `BoxTessellator` with `BoxGeometry`.
    - Replaced `ExtentTessletaor` with `ExtentGeometry`.
    - Removed `PlaneTessellator`. It was incomplete and not used.
    - Renamed `MeshFilters` to `GeometryPipeline`.
    - Renamed `MeshFilters.toWireframeInPlace` to `GeometryPipeline.toWireframe`.
    - Removed `MeshFilters.mapAttributeIndices`. It was not used.
    - Renamed `Context.createVertexArrayFromMesh` to `Context.createVertexArrayFromGeometry`. Likewise, renamed `mesh` constructor property to `geometry`.
  - Renamed `ComponentDatatype.*.toTypedArray` to `ComponentDatatype.*.createTypedArray`.
  - Removed `Polygon.configureExtent`. Use `ExtentPrimitive` instead.
  - Removed `Polygon.bufferUsage`. It is no longer needed.
  - Removed `height` and `textureRotationAngle` arguments from `Polygon` `setPositions` and `configureFromPolygonHierarchy` functions. Use `Polygon` `height` and `textureRotationAngle` properties.
  - Renamed `PolygonPipeline.cleanUp` to `PolygonPipeline.removeDuplicates`.
  - Removed `PolygonPipeline.wrapLongitude`. Use `GeometryPipeline.wrapLongitude` instead.
  - Added `surfaceHeight` parameter to `BoundingSphere.fromExtent3D`.
  - Added `surfaceHeight` parameter to `Extent.subsample`.
  - Renamed `pointInsideTriangle2D` to `pointInsideTriangle`.
  - Renamed `getLogo` to `getCredit` for `ImageryProvider` and `TerrainProvider`.
- Added Geometry and Appearances [#911](https://github.com/CesiumGS/cesium/pull/911).
- Added property `intersectionWidth` to `DynamicCone`, `DynamicPyramid`, `CustomSensorVolume`, and `RectangularPyramidSensorVolume`.
- Added `ExtentPrimitive`.
- Added `PolylinePipeline.removeDuplicates`.
- Added `barycentricCoordinates` to compute the barycentric coordinates of a point in a triangle.
- Added `BoundingSphere.fromEllipsoid`.
- Added `BoundingSphere.projectTo2D`.
- Added `Extent.fromDegrees`.
- Added `czm_tangentToEyeSpaceMatrix` built-in GLSL function.
- Added debugging aids for low-level rendering: `DrawCommand.debugShowBoundingVolume` and `Scene.debugCommandFilter`.
- Added extrusion to `ExtentGeometry`.
- Added `Credit` and `CreditDisplay` for displaying credits on the screen.
- Improved performance and visual quality of `CustomSensorVolume` and `RectangularPyramidSensorVolume`.
- Improved the performance of drawing polygons created with `configureFromPolygonHierarchy`.

### b18 - 2013-07-01

- Breaking changes:
  - Removed `CesiumViewerWidget` and replaced it with a new `Viewer` widget with mixin architecture. This new widget does not depend on Dojo and is part of the combined Cesium.js file. It is intended to be a flexible base widget for easily building robust applications. ([#838](https://github.com/CesiumGS/cesium/pull/838))
  - Changed all widgets to use ECMAScript 5 properties. All public observable properties now must be accessed and assigned as if they were normal properties, instead of being called as functions. For example:
    - `clockViewModel.shouldAnimate()` -> `clockViewModel.shouldAnimate`
    - `clockViewModel.shouldAnimate(true);` -> `clockViewModel.shouldAnimate = true;`
  - `ImageryProviderViewModel.fromConstants` has been removed. Use the `ImageryProviderViewModel` constructor directly.
  - Renamed the `transitioner` property on `CesiumWidget`, `HomeButton`, and `ScreenModePicker` to `sceneTrasitioner` to be consistent with property naming convention.
  - `ImageryProvider.loadImage` now requires that the calling imagery provider instance be passed as its first parameter.
  - Removed the Dojo-based `checkForChromeFrame` function, and replaced it with a new standalone version that returns a promise to signal when the asynchronous check has completed.
  - Removed `Assets/Textures/NE2_LR_LC_SR_W_DR_2048.jpg`. If you were previously using this image with `SingleTileImageryProvider`, consider instead using `TileMapServiceImageryProvider` with a URL of `Assets/Textures/NaturalEarthII`.
  - The `Client CZML` SandCastle demo has been removed, largely because it is redundant with the Simple CZML demo.
  - The `Two Viewer Widgets` SandCastle demo has been removed. We will add back a multi-scene example when we have a good architecture for it in place.
  - Changed static `clone` functions in all objects such that if the object being cloned is undefined, the function will return undefined instead of throwing an exception.
- Fix resizing issues in `CesiumWidget` ([#608](https://github.com/CesiumGS/cesium/issues/608), [#834](https://github.com/CesiumGS/cesium/issues/834)).
- Added initial support for [GeoJSON](http://www.geojson.org/) and [TopoJSON](https://github.com/mbostock/topojson). ([#890](https://github.com/CesiumGS/cesium/pull/890), [#906](https://github.com/CesiumGS/cesium/pull/906))
- Added rotation, aligned axis, width, and height properties to `Billboard`s.
- Improved the performance of "missing tile" checking, especially for Bing imagery.
- Improved the performance of terrain and imagery refinement, especially when using a mixture of slow and fast imagery sources.
- `TileMapServiceImageryProvider` now supports imagery with a minimum level. This improves compatibility with tile sets generated by MapTiler or gdal2tiles.py using their default settings.
- Added `Context.getAntialias`.
- Improved test robustness on Mac.
- Upgraded RequireJS to version 2.1.6, and Almond to 0.2.5.
- Fixed artifacts that showed up on the edges of imagery tiles on a number of GPUs.
- Fixed an issue in `BaseLayerPicker` where destroy wasn't properly cleaning everything up.
- Added the ability to unsubscribe to `Timeline` update event.
- Added a `screenSpaceEventHandler` property to `CesiumWidget`. Also added a `sceneMode` option to the constructor to set the initial scene mode.
- Added `useDefaultRenderLoop` property to `CesiumWidget` that allows the default render loop to be disabled so that a custom render loop can be used.
- Added `CesiumWidget.onRenderLoopError` which is an `Event` that is raised if an exception is generated inside of the default render loop.
- `ImageryProviderViewModel.creationCommand` can now return an array of ImageryProvider instances, which allows adding multiple layers when a single item is selected in the `BaseLayerPicker` widget.

### b17 - 2013-06-03

- Breaking changes:
  - Replaced `Uniform.getFrameNumber` and `Uniform.getTime` with `Uniform.getFrameState`, which returns the full frame state.
  - Renamed `Widgets/Fullscreen` folder to `Widgets/FullscreenButton` along with associated objects/files.
    - `FullscreenWidget` -> `FullscreenButton`
    - `FullscreenViewModel` -> `FullscreenButtonViewModel`
  - Removed `addAttribute`, `removeAttribute`, and `setIndexBuffer` from `VertexArray`. They were not used.
- Added support for approximating local vertical, local horizontal (LVLH) reference frames when using `DynamicObjectView` in 3D. The object automatically selects LVLH or EastNorthUp based on the object's velocity.
- Added support for CZML defined vectors via new `CzmlDirection`, `DynamicVector`, and `DynamicVectorVisualizer` objects.
- Added `SceneTransforms.wgs84ToWindowCoordinates`. [#746](https://github.com/CesiumGS/cesium/issues/746).
- Added `fromElements` to `Cartesian2`, `Cartesian3`, and `Cartesian4`.
- Added `DrawCommand.cull` to avoid redundant visibility checks.
- Added `czm_morphTime` automatic GLSL uniform.
- Added support for [OES_vertex_array_object](http://www.khronos.org/registry/webgl/extensions/OES_vertex_array_object/), which improves rendering performance.
- Added support for floating-point textures.
- Added `IntersectionTests.trianglePlaneIntersection`.
- Added `computeHorizonCullingPoint`, `computeHorizonCullingPointFromVertices`, and `computeHorizonCullingPointFromExtent` methods to `EllipsoidalOccluder` and used them to build a more accurate horizon occlusion test for terrain rendering.
- Added sun visualization. See `Sun` and `Scene.sun`.
- Added a new `HomeButton` widget for returning to the default view of the current scene mode.
- Added `Command.beforeExecute` and `Command.afterExecute` events to enable additional processing when a command is executed.
- Added rotation parameter to `Polygon.configureExtent`.
- Added camera flight to extents. See new methods `CameraController.getExtentCameraCoordinates` and `CameraFlightPath.createAnimationExtent`.
- Improved the load ordering of terrain and imagery tiles, so that relevant detail is now more likely to be loaded first.
- Improved appearance of the Polyline arrow material.
- Fixed polyline clipping artifact. [#728](https://github.com/CesiumGS/cesium/issues/728).
- Fixed polygon crossing International Date Line for 2D and Columbus view. [#99](https://github.com/CesiumGS/cesium/issues/99).
- Fixed issue for camera flights when `frameState.mode === SceneMode.MORPHING`.
- Fixed ISO8601 date parsing when UTC offset is specified in the extended format, such as `2008-11-10T14:00:00+02:30`.

### b16 - 2013-05-01

- Breaking changes:

  - Removed the color, outline color, and outline width properties of polylines. Instead, use materials for polyline color and outline properties. Code that looked like:

           var polyline = polylineCollection.add({
               positions : positions,
               color : new Color(1.0, 1.0, 1.0, 1.0),
               outlineColor : new Color(1.0, 0.0, 0.0, 1.0),
               width : 1.0,
               outlineWidth : 3.0
           });

    should now look like:

           var outlineMaterial = Material.fromType(context, Material.PolylineOutlineType);
           outlineMaterial.uniforms.color = new Color(1.0, 1.0, 1.0, 1.0);
           outlineMaterial.uniforms.outlineColor = new Color(1.0, 0.0, 0.0, 1.0);
           outlineMaterial.uniforms.outlinewidth = 2.0;

           var polyline = polylineCollection.add({
               positions : positions,
               width : 3.0,
               material : outlineMaterial
           });

  - `CzmlCartographic` has been removed and all cartographic values are converted to Cartesian internally during CZML processing. This improves performance and fixes interpolation of cartographic source data. The Cartographic representation can still be retrieved if needed.
  - Removed `ComplexConicSensorVolume`, which was not documented and did not work on most platforms. It will be brought back in a future release. This does not affect CZML, which uses a custom sensor to approximate a complex conic.
  - Replaced `computeSunPosition` with `Simon1994PlanetaryPosition`, which has functions to calculate the position of the sun and the moon more accurately.
  - Removed `Context.createClearState`. These properties are now part of `ClearCommand`.
  - `RenderState` objects returned from `Context.createRenderState` are now immutable.
  - Removed `positionMC` from `czm_materialInput`. It is no longer used by any materials.

- Added wide polylines that work with and without ANGLE.
- Polylines now use materials to describe their surface appearance. See the [Fabric](https://github.com/CesiumGS/cesium/wiki/Fabric) wiki page for more details on how to create materials.
- Added new `PolylineOutline`, `PolylineGlow`, `PolylineArrow`, and `Fade` materials.
- Added `czm_pixelSizeInMeters` automatic GLSL uniform.
- Added `AnimationViewModel.snapToTicks`, which when set to true, causes the shuttle ring on the Animation widget to snap to the defined tick values, rather than interpolate between them.
- Added `Color.toRgba` and `Color.fromRgba` to convert to/from numeric unsigned 32-bit RGBA values.
- Added `GridImageryProvider` for custom rendering effects and debugging.
- Added new `Grid` material.
- Made `EllipsoidPrimitive` double-sided.
- Improved rendering performance by minimizing WebGL state calls.
- Fixed an error in Web Worker creation when loading Cesium.js from a different origin.
- Fixed `EllipsoidPrimitive` picking and picking objects with materials that have transparent parts.
- Fixed imagery smearing artifacts on mobile devices and other devices without high-precision fragment shaders.

### b15 - 2013-04-01

- Breaking changes:
  - `Billboard.computeScreenSpacePosition` now takes `Context` and `FrameState` arguments instead of a `UniformState` argument.
  - Removed `clampToPixel` property from `BillboardCollection` and `LabelCollection`. This option is no longer needed due to overall LabelCollection visualization improvements.
  - Removed `Widgets/Dojo/CesiumWidget` and replaced it with `Widgets/CesiumWidget`, which has no Dojo dependancies.
  - `destroyObject` no longer deletes properties from the object being destroyed.
  - `darker.css` files have been deleted and the `darker` theme is now the default style for widgets. The original theme is now known as `lighter` and is in corresponding `lighter.css` files.
  - CSS class names have been standardized to avoid potential collisions. All widgets now follow the same pattern, `cesium-<widget>-<className>`.
  - Removed `view2D`, `view3D`, and `viewColumbus` properties from `CesiumViewerWidget`. Use the `sceneTransitioner` property instead.
- Added `BoundingSphere.fromCornerPoints`.
- Added `fromArray` and `distance` functions to `Cartesian2`, `Cartesian3`, and `Cartesian4`.
- Added `DynamicPath.resolution` property for setting the maximum step size, in seconds, to take when sampling a position for path visualization.
- Added `TileCoordinatesImageryProvider` that renders imagery with tile X, Y, Level coordinates on the surface of the globe. This is mostly useful for debugging.
- Added `DynamicEllipse` and `DynamicObject.ellipse` property to render CZML ellipses on the globe.
- Added `sampleTerrain` function to sample the terrain height of a list of `Cartographic` positions.
- Added `DynamicObjectCollection.removeObject` and handling of the new CZML `delete` property.
- Imagery layers with an `alpha` of exactly 0.0 are no longer rendered. Previously these invisible layers were rendered normally, which was a waste of resources. Unlike the `show` property, imagery tiles in a layer with an `alpha` of 0.0 are still downloaded, so the layer will become visible more quickly when its `alpha` is increased.
- Added `onTransitionStart` and `onTransitionComplete` events to `SceneModeTransitioner`.
- Added `SceneModePicker`; a new widget for morphing between scene modes.
- Added `BaseLayerPicker`; a new widget for switching among pre-configured base layer imagery providers.

### b14 - 2013-03-01

- Breaking changes:
  - Major refactoring of both animation and widgets systems as we move to an MVVM-like architecture for user interfaces.
    - New `Animation` widget for controlling playback.
    - AnimationController.js has been deleted.
    - `ClockStep.SYSTEM_CLOCK_DEPENDENT` was renamed to `ClockStep.SYSTEM_CLOCK_MULTIPLIER`.
    - `ClockStep.SYSTEM_CLOCK` was added to have the clock always match the system time.
    - `ClockRange.LOOP` was renamed to `ClockRange.LOOP_STOP` and now only loops in the forward direction.
    - `Clock.reverseTick` was removed, simply negate `Clock.multiplier` and pass it to `Clock.tick`.
    - `Clock.shouldAnimate` was added to indicate if `Clock.tick` should actually advance time.
    - The Timeline widget was moved into the Widgets/Timeline subdirectory.
    - `Dojo/TimelineWidget` was removed. You should use the non-toolkit specific Timeline widget directly.
  - Removed `CesiumViewerWidget.fullScreenElement`, instead use the `CesiumViewerWidget.fullscreen.viewModel.fullScreenElement` observable property.
  - `IntersectionTests.rayPlane` now takes the new `Plane` type instead of separate `planeNormal` and `planeD` arguments.
  - Renamed `ImageryProviderError` to `TileProviderError`.
- Added support for global terrain visualization via `CesiumTerrainProvider`, `ArcGisImageServerTerrainProvider`, and `VRTheWorldTerrainProvider`. See the [Terrain Tutorial](http://cesiumjs.org/2013/02/15/Cesium-Terrain-Tutorial/) for more information.
- Added `FullscreenWidget` which is a simple, single-button widget that toggles fullscreen mode of the specified element.
- Added interactive extent drawing to the `Picking` Sandcastle example.
- Added `HeightmapTessellator` to create a mesh from a heightmap.
- Added `JulianDate.equals`.
- Added `Plane` for representing the equation of a plane.
- Added a line segment-plane intersection test to `IntersectionTests`.
- Improved the lighting used in 2D and Columbus View modes. In general, the surface lighting in these modes should look just like it does in 3D.
- Fixed an issue where a `PolylineCollection` with a model matrix other than the identity would be incorrectly rendered in 2D and Columbus view.
- Fixed an issue in the `ScreenSpaceCameraController` where disabled mouse events can cause the camera to be moved after being re-enabled.

### b13 - 2013-02-01

- Breaking changes:
  - The combined `Cesium.js` file and other required files are now created in `Build/Cesium` and `Build/CesiumUnminified` folders.
  - The Web Worker files needed when using the combined `Cesium.js` file are now in a `Workers` subdirectory.
  - Removed `erosion` property from `Polygon`, `ComplexConicSensorVolume`, `RectangularPyramidSensorVolume`, and `ComplexConicSensorVolume`. Use the new `Erosion` material. See the Sandbox Animation example.
  - Removed `setRectangle` and `getRectangle` methods from `ViewportQuad`. Use the new `rectangle` property.
  - Removed `time` parameter from `Scene.initializeFrame`. Instead, pass the time to `Scene.render`.
- Added new `RimLighting` and `Erosion` materials. See the [Fabric](https://github.com/CesiumGS/cesium/wiki/Fabric) wiki page.
- Added `hue` and `saturation` properties to `ImageryLayer`.
- Added `czm_hue` and `czm_saturation` to adjust the hue and saturation of RGB colors.
- Added `JulianDate.getDaysDifference` method.
- Added `Transforms.computeIcrfToFixedMatrix` and `computeFixedToIcrfMatrix`.
- Added `EarthOrientationParameters`, `EarthOrientationParametersSample`, `Iau2006XysData`, and `Iau2006XysDataSample` classes to `Core`.
- CZML now supports the ability to specify positions in the International Celestial Reference Frame (ICRF), and inertial reference frame.
- Fixed globe rendering on the Nexus 4 running Google Chrome Beta.
- `ViewportQuad` now supports the material system. See the [Fabric](https://github.com/CesiumGS/cesium/wiki/Fabric) wiki page.
- Fixed rendering artifacts in `EllipsoidPrimitive`.
- Fixed an issue where streaming CZML would fail when changing material types.
- Updated Dojo from 1.7.2 to 1.8.4. Reminder: Cesium does not depend on Dojo but uses it for reference applications.

### b12a - 2013-01-18

- Breaking changes:

  - Renamed the `server` property to `url` when constructing a `BingMapsImageryProvider`. Likewise, renamed `BingMapsImageryProvider.getServer` to `BingMapsImageryProvider.getUrl`. Code that looked like

           var bing = new BingMapsImageryProvider({
               server : 'dev.virtualearth.net'
           });

    should now look like:

           var bing = new BingMapsImageryProvider({
               url : 'http://dev.virtualearth.net'
           });

  - Renamed `toCSSColor` to `toCssColorString`.
  - Moved `minimumZoomDistance` and `maximumZoomDistance` from the `CameraController` to the `ScreenSpaceCameraController`.

- Added `fromCssColorString` to `Color` to create a `Color` instance from any CSS value.
- Added `fromHsl` to `Color` to create a `Color` instance from H, S, L values.
- Added `Scene.backgroundColor`.
- Added `textureRotationAngle` parameter to `Polygon.setPositions` and `Polygon.configureFromPolygonHierarchy` to rotate textures on polygons.
- Added `Matrix3.fromRotationX`, `Matrix3.fromRotationY`, `Matrix3.fromRotationZ`, and `Matrix2.fromRotation`.
- Added `fromUniformScale` to `Matrix2`, `Matrix3`, and `Matrix4`.
- Added `fromScale` to `Matrix2`.
- Added `multiplyByUniformScale` to `Matrix4`.
- Added `flipY` property when calling `Context.createTexture2D` and `Context.createCubeMap`.
- Added `MeshFilters.encodePosition` and `EncodedCartesian3.encode`.
- Fixed jitter artifacts with polygons.
- Fixed camera tilt close to the `minimumZoomDistance`.
- Fixed a bug that could lead to blue tiles when zoomed in close to the North and South poles.
- Fixed a bug where removing labels would remove the wrong label and ultimately cause a crash.
- Worked around a bug in Firefox 18 preventing typed arrays from being transferred to or from Web Workers.
- Upgraded RequireJS to version 2.1.2, and Almond to 0.2.3.
- Updated the default Bing Maps API key.

### b12 - 2013-01-03

- Breaking changes:
  - Renamed `EventHandler` to `ScreenSpaceEventHandler`.
  - Renamed `MouseEventType` to `ScreenSpaceEventType`.
  - Renamed `MouseEventType.MOVE` to `ScreenSpaceEventType.MOUSE_MOVE`.
  - Renamed `CameraEventHandler` to `CameraEventAggregator`.
  - Renamed all `*MouseAction` to `*InputAction` (including get, set, remove, etc).
  - Removed `Camera2DController`, `CameraCentralBodyController`, `CameraColumbusViewController`, `CameraFlightController`, `CameraFreeLookController`, `CameraSpindleController`, and `CameraControllerCollection`. Common ways to modify the camera are through the `CameraController` object of the `Camera` and will work in all scene modes. The default camera handler is the `ScreenSpaceCameraController` object on the `Scene`.
  - Changed default Natural Earth imagery to a 2K version of [Natural Earth II with Shaded Relief, Water, and Drainages](http://www.naturalearthdata.com/downloads/10m-raster-data/10m-natural-earth-2/). The previously used version did not include lakes and rivers. This replaced `Source/Assets/Textures/NE2_50M_SR_W_2048.jpg` with `Source/Assets/Textures/NE2_LR_LC_SR_W_DR_2048.jpg`.
- Added pinch-zoom, pinch-twist, and pinch-tilt for touch-enabled browsers (particularly mobile browsers).
- Improved rendering support on Nexus 4 and Nexus 7 using Firefox.
- Improved camera flights.
- Added Sandbox example using NASA's new [Black Marble](http://www.nasa.gov/mission_pages/NPP/news/earth-at-night.html) night imagery.
- Added constrained z-axis by default to the Cesium widgets.
- Upgraded Jasmine from version 1.1.0 to 1.3.0.
- Added `JulianDate.toIso8601`, which creates an ISO8601 compliant representation of a JulianDate.
- The `Timeline` widget now properly displays leap seconds.

### b11 - 2012-12-03

- Breaking changes:
  - Widget render loop now started by default. Startup code changed, see Sandcastle examples.
  - Changed `Timeline.makeLabel` to take a `JulianDate` instead of a JavaScript date parameter.
  - Default Earth imagery has been moved to a new package `Assets`. Images used by `Sandcastle` examples have been moved to the Sandcastle folder, and images used by the Dojo widgets are now self-contained in the `Widgets` package.
  - `positionToEyeEC` in `czm_materialInput` is no longer normalized by default.
  - `FullScreen` and related functions have been renamed to `Fullscreen` to match the W3C standard name.
  - `Fullscreen.isFullscreenEnabled` was incorrectly implemented in certain browsers. `isFullscreenEnabled` now correctly determines whether the browser will allow an element to go fullscreen. A new `isFullscreen` function is available to determine if the browser is currently in fullscreen mode.
  - `Fullscreen.getFullScreenChangeEventName` and `Fullscreen.getFullScreenChangeEventName` now return the proper event name, suitable for use with the `addEventListener` API, instead prefixing them with "on".
  - Removed `Scene.setSunPosition` and `Scene.getSunPosition`. The sun position used for lighting is automatically computed based on the scene's time.
  - Removed a number of rendering options from `CentralBody`, including the ground atmosphere, night texture, specular map, cloud map, cloud shadows, and bump map. These features weren't really production ready and had a disproportionate cost in terms of shader complexity and compilation time. They may return in a more polished form in a future release.
  - Removed `affectedByLighting` property from `Polygon`, `EllipsoidPrimitive`, `RectangularPyramidSensorVolume`, `CustomSensorVolume`, and `ComplexConicSensorVolume`.
  - Removed `DistanceIntervalMaterial`. This was not documented.
  - `Matrix2.getElementIndex`, `Matrix3.getElementIndex`, and `Matrix4.getElementIndex` functions have had their parameters swapped and now take row first and column second. This is consistent with other class constants, such as Matrix2.COLUMN1ROW2.
  - Replaced `CentralBody.showSkyAtmosphere` with `Scene.skyAtmosphere` and `SkyAtmosphere`. This has no impact for those using the Cesium widget.
- Improved lighting in Columbus view and on polygons, ellipsoids, and sensors.
- Fixed atmosphere rendering artifacts and improved Columbus view transition.
- Fixed jitter artifacts with billboards and polylines.
- Added `TileMapServiceImageryProvider`. See the Imagery Layers `Sandcastle` example.
- Added `Water` material. See the Materials `Sandcastle` example.
- Added `SkyBox` to draw stars. Added `CesiumWidget.showSkyBox` and `CesiumViewerWidget.showSkyBox`.
- Added new `Matrix4` functions: `Matrix4.multiplyByTranslation`, `multiplyByPoint`, and `Matrix4.fromScale`. Added `Matrix3.fromScale`.
- Added `EncodedCartesian3`, which is used to eliminate jitter when drawing primitives.
- Added new automatic GLSL uniforms: `czm_frameNumber`, `czm_temeToPseudoFixed`, `czm_entireFrustum`, `czm_inverseModel`, `czm_modelViewRelativeToEye`, `czm_modelViewProjectionRelativeToEye`, `czm_encodedCameraPositionMCHigh`, and `czm_encodedCameraPositionMCLow`.
- Added `czm_translateRelativeToEye` and `czm_luminance` GLSL functions.
- Added `shininess` to `czm_materialInput`.
- Added `QuadraticRealPolynomial`, `CubicRealPolynomial`, and `QuarticRealPolynomial` for finding the roots of quadratic, cubic, and quartic polynomials.
- Added `IntersectionTests.grazingAltitudeLocation` for finding a point on a ray nearest to an ellipsoid.
- Added `mostOrthogonalAxis` function to `Cartesian2`, `Cartesian3`, and `Cartesian4`.
- Changed CesiumViewerWidget default behavior so that zooming to an object now requires a single left-click, rather than a double-click.
- Updated third-party [Tween.js](https://github.com/sole/tween.js/).

### b10 - 2012-11-02

- Breaking changes:
  - Renamed `Texture2DPool` to `TexturePool`.
  - Renamed `BingMapsTileProvider` to `BingMapsImageryProvider`.
  - Renamed `SingleTileProvider` to `SingleTileImageryProvider`.
  - Renamed `ArcGISTileProvider` to `ArcGisMapServerImageryProvider`.
  - Renamed `EquidistantCylindrdicalProjection` to `GeographicProjection`.
  - Renamed `MercatorProjection` to `WebMercatorProjection`.
  - `CentralBody.dayTileProvider` has been removed. Instead, add one or more imagery providers to the collection returned by `CentralBody.getImageryLayers()`.
  - The `description.generateTextureCoords` parameter passed to `ExtentTessellator.compute` is now called `description.generateTextureCoordinates`.
  - Renamed `bringForward`, `sendBackward`, `bringToFront`, and `sendToBack` methods on `CompositePrimitive` to `raise`, `lower`, `raiseToTop`, and `lowerToBottom`, respectively.
  - `Cache` and `CachePolicy` are no longer used and have been removed.
  - Fixed problem with Dojo widget startup, and removed "postSetup" callback in the process. See Sandcastle examples and update your startup code.
- `CentralBody` now allows imagery from multiple sources to be layered and alpha blended on the globe. See the new `Imagery Layers` and `Map Projections` Sandcastle examples.
- Added `WebMapServiceImageryProvider`.
- Improved middle mouse click behavior to always tilt in the same direction.
- Added `getElementIndex` to `Matrix2`, `Matrix3`, and `Matrix4`.

### b9 - 2012-10-01

- Breaking changes:
  - Removed the `render` and `renderForPick` functions of primitives. The primitive `update` function updates a list of commands for the renderer. For more details, see the [Data Driven Renderer](https://github.com/CesiumGS/cesium/wiki/Data-Driven-Renderer-Details).
  - Removed `Context.getViewport` and `Context.setViewport`. The viewport defaults to the size of the canvas if a primitive does not override the viewport property in the render state.
  - `shallowEquals` has been removed.
  - Passing `undefined` to any of the set functions on `Billboard` now throws an exception.
  - Passing `undefined` to any of the set functions on `Polyline` now throws an exception.
  - `PolygonPipeline.scaleToGeodeticHeight` now takes ellipsoid as the last parameter, instead of the first. It also now defaults to `Ellipsoid.WGS84` if no parameter is provided.
- The new Sandcastle live editor and demo gallery replace the Sandbox and Skeleton examples.
- Improved picking performance and accuracy.
- Added EllipsoidPrimitive for visualizing ellipsoids and spheres. Currently, this is only supported in 3D, not 2D or Columbus view.
- Added `DynamicEllipsoid` and `DynamicEllipsoidVisualizer` which use the new `EllipsoidPrimitive` to implement ellipsoids in CZML.
- `Extent` functions now take optional result parameters. Also added `getCenter`, `intersectWith`, and `contains` functions.
- Add new utility class, `DynamicObjectView` for tracking a DynamicObject with the camera across scene modes; also hooked up CesiumViewerWidget to use it.
- Added `enableTranslate`, `enableZoom`, and `enableRotate` properties to `Camera2DController` to selectively toggle camera behavior. All values default to `true`.
- Added `Camera2DController.setPositionCartographic` to simplify moving the camera programmatically when in 2D mode.
- Improved near/far plane distances and eliminated z-fighting.
- Added `Matrix4.multiplyByTranslation`, `Matrix4.fromScale`, and `Matrix3.fromScale`.

### b8 - 2012-09-05

- Breaking changes:

  - Materials are now created through a centralized Material class using a JSON schema called [Fabric](https://github.com/CesiumGS/cesium/wiki/Fabric). For example, change:

          polygon.material = new BlobMaterial({repeat : 10.0});

    to:

          polygon.material = Material.fromType(context, 'Blob');
          polygon.material.repeat = 10.0;

    or:

          polygon.material = new Material({
              context : context,
              fabric : {
                  type : 'Blob',
                  uniforms : {
                      repeat : 10.0
                  }
              }
          });

  - `Label.computeScreenSpacePosition` now requires the current scene state as a parameter.
  - Passing `undefined` to any of the set functions on `Label` now throws an exception.
  - Renamed `agi_` prefix on GLSL identifiers to `czm_`.
  - Replaced `ViewportQuad` properties `vertexShader` and `fragmentShader` with optional constructor arguments.
  - Changed the GLSL automatic uniform `czm_viewport` from an `ivec4` to a `vec4` to reduce casting.
  - `Billboard` now defaults to an image index of `-1` indicating no texture, previously billboards defaulted to `0` indicating the first texture in the atlas. For example, change:

          billboards.add({
              position : { x : 1.0, y : 2.0, z : 3.0 },
          });

    to:

          billboards.add({
              position : { x : 1.0, y : 2.0, z : 3.0 },
              imageIndex : 0
          });

  - Renamed `SceneState` to `FrameState`.
  - `SunPosition` was changed from a static object to a function `computeSunPosition`; which now returns a `Cartesian3` with the computed position. It was also optimized for performance and memory pressure. For example, change:

          var result = SunPosition.compute(date);
          var position = result.position;

        to:

          var position = computeSunPosition(date);

- All `Quaternion` operations now have static versions that work with any objects exposing `x`, `y`, `z` and `w` properties.
- Added support for nested polygons with holes. See `Polygon.configureFromPolygonHierarchy`.
- Added support to the renderer for view frustum and central body occlusion culling. All built-in primitives, such as `BillboardCollection`, `Polygon`, `PolylineCollection`, etc., can be culled. See the advanced examples in the Sandbox for details.
- Added `writeTextToCanvas` function which handles sizing the resulting canvas to fit the desired text.
- Added support for CZML path visualization via the `DynamicPath` and `DynamicPathVisualizer` objects. See the [CZML wiki](https://github.com/CesiumGS/cesium/wiki/CZML-Guide) for more details.
- Added support for [WEBGL_depth_texture](http://www.khronos.org/registry/webgl/extensions/WEBGL_depth_texture/). See `Framebuffer.setDepthTexture`.
- Added `CesiumMath.isPowerOfTwo`.
- Added `affectedByLighting` to `ComplexConicSensorVolume`, `CustomSensorVolume`, and `RectangularPyramidSensorVolume` to turn lighting on/off for these objects.
- CZML `Polygon`, `Cone`, and `Pyramid` objects are no longer affected by lighting.
- Added `czm_viewRotation` and `czm_viewInverseRotation` automatic GLSL uniforms.
- Added a `clampToPixel` property to `BillboardCollection` and `LabelCollection`. When true, it aligns all billboards and text to a pixel in screen space, providing a crisper image at the cost of jumpier motion.
- `Ellipsoid` functions now take optional result parameters.

### b7 - 2012-08-01

- Breaking changes:

  - Removed keyboard input handling from `EventHandler`.
  - `TextureAtlas` takes an object literal in its constructor instead of separate parameters. Code that previously looked like:

          context.createTextureAtlas(images, pixelFormat, borderWidthInPixels);

    should now look like:

          context.createTextureAtlas({images : images, pixelFormat : pixelFormat, borderWidthInPixels : borderWidthInPixels});

  - `Camera.pickEllipsoid` returns the picked position in world coordinates and the ellipsoid parameter is optional. Prefer the new `Scene.pickEllipsoid` method. For example, change

          var position = camera.pickEllipsoid(ellipsoid, windowPosition);

    to:

          var position = scene.pickEllipsoid(windowPosition, ellipsoid);

  - `Camera.getPickRay` now returns the new `Ray` type instead of an object with position and direction properties.
  - `Camera.viewExtent` now takes an `Extent` argument instead of west, south, east and north arguments. Prefer `Scene.viewExtent` over `Camera.viewExtent`. `Scene.viewExtent` will work in any `SceneMode`. For example, change

          camera.viewExtent(ellipsoid, west, south, east, north);

    to:

          scene.viewExtent(extent, ellipsoid);

  - `CameraSpindleController.mouseConstrainedZAxis` has been removed. Instead, use `CameraSpindleController.constrainedAxis`. Code that previously looked like:

          spindleController.mouseConstrainedZAxis = true;

    should now look like:

          spindleController.constrainedAxis = Cartesian3.UNIT_Z;

  - The `Camera2DController` constructor and `CameraControllerCollection.add2D` now require a projection instead of an ellipsoid.
  - `Chain` has been removed. `when` is now included as a more complete CommonJS Promises/A implementation.
  - `Jobs.downloadImage` was replaced with `loadImage` to provide a promise that will asynchronously load an image.
  - `jsonp` now returns a promise for the requested data, removing the need for a callback parameter.
  - JulianDate.getTimeStandard() has been removed, dates are now always stored internally as TAI.
  - LeapSeconds.setLeapSeconds now takes an array of LeapSecond instances instead of JSON.
  - TimeStandard.convertUtcToTai and TimeStandard.convertTaiToUtc have been removed as they are no longer needed.
  - `Cartesian3.prototype.getXY()` was replaced with `Cartesian2.fromCartesian3`. Code that previously looked like `cartesian3.getXY();` should now look like `Cartesian2.fromCartesian3(cartesian3);`.
  - `Cartesian4.prototype.getXY()` was replaced with `Cartesian2.fromCartesian4`. Code that previously looked like `cartesian4.getXY();` should now look like `Cartesian2.fromCartesian4(cartesian4);`.
  - `Cartesian4.prototype.getXYZ()` was replaced with `Cartesian3.fromCartesian4`. Code that previously looked like `cartesian4.getXYZ();` should now look like `Cartesian3.fromCartesian4(cartesian4);`.
  - `Math.angleBetween` was removed because it was a duplicate of `Cartesian3.angleBetween`. Simply replace calls of the former to the later.
  - `Cartographic3` was renamed to `Cartographic`.
  - `Cartographic2` was removed; use `Cartographic` instead.
  - `Ellipsoid.toCartesian` was renamed to `Ellipsoid.cartographicToCartesian`.
  - `Ellipsoid.toCartesians` was renamed to `Ellipsoid.cartographicArrayToCartesianArray`.
  - `Ellipsoid.toCartographic2` was renamed to `Ellipsoid.cartesianToCartographic`.
  - `Ellipsoid.toCartographic2s` was renamed to `Ellipsoid.cartesianArrayToCartographicArray`.
  - `Ellipsoid.toCartographic3` was renamed to `Ellipsoid.cartesianToCartographic`.
  - `Ellipsoid.toCartographic3s` was renamed to `Ellipsoid.cartesianArrayToCartographicArray`.
  - `Ellipsoid.cartographicDegreesToCartesian` was removed. Code that previously looked like `ellipsoid.cartographicDegreesToCartesian(new Cartographic(45, 50, 10))` should now look like `ellipsoid.cartographicToCartesian(Cartographic.fromDegrees(45, 50, 10))`.
  - `Math.cartographic3ToRadians`, `Math.cartographic2ToRadians`, `Math.cartographic2ToDegrees`, and `Math.cartographic3ToDegrees` were removed. These functions are no longer needed because Cartographic instances are always represented in radians.
  - All functions starting with `multiplyWith` now start with `multiplyBy` to be consistent with functions starting with `divideBy`.
  - The `multiplyWithMatrix` function on each `Matrix` type was renamed to `multiply`.
  - All three Matrix classes have been largely re-written for consistency and performance. The `values` property has been eliminated and Matrices are no longer immutable. Code that previously looked like `matrix = matrix.setColumn0Row0(12);` now looks like `matrix[Matrix2.COLUMN0ROW0] = 12;`. Code that previously looked like `matrix.setColumn3(cartesian3);` now looked like `matrix.setColumn(3, cartesian3, matrix)`.
  - 'Polyline' is no longer externally creatable. To create a 'Polyline' use the 'PolylineCollection.add' method.

          Polyline polyline = new Polyline();

    to

          PolylineCollection polylineCollection = new PolylineCollection();
          Polyline polyline = polylineCollection.add();

- All `Cartesian2` operations now have static versions that work with any objects exposing `x` and `y` properties.
- All `Cartesian3` operations now have static versions that work with any objects exposing `x`, `y`, and `z` properties.
- All `Cartesian4` operations now have static versions that work with any objects exposing `x`, `y`, `z` and `w` properties.
- All `Cartographic` operations now have static versions that work with any objects exposing `longitude`, `latitude`, and `height` properties.
- All `Matrix` classes are now indexable like arrays.
- All `Matrix` operations now have static versions of all prototype functions and anywhere we take a Matrix instance as input can now also take an Array or TypedArray.
- All `Matrix`, `Cartesian`, and `Cartographic` operations now take an optional result parameter for object re-use to reduce memory pressure.
- Added `Cartographic.fromDegrees` to make creating Cartographic instances from values in degrees easier.
- Added `addImage` to `TextureAtlas` so images can be added to a texture atlas after it is constructed.
- Added `Scene.pickEllipsoid`, which picks either the ellipsoid or the map depending on the current `SceneMode`.
- Added `Event`, a new utility class which makes it easy for objects to expose event properties.
- Added `TextureAtlasBuilder`, a new utility class which makes it easy to build a TextureAtlas asynchronously.
- Added `Clock`, a simple clock for keeping track of simulated time.
- Added `LagrangePolynomialApproximation`, `HermitePolynomialApproximation`, and `LinearApproximation` interpolation algorithms.
- Added `CoordinateConversions`, a new static class where most coordinate conversion methods will be stored.
- Added `Spherical` coordinate type
- Added a new DynamicScene layer for time-dynamic, data-driven visualization. This include CZML processing. For more details see https://github.com/CesiumGS/cesium/wiki/Architecture and https://github.com/CesiumGS/cesium/wiki/CZML-in-Cesium.
- Added a new application, Cesium Viewer, for viewing CZML files and otherwise exploring the globe.
- Added a new Widgets directory, to contain common re-usable Cesium related controls.
- Added a new Timeline widget to the Widgets directory.
- Added a new Widgets/Dojo directory, to contain dojo-specific widgets.
- Added new Timeline and Cesium dojo widgets.
- Added `CameraCentralBodyController` as the new default controller to handle mouse input.
  - The left mouse button rotates around the central body.
  - The right mouse button and mouse wheel zoom in and out.
  - The middle mouse button rotates around the point clicked on the central body.
- Added `computeTemeToPseudoFixedMatrix` function to `Transforms`.
- Added 'PolylineCollection' to manage numerous polylines. 'PolylineCollection' dramatically improves rendering speed when using polylines.

### b6a - 2012-06-20

- Breaking changes:
  - Changed `Tipsify.tipsify` and `Tipsify.calculateACMR` to accept an object literal instead of three separate arguments. Supplying a maximum index and cache size is now optional.
  - `CentralBody` no longer requires a camera as the first parameter.
- Added `CentralBody.northPoleColor` and `CentralBody.southPoleColor` to fill in the poles if they are not covered by a texture.
- Added `Polygon.configureExtent` to create a polygon defined by west, south, east, and north values.
- Added functions to `Camera` to provide position and directions in world coordinates.
- Added `showThroughEllipsoid` to `CustomSensorVolume` and `RectangularPyramidSensorVolume` to allow sensors to draw through Earth.
- Added `affectedByLighting` to `CentralBody` and `Polygon` to turn lighting on/off for these objects.

### b5 - 2012-05-15

- Breaking changes:

  - Renamed Geoscope to Cesium. To update your code, change all `Geoscope.*` references to `Cesium.*`, and reference Cesium.js instead of Geoscope.js.
  - `CompositePrimitive.addGround` was removed; use `CompositePrimitive.add` instead. For example, change

          primitives.addGround(polygon);

    to:

          primitives.add(polygon);

  - Moved `eastNorthUpToFixedFrame` and `northEastDownToFixedFrame` functions from `Ellipsoid` to a new `Transforms` object. For example, change

          var m = ellipsoid.eastNorthUpToFixedFrame(p);

    to:

          var m = Cesium.Transforms.eastNorthUpToFixedFrame(p, ellipsoid);

  - Label properties `fillStyle` and `strokeStyle` were renamed to `fillColor` and `outlineColor`; they are also now color objects instead of strings. The label `Color` property has been removed.

    For example, change

          label.setFillStyle("red");
          label.setStrokeStyle("#FFFFFFFF");

    to:

          label.setFillColor({ red : 1.0, blue : 0.0, green : 0.0, alpha : 1.0 });
          label.setOutlineColor({ red : 1.0, blue : 1.0, green : 1.0, alpha : 1.0 });

  - Renamed `Tipsify.Tipsify` to `Tipsify.tipsify`.
  - Renamed `Tipsify.CalculateACMR` to `Tipsify.calculateACMR`.
  - Renamed `LeapSecond.CompareLeapSecondDate` to `LeapSecond.compareLeapSecondDate`.
  - `Geoscope.JSONP.get` is now `Cesium.jsonp`. `Cesium.jsonp` now takes a url, a callback function, and an options object. The previous 2nd and 4th parameters are now specified using the options object.
  - `TWEEN` is no longer globally defined, and is instead available as `Cesium.Tween`.
  - Chain.js functions such as `run` are now moved to `Cesium.Chain.run`, etc.
  - `Geoscope.CollectionAlgorithms.binarySearch` is now `Cesium.binarySearch`.
  - `Geoscope.ContainmentTests.pointInsideTriangle2D` is now `Cesium.pointInsideTriangle2D`.
  - Static constructor methods prefixed with "createFrom", now start with "from":

          Matrix2.createfromColumnMajorArray

    becomes

          Matrix2.fromColumnMajorArray

  - The `JulianDate` constructor no longer takes a `Date` object, use the new from methods instead:

          new JulianDate(new Date());

    becomes

          JulianDate.fromDate(new Date("January 1, 2011 12:00:00 EST"));
          JulianDate.fromIso8601("2012-04-24T18:08Z");
          JulianDate.fromTotalDays(23452.23);

  - `JulianDate.getDate` is now `JulianDate.toDate()` and returns a new instance each time.
  - `CentralBody.logoOffsetX` and `logoOffsetY` have been replaced with `CentralBody.logoOffset`, a `Cartesian2`.
  - TileProviders now take a proxy object instead of a string, to allow more control over how proxy URLs are built. Construct a DefaultProxy, passing the previous proxy URL, to get the previous behavior.
  - `Ellipsoid.getScaledWgs84()` has been removed since it is not needed.
  - `getXXX()` methods which returned a new instance of what should really be a constant are now exposed as frozen properties instead. This should improve performance and memory pressure.

    - `Cartsian2/3/4.getUnitX()` -> `Cartsian2/3/4.UNIT_X`
    - `Cartsian2/3/4.getUnitY()` -> `Cartsian2/3/4.UNIT_Y`
    - `Cartsian2/3/4.getUnitZ()` -> `Cartsian3/4.UNIT_Z`
    - `Cartsian2/3/4.getUnitW()` -> `Cartsian4.UNIT_W`
    - `Matrix/2/3/4.getIdentity()` -> `Matrix/2/3/4.IDENTITY`
    - `Quaternion.getIdentity()` -> `Quaternion.IDENTITY`
    - `Ellipsoid.getWgs84()` -> `Ellipsoid.WGS84`
    - `Ellipsoid.getUnitSphere()` -> `Ellipsoid.UNIT_SPHERE`
    - `Cartesian2/3/4/Cartographic.getZero()` -> `Cartesian2/3/4/Cartographic.ZERO`

- Added `PerformanceDisplay` which can be added to a scene to display frames per second (FPS).
- Labels now correctly allow specifying fonts by non-pixel CSS units such as points, ems, etc.
- Added `Shapes.computeEllipseBoundary` and updated `Shapes.computeCircleBoundary` to compute boundaries using arc-distance.
- Added `fileExtension` and `credit` properties to `OpenStreetMapTileProvider` construction.
- Night lights no longer disappear when `CentralBody.showGroundAtmosphere` is `true`.

### b4 - 2012-03-01

- Breaking changes:

  - Replaced `Geoscope.SkyFromSpace` object with `CentralBody.showSkyAtmosphere` property.
  - For mouse click and double click events, replaced `event.x` and `event.y` with `event.position`.
  - For mouse move events, replaced `movement.startX` and `startY` with `movement.startPosition`. Replaced `movement.endX` and `movement.endY` with `movement.endPosition`.
  - `Scene.Pick` now takes a `Cartesian2` with the origin at the upper-left corner of the canvas. For example, code that looked like:

          scene.pick(movement.endX, scene.getCanvas().clientHeight - movement.endY);

    becomes:

          scene.pick(movement.endPosition);

- Added `SceneTransitioner` to switch between 2D and 3D views. See the new Skeleton 2D example.
- Added `CentralBody.showGroundAtmosphere` to show an atmosphere on the ground.
- Added `Camera.pickEllipsoid` to get the point on the globe under the mouse cursor.
- Added `Polygon.height` to draw polygons at a constant altitude above the ellipsoid.

### b3 - 2012-02-06

- Breaking changes:
  - Replaced `Geoscope.Constants` and `Geoscope.Trig` with `Geoscope.Math`.
  - `Polygon`
    - Replaced `setColor` and `getColor` with a `material.color` property.
    - Replaced `setEllipsoid` and `getEllipsoid` with an `ellipsoid` property.
    - Replaced `setGranularity` and `getGranularity` with a `granularity` property.
  - `Polyline`
    - Replaced `setColor`/`getColor` and `setOutlineColor`/`getOutlineColor` with `color` and `outline` properties.
    - Replaced `setWidth`/`getWidth` and `setOutlineWidth`/`getOutlineWidth` with `width` and `outlineWidth` properties.
  - Removed `Geoscope.BillboardCollection.bufferUsage`. It is now automatically determined.
  - Removed `Geoscope.Label` set/get functions for `shadowOffset`, `shadowBlur`, `shadowColor`. These are no longer supported.
  - Renamed `Scene.getTransitions` to `Scene.getAnimations`.
  - Renamed `SensorCollection` to `SensorVolumeCollection`.
  - Replaced `ComplexConicSensorVolume.material` with separate materials for each surface: `outerMaterial`, `innerMaterial`, and `capMaterial`.
  - Material renames
    - `TranslucentSensorVolumeMaterial` to `ColorMaterial`.
    - `DistanceIntervalSensorVolumeMaterial` to `DistanceIntervalMaterial`.
    - `TieDyeSensorVolumeMaterial` to `TieDyeMaterial`.
    - `CheckerboardSensorVolumeMaterial` to `CheckerboardMaterial`.
    - `PolkaDotSensorVolumeMaterial` to `DotMaterial`.
    - `FacetSensorVolumeMaterial` to `FacetMaterial`.
    - `BlobSensorVolumeMaterial` to `BlobMaterial`.
  - Added new materials:
    - `VerticalStripeMaterial`
    - `HorizontalStripeMaterial`
    - `DistanceIntervalMaterial`
  - Added polygon material support via the new `Polygon.material` property.
  - Added clock angle support to `ConicSensorVolume` via the new `maximumClockAngle` and `minimumClockAngle` properties.
  - Added a rectangular sensor, `RectangularPyramidSensorVolume`.
  - Changed custom sensor to connect direction points using the sensor's radius; previously, points were connected with a line.
  - Improved performance and memory usage of `BillboardCollection` and `LabelCollection`.
  - Added more mouse events.
  - Added Sandbox examples for new features.

### b2 - 2011-12-01

- Added complex conic and custom sensor volumes, and various materials to change their appearance. See the new Sensor folder in the Sandbox.
- Added modelMatrix property to primitives to render them in a local reference frame. See the polyline example in the Sandbox.
- Added eastNorthUpToFixedFrame() and northEastDownToFixedFrame() to Ellipsoid to create local reference frames.
- Added CameraFlightController to zoom smoothly from one point to another. See the new camera examples in the Sandbox.
- Added row and column assessors to Matrix2, Matrix3, and Matrix4.
- Added Scene, which reduces the amount of code required to use Geoscope. See the Skeleton. We recommend using this instead of explicitly calling update() and render() for individual or composite primitives. Existing code will need minor changes:

  - Calls to Context.pick() should be replaced with Scene.pick().
  - Primitive constructors no longer require a context argument.
  - Primitive update() and render() functions now require a context argument. However, when using the new Scene object, these functions do not need to be called directly.
  - TextureAtlas should no longer be created directly; instead, call Scene.getContext().createTextureAtlas().
  - Other breaking changes:

    - Camera get/set functions, e.g., getPosition/setPosition were replaced with properties, e.g., position.
    - Replaced CompositePrimitive, Polygon, and Polyline getShow/setShow functions with a show property.
    - Replaced Polyline, Polygon, BillboardCollection, and LabelCollection getBufferUsage/setBufferUsage functions with a bufferUsage property.
    - Changed colors used by billboards, labels, polylines, and polygons. Previously, components were named r, g, b, and a. They are now red, green, blue, and alpha. Previously, each component's range was [0, 255]. The range is now [0, 1] floating point. For example,

            color : { r : 0, g : 255, b : 0, a : 255 }

      becomes:

            color : { red : 0.0, green : 1.0, blue : 0.0, alpha : 1.0 }

### b1 - 2011-09-19

- Added `Shapes.computeCircleBoundary` to compute circles. See the Sandbox.
- Changed the `EventHandler` constructor function to take the Geoscope canvas, which ensures the mouse position is correct regardless of the canvas' position on the page. Code that previously looked like:

        var handler = new Geoscope.EventHandler();

  should now look like:

        var handler = new Geoscope.EventHandler(canvas);

- Context.Pick no longer requires clamping the x and y arguments. Code that previously looked like:

        var pickedObject = context.pick(primitives, us, Math.max(x, 0.0),
            Math.max(context.getCanvas().clientHeight - y, 0.0));

  can now look like:

        var pickedObject = context.pick(primitives, us, x, context.getCanvas().clientHeight - y);

- Changed Polyline.setWidth and Polyline.setOutlineWidth to clamp the width to the WebGL implementation limit instead of throwing an exception. Code that previously looked like:

        var maxWidth = context.getMaximumAliasedLineWidth();
        polyline.setWidth(Math.min(5, maxWidth));
        polyline.setOutlineWidth(Math.min(10, maxWidth));

  can now look like:

        polyline.setWidth(5);
        polyline.setOutlineWidth(10);

- Improved the Sandbox:
  - Code in the editor is now evaluated as you type for quick prototyping.
  - Highlighting a Geoscope type in the editor and clicking the doc button in the toolbar now brings up the reference help for that type.
- BREAKING CHANGE: The `Context` constructor-function now takes an element instead of an ID. Code that previously looked like:

        var context = new Geoscope.Context("glCanvas");
        var canvas = context.getCanvas();

  should now look like:

        var canvas = document.getElementById("glCanvas");
        var context = new Geoscope.Context(canvas);

### b0 - 2011-08-31

- Added new Sandbox and Skeleton examples. The sandbox contains example code for common tasks. The skeleton is a bare-bones application for building upon. Most sandbox code examples can be copy and pasted directly into the skeleton.
- Added `Geoscope.Polygon` for drawing polygons on the globe.
- Added `Context.pick` to pick objects in one line of code.
- Added `bringForward`, `bringToFront`, `sendBackward`, and `sendToBack` functions to `CompositePrimitive` to control the render-order for ground primitives.
- Added `getShow`/`setShow` functions to `Polyline` and `CompositePrimitive`.
- Added new camera control and event types including `CameraFreeLookEventHandler`, `CameraSpindleEventHandler`, and `EventHandler`.
- Replaced `Ellipsoid.toCartesian3` with `Ellipsoid.toCartesian`.
- update and `updateForPick` functions no longer require a `UniformState` argument.

## Alpha Releases

### a6 - 2011-08-05

- Added support for lines using `Geoscope.Polyline`. See the Sandbox example.
- Made `CompositePrimitive`, `LabelCollection`, and `BillboardCollection` have consistent function names, including a new `contains()` function.
- Improved reference documentation layout.

### a5 - 2011-07-22

- Flushed out `CompositePrimitive`, `TimeStandard`, and `LeapSecond` types.
- Improved support for browsers using ANGLE (Windows Only).

### a4 - 2011-07-15

- Added `Geoscope.TimeStandard` for handling TAI and UTC time standards.
- Added `Geoscope.Quaternion`, which is a foundation for future camera control.
- Added initial version of `Geoscope.PrimitiveCollection` to simplify rendering.
- Prevented billboards/labels near the surface from getting cut off by the globe.
- See the Sandbox for example code.
- Added more reference documentation for labels.

### a3 - 2011-07-08

- Added `Geoscope.LabelCollection` for drawing text.
- Added `Geoscope.JulianDate` and `Geoscope.TimeConstants` for proper time handling.
- See the Sandbox example for how to use the new labels and Julian date.

### a2 - 2011-07-01

- Added `Geoscope.ViewportQuad` and `Geoscope.Rectangle` (foundations for 2D map).
- Improved the visual quality of cloud shadows.

### a1 - 2011-06-24

- Added `SunPosition` type to compute the sun position for a julian date.
- Simplified picking. See the mouse move event in the Sandbox example.
- `Cartographic2` and `Cartographic3` are now mutable types.
- Added reference documentation for billboards.

### a0 - 2011-06-17

- Initial Release.<|MERGE_RESOLUTION|>--- conflicted
+++ resolved
@@ -1,4 +1,10 @@
 # Change Log
+
+### 1.72 - 2020-08-03
+
+##### Fixes :wrench:
+
+- Fixed 3D Tileset replacement refinement when leaf is empty. [#8996](https://github.com/CesiumGS/cesium/8996)
 
 ### 1.71 - 2020-07-01
 
@@ -20,11 +26,6 @@
 - Fixed error with `WallGeometry` when there were adjacent positions with very close values. [#8952](https://github.com/CesiumGS/cesium/pull/8952)
 - Fixed artifact for skinned model when log depth is enabled. [#6447](https://github.com/CesiumGS/cesium/issues/6447)
 - Fixed a bug where certain rhumb arc polylines would lead to a crash. [#8787](https://github.com/CesiumGS/cesium/pull/8787)
-<<<<<<< HEAD
-- Fixed handling of Label's backgroundColor and backgroundPadding option [#8949](https://github.com/CesiumGS/cesium/8949)
-- Fixed several bugs when rendering CesiumJS in a WebG 2 context. [#797](https://github.com/CesiumGS/cesium/issues/797)
-- Fixed 3D Tileset replacement refinement when leaf is empty. [#8996](https://github.com/CesiumGS/cesium/8996)
-=======
 - Fixed handling of Label's backgroundColor and backgroundPadding option [#8949](https://github.com/CesiumGS/cesium/pull/8949)
 - Fixed several bugs when rendering CesiumJS in a WebGL 2 context. [#797](https://github.com/CesiumGS/cesium/issues/797)
 - Fixed a bug where switching from perspective to orthographic caused triangles to overlap each other incorrectly. [#8346](https://github.com/CesiumGS/cesium/issues/8346)
@@ -34,7 +35,6 @@
 - Fixed JSDoc and TypeScript type definitions for `ScreenSpaceEventHandler.getInputAction` which listed incorrect return type. [#9002](https://github.com/CesiumGS/cesium/pull/9002)
 - Improved the style of the error panel. [#8739](https://github.com/CesiumGS/cesium/issues/8739)
 - Fixed animation widget SVG icons not appearing in iOS 13.5.1. [#8993](https://github.com/CesiumGS/cesium/pull/8993)
->>>>>>> 2422b6ba
 
 ### 1.70.1 - 2020-06-10
 
