/*eslint-env node*/
'use strict';

var fs = require('fs');
var path = require('path');
var os = require('os');
var child_process = require('child_process');
var crypto = require('crypto');
var zlib = require('zlib');
var readline = require('readline');
var request = require('request');

var globby = require('globby');
var gulpTap = require('gulp-tap');
var gulpUglify = require('gulp-uglify');
var open = require('open');
var rimraf = require('rimraf');
var glslStripComments = require('glsl-strip-comments');
var mkdirp = require('mkdirp');
var mergeStream = require('merge-stream');
var streamToPromise = require('stream-to-promise');
var gulp = require('gulp');
var gulpInsert = require('gulp-insert');
var gulpZip = require('gulp-zip');
var gulpRename = require('gulp-rename');
var gulpReplace = require('gulp-replace');
var Promise = require('bluebird');
var Karma = require('karma');
var yargs = require('yargs');
var AWS = require('aws-sdk');
var mime = require('mime');
var rollup = require('rollup');
var rollupPluginStripPragma = require('rollup-plugin-strip-pragma');
var rollupPluginExternalGlobals = require('rollup-plugin-external-globals');
var rollupPluginUglify = require('rollup-plugin-uglify');
var cleanCSS = require('gulp-clean-css');

var packageJson = require('./package.json');
var version = packageJson.version;
if (/\.0$/.test(version)) {
    version = version.substring(0, version.length - 2);
}

var karmaConfigFile = path.join(__dirname, 'Specs/karma.conf.js');
var travisDeployUrl = 'http://cesium-dev.s3-website-us-east-1.amazonaws.com/cesium/';

//Gulp doesn't seem to have a way to get the currently running tasks for setting
//per-task variables.  We use the command line argument here to detect which task is being run.
var taskName = process.argv[2];
var noDevelopmentGallery = taskName === 'release' || taskName === 'makeZipFile' || taskName === 'website-release';
var minifyShaders = taskName === 'minify' || taskName === 'minifyRelease' || taskName === 'release' || taskName === 'makeZipFile' || taskName === 'buildApps';

var verbose = yargs.argv.verbose;

var concurrency = yargs.argv.concurrency;
if (!concurrency) {
    concurrency = os.cpus().length;
}

var sourceFiles = ['Source/**/*.js',
                   '!Source/*.js',
                   '!Source/Workers/**',
                   '!Source/WorkersES6/**',
                   'Source/WorkersES6/createTaskProcessorWorker.js',
                   '!Source/ThirdParty/Workers/**',
                   '!Source/ThirdParty/google-earth-dbroot-parser.js',
                   '!Source/ThirdParty/pako_inflate.js',
                   '!Source/ThirdParty/crunch.js'];

var watchedFiles = ['Source/**/*.js',
                    '!Source/Cesium.js',
                    '!Source/Build/**',
                    '!Source/Shaders/**/*.js',
                    'Source/Shaders/**/*.glsl',
                    '!Source/ThirdParty/Shaders/*.js',
                    'Source/ThirdParty/Shaders/*.glsl',
                    '!Source/Workers/**',
                    'Source/Workers/cesiumWorkerBootstrapper.js',
                    'Source/Workers/transferTypedArrayTest.js',
                    '!Specs/SpecList.js'];

var filesToClean = ['Source/Cesium.js',
                    'Source/Shaders/**/*.js',
                    'Source/Workers/**',
                    '!Source/Workers/cesiumWorkerBootstrapper.js',
                    '!Source/Workers/transferTypedArrayTest.js',
                    'Source/ThirdParty/Shaders/*.js',
                    'Specs/SpecList.js',
                    'Apps/Sandcastle/jsHintOptions.js',
                    'Apps/Sandcastle/gallery/gallery-index.js',
                    'Apps/Sandcastle/templates/bucket.css',
                    'Cesium-*.zip',
                    'cesium-*.tgz'];

var filesToConvertES6 = ['Source/**/*.js',
                         'Specs/**/*.js',
                         '!Source/ThirdParty/**',
                         '!Source/Cesium.js',
                         '!Source/copyrightHeader.js',
                         '!Source/Shaders/**',
                         '!Source/Workers/cesiumWorkerBootstrapper.js',
                         '!Source/Workers/transferTypedArrayTest.js',
                         '!Specs/karma-main.js',
                         '!Specs/karma.conf.js',
                         '!Specs/spec-main.js',
                         '!Specs/SpecList.js',
                         '!Specs/TestWorkers/**'
                        ];

function rollupWarning(message) {
    // Ignore eval warnings in third-party code we don't have control over
    if (message.code === 'EVAL' && /(protobuf-minimal|crunch)\.js$/.test(message.loc.file)) {
        return;
    }
    console.log(message);
}

function createWorkers() {
    rimraf.sync('Build/createWorkers');

    globby.sync([
        'Source/Workers/**',
        '!Source/Workers/cesiumWorkerBootstrapper.js',
        '!Source/Workers/transferTypedArrayTest.js'
    ]).forEach(function(file) {
        rimraf.sync(file);
    });

    var workers = globby.sync([
        'Source/WorkersES6/**'
    ]);

    return rollup.rollup({
        input: workers,
        onwarn: rollupWarning
    }).then(function(bundle) {
        return bundle.write({
            dir: 'Build/createWorkers',
            banner: '/* This file is automatically rebuilt by the Cesium build process. */',
            format: 'amd'
        });
    }).then(function(){
        return streamToPromise(
            gulp.src('Build/createWorkers/**').pipe(gulp.dest('Source/Workers'))
        );
    }).then(function() {
        rimraf.sync('Build/createWorkers');
    });
}

gulp.task('build', function() {
    mkdirp.sync('Build');
    glslToJavaScript(minifyShaders, 'Build/minifyShaders.state');
    createCesiumJs();
    createSpecList();
    createJsHintOptions();
    return Promise.join(createWorkers(), createGalleryList());
});

gulp.task('build-watch', function() {
    return gulp.watch(watchedFiles, gulp.series('build'));
});

gulp.task('buildApps', function() {
    return Promise.join(
        buildCesiumViewer(),
        buildSandcastle()
    );
});

gulp.task('build-specs', function buildSpecs() {
    var externalCesium = rollupPluginExternalGlobals({
        '../Source/Cesium.js': 'Cesium',
        '../../Source/Cesium.js': 'Cesium',
        '../../../Source/Cesium.js': 'Cesium',
        '../../../../Source/Cesium.js': 'Cesium'
    });

    var removePragmas = rollupPluginStripPragma({
        pragmas: ['debug']
    });

    var promise = Promise.join(
        rollup.rollup({
            input: 'Specs/SpecList.js',
            plugins: [externalCesium],
            onwarn: rollupWarning
        }).then(function(bundle) {
            return bundle.write({
                file: 'Build/Specs/Specs.js',
                format: 'iife'
            });
        }).then(function(){
            return rollup.rollup({
                input: 'Specs/spec-main.js',
                plugins: [removePragmas, externalCesium]
            }).then(function(bundle) {
                return bundle.write({
                    file: 'Build/Specs/spec-main.js',
                    format: 'iife'
                });
            });
        }).then(function(){
            return rollup.rollup({
                input: 'Specs/karma-main.js',
                plugins: [removePragmas, externalCesium],
                onwarn: rollupWarning
            }).then(function(bundle) {
                return bundle.write({
                    file: 'Build/Specs/karma-main.js',
                    name: 'karmaMain',
                    format: 'iife'
                });
            });
        })
    );

    return promise;
});

gulp.task('clean', function(done) {
    rimraf.sync('Build');
    globby.sync(filesToClean).forEach(function(file) {
        rimraf.sync(file);
    });
    done();
});

function cloc() {
    var cmdLine;
    var clocPath = path.join('node_modules', 'cloc', 'lib', 'cloc');

    //Run cloc on primary Source files only
    var source = new Promise(function(resolve, reject) {
        cmdLine = 'perl ' + clocPath + ' --quiet --progress-rate=0' +
                  ' Source/ --exclude-dir=Assets,ThirdParty,Workers --not-match-f=copyrightHeader.js';

        child_process.exec(cmdLine, function(error, stdout, stderr) {
            if (error) {
                console.log(stderr);
                return reject(error);
            }
            console.log('Source:');
            console.log(stdout);
            resolve();
        });
    });

    //If running cloc on source succeeded, also run it on the tests.
    return source.then(function() {
        return new Promise(function(resolve, reject) {
            cmdLine = 'perl ' + clocPath + ' --quiet --progress-rate=0' +
                      ' Specs/ --exclude-dir=Data';
            child_process.exec(cmdLine, function(error, stdout, stderr) {
                if (error) {
                    console.log(stderr);
                    return reject(error);
                }
                console.log('Specs:');
                console.log(stdout);
                resolve();
            });
        });
    });
}

gulp.task('cloc', gulp.series('clean', cloc));

function combineForSandcastle() {
    var outputDirectory = path.join('Build', 'Sandcastle', 'CesiumUnminified');
    return combineJavaScript({
        removePragmas : false,
        optimizer : 'none',
        outputDirectory : outputDirectory
    });
}

function combine() {
    var outputDirectory = path.join('Build', 'CesiumUnminified');
    return combineJavaScript({
        removePragmas: false,
        optimizer: 'none',
        outputDirectory: outputDirectory
    });
}

gulp.task('combine', gulp.series('build', combine));
gulp.task('default', gulp.series('combine'));

function combineRelease() {
    var outputDirectory = path.join('Build', 'CesiumUnminified');
    return combineJavaScript({
        removePragmas: true,
        optimizer: 'none',
        outputDirectory: outputDirectory
    });
}

gulp.task('combineRelease', gulp.series('build', combineRelease));

//Builds the documentation
function generateDocumentation() {
    var envPathSeperator = os.platform() === 'win32' ? ';' : ':';

    return new Promise(function(resolve, reject) {
        child_process.exec('jsdoc --configure Tools/jsdoc/conf.json', {
            env : {
                PATH : process.env.PATH + envPathSeperator + 'node_modules/.bin',
                CESIUM_VERSION : version
            }
        }, function(error, stdout, stderr) {
            if (error) {
                console.log(stderr);
                return reject(error);
            }
            console.log(stdout);
            var stream = gulp.src('Documentation/Images/**').pipe(gulp.dest('Build/Documentation/Images'));
            return streamToPromise(stream).then(resolve);
        });
    });
}
gulp.task('generateDocumentation', generateDocumentation);

gulp.task('generateDocumentation-watch', function() {
    return generateDocumentation().done(function() {
        console.log('Listening for changes in documentation...');
        return gulp.watch(sourceFiles, gulp.series('generateDocumentation'));
    });
});

gulp.task('website-release', gulp.series('build', combineForSandcastle, generateDocumentation));

gulp.task('release', gulp.series('build', combine, minifyRelease, generateDocumentation));

gulp.task('makeZipFile', gulp.series('release', function() {
    //For now we regenerate the JS glsl to force it to be unminified in the release zip
    //See https://github.com/CesiumGS/cesium/pull/3106#discussion_r42793558 for discussion.
    glslToJavaScript(false, 'Build/minifyShaders.state');

    var builtSrc = gulp.src([
        'Build/Cesium/**',
        'Build/CesiumUnminified/**',
        'Build/Documentation/**'
    ], {
        base : '.'
    });

    var staticSrc = gulp.src([
        'Apps/**',
        '!Apps/Sandcastle/gallery/development/**',
        'Source/**',
        'Specs/**',
        'ThirdParty/**',
        'favicon.ico',
        'gulpfile.js',
        'server.cjs',
        'package.json',
        'LICENSE.md',
        'CHANGES.md',
        'README.md',
        'web.config'
    ], {
        base : '.'
    });

    var indexSrc = gulp.src('index.release.html').pipe(gulpRename('index.html'));

    return mergeStream(builtSrc, staticSrc, indexSrc)
        .pipe(gulpTap(function(file) {
            // Work around an issue with gulp-zip where archives generated on Windows do
            // not properly have their directory executable mode set.
            // see https://github.com/sindresorhus/gulp-zip/issues/64#issuecomment-205324031
            if (file.isDirectory()) {
                file.stat.mode = parseInt('40777', 8);
            }
        }))
        .pipe(gulpZip('Cesium-' + version + '.zip'))
        .pipe(gulp.dest('.'));
}));

gulp.task('minify', gulp.series('build', function() {
    return combineJavaScript({
        removePragmas : false,
        optimizer : 'uglify2',
        outputDirectory : path.join('Build', 'Cesium')
    });
}));

function minifyRelease() {
    return combineJavaScript({
        removePragmas: true,
        optimizer: 'uglify2',
        outputDirectory: path.join('Build', 'Cesium')
    });
}

gulp.task('minifyRelease', gulp.series('build', minifyRelease));

function isTravisPullRequest() {
    return process.env.TRAVIS_PULL_REQUEST !== undefined && process.env.TRAVIS_PULL_REQUEST !== 'false';
}

gulp.task('deploy-s3', function(done) {
    if (isTravisPullRequest()) {
        console.log('Skipping deployment for non-pull request.');
        done();
        return;
    }

    var argv = yargs.usage('Usage: deploy-s3').argv;

    var uploadDirectory = argv.d;
    var bucketName = argv.b;
    var cacheControl = argv.c ? argv.c : 'max-age=3600';

    if (argv.confirm) {
        // skip prompt for travis
        deployCesium(cacheControl, done);
        return;
    }

    var iface = readline.createInterface({
        input: process.stdin,
        output: process.stdout
    });

    // prompt for confirmation
    iface.question('Files from your computer will be published to the cesium.com bucket. Continue? [y/n] ', function(answer) {
        iface.close();
        if (answer === 'y') {
            deployCesium(bucketName, uploadDirectory, cacheControl, done);
        } else {
            console.log('Deploy aborted by user.');
            done();
        }
    });

});

// Deploy cesium to s3
function deployCesium(cacheControl, done) {
    var bucketName = 'cesium.com';
    var refDocPrefix = 'docs/cesiumjs-ref-doc';
    var sandcastlePrefix = 'sandcastle';
    var cesiumViewerPrefix = 'cesiumjs/cesium-viewer';

    var readFile = Promise.promisify(fs.readFile);
    var gzip = Promise.promisify(zlib.gzip);
    var concurrencyLimit = 2000;

    var s3 = new AWS.S3({
        maxRetries : 10,
        retryDelayOptions : {
            base : 500
        }
    });

    var uploaded = 0;
    var errors = [];

<<<<<<< HEAD
    function uploadFiles(prefix, filePrefix, files) {
        return Promise.map(files, function(file) {
            var blobName = prefix + '/' + file.replace(filePrefix, '');
            var mimeLookup = getMimeType(blobName);
            var contentType = mimeLookup.type;
            var compress = mimeLookup.compress;
            var contentEncoding = compress ? 'gzip' : undefined;
=======
    var prefix = uploadDirectory + '/';
    return listAll(s3, bucketName, prefix, existingBlobs)
        .then(function() {
            return globby([
                'Apps/**',
                'Build/**',
                'Source/**',
                'Specs/**',
                'ThirdParty/**',
                '*.md',
                'favicon.ico',
                'gulpfile.js',
                'index.html',
                'package.json',
                'server.cjs',
                'web.config',
                '*.zip',
                '*.tgz'
            ], {
                dot : true // include hidden files
            });
        }).then(function(files) {
            return Promise.map(files, function(file) {
                var blobName = uploadDirectory + '/' + file;
                var mimeLookup = getMimeType(blobName);
                var contentType = mimeLookup.type;
                var compress = mimeLookup.compress;
                var contentEncoding = compress ? 'gzip' : undefined;
                var etag;
>>>>>>> 77d4f155

            return readFile(file)
                .then(function(content) {
                    if (!compress) {
                        return content;
                    }

                    var alreadyCompressed = (content[0] === 0x1f) && (content[1] === 0x8b);
                    if (alreadyCompressed) {
                        console.log('Skipping compressing already compressed file: ' + file);
                        return content;
                    }

                    return gzip(content);
                })
                .then(function(content) {
                    if (verbose) {
                        console.log('Uploading ' + blobName + '...');
                    }
                    var etag = crypto.createHash('md5').update(content).digest('base64');
                    var params = {
                        Bucket : bucketName,
                        Key : blobName,
                        Body : content,
                        ContentMD5 : etag,
                        ContentType : contentType,
                        ContentEncoding : contentEncoding,
                        CacheControl : cacheControl
                    };

                    return s3.putObject(params).promise();
                })
                .then(function() {
                    uploaded++;
                })
                .catch(function(error) {
                    errors.push(error);
                });
        }, {concurrency : concurrencyLimit});
    }

    var uploadSandcastle = globby([
        'Build/Sandcastle/**'
    ])
        .then(function(files) {
            return uploadFiles(sandcastlePrefix, 'Build/Sandcastle/', files);
        });

    var uploadRefDoc = globby([
        'Build/Documentation/**'
    ])
        .then(function(files) {
            return uploadFiles(refDocPrefix, 'Build/Documentation/', files);
        });

    var uploadCesiumViewer = globby([
        'Build/CesiumViewer/**'
    ])
        .then(function(files) {
            return uploadFiles(cesiumViewerPrefix, 'Build/CesiumViewer/', files);
        });

    Promise.join(uploadSandcastle, uploadRefDoc, uploadCesiumViewer)
        .then(function() {
            console.log('Successfully uploaded ' + uploaded + ' files.');
        })
        .catch(function(error) {
            errors.push(error);
        })
        .then(function() {
            if (errors.length === 0) {
                done();
                return;
            }

            console.log('Errors: ');
            errors.map(function(e) {
                console.log(e);
            });
            done(1);
        });
}

function getMimeType(filename) {
    var mimeType = mime.getType(filename);
    if (mimeType) {
        //Compress everything except zipfiles, binary images, and video
        var compress = !/^(image\/|video\/|application\/zip|application\/gzip)/i.test(mimeType);
        if (mimeType === 'image/svg+xml') {
            compress = true;
        }
        return { type: mimeType, compress: compress };
    }

    //Non-standard mime types not handled by mime
    if (/\.(glsl|LICENSE|config|state)$/i.test(filename)) {
        return { type: 'text/plain', compress: true };
    } else if (/\.(czml|topojson)$/i.test(filename)) {
        return { type: 'application/json', compress: true };
    } else if (/\.(crn|tgz)$/i.test(filename)) {
        return { type: 'application/octet-stream', compress: false };
    }

    // Handle dotfiles, such as .jshintrc
    var baseName = path.basename(filename);
    if (baseName[0] === '.' || baseName.indexOf('.') === -1) {
        return { type: 'text/plain', compress: true };
    }

    // Everything else can be octet-stream compressed but print a warning
    // if we introduce a type we aren't specifically handling.
    if (!/\.(terrain|b3dm|geom|pnts|vctr|cmpt|i3dm|metadata)$/i.test(filename)) {
        console.log('Unknown mime type for ' + filename);
    }

    return { type: 'application/octet-stream', compress: true };
}

gulp.task('deploy-set-version', function(done) {
    var buildVersion = yargs.argv.buildVersion;
    if (buildVersion) {
        // NPM versions can only contain alphanumeric and hyphen characters
        packageJson.version += '-' + buildVersion.replace(/[^[0-9A-Za-z-]/g, '');
        fs.writeFileSync('package.json', JSON.stringify(packageJson, undefined, 2));
    }
    done();
});

gulp.task('deploy-status', function() {
    if (isTravisPullRequest()) {
        console.log('Skipping deployment status for non-pull request.');
        return Promise.resolve();
    }

    var status = yargs.argv.status;
    var message = yargs.argv.message;

    var deployUrl = travisDeployUrl + process.env.TRAVIS_BRANCH + '/';
    var zipUrl = deployUrl + 'Cesium-' + packageJson.version + '.zip';
    var npmUrl = deployUrl + 'cesium-' + packageJson.version + '.tgz';
    var coverageUrl = travisDeployUrl + process.env.TRAVIS_BRANCH + '/Build/Coverage/index.html';

    return Promise.join(
        setStatus(status, deployUrl, message, 'deployment'),
        setStatus(status, zipUrl, message, 'zip file'),
        setStatus(status, npmUrl, message, 'npm package'),
        setStatus(status, coverageUrl, message, 'coverage results')
    );
});

function setStatus(state, targetUrl, description, context) {
    // skip if the environment does not have the token
    if (!process.env.TOKEN) {
        return;
    }

    var requestPost = Promise.promisify(request.post);
    return requestPost({
         url: 'https://api.github.com/repos/' + process.env.TRAVIS_REPO_SLUG + '/statuses/' + process.env.TRAVIS_COMMIT,
         json: true,
         headers: {
             'Authorization': 'token ' + process.env.TOKEN,
             'User-Agent': 'Cesium'
         },
         body: {
             state: state,
             target_url: targetUrl,
             description: description,
             context: context
         }
     });
}

gulp.task('coverage', function(done) {
    var argv = yargs.argv;
    var webglStub = argv.webglStub ? argv.webglStub : false;
    var suppressPassed = argv.suppressPassed ? argv.suppressPassed : false;
    var failTaskOnError = argv.failTaskOnError ? argv.failTaskOnError : false;

    var folders = [];
    var browsers = ['Chrome'];
    if (argv.browsers) {
        browsers = argv.browsers.split(',');
    }

    var karma = new Karma.Server({
        configFile: karmaConfigFile,
        browsers: browsers,
        specReporter: {
            suppressErrorSummary: false,
            suppressFailed: false,
            suppressPassed: suppressPassed,
            suppressSkipped: true
        },
        preprocessors: {
            'Source/Core/**/*.js': ['karma-coverage-istanbul-instrumenter'],
            'Source/DataSources/**/*.js': ['karma-coverage-istanbul-instrumenter'],
            'Source/Renderer/**/*.js': ['karma-coverage-istanbul-instrumenter'],
            'Source/Scene/**/*.js': ['karma-coverage-istanbul-instrumenter'],
            'Source/Shaders/**/*.js': ['karma-coverage-istanbul-instrumenter'],
            'Source/Widgets/**/*.js': ['karma-coverage-istanbul-instrumenter'],
            'Source/Workers/**/*.js': ['karma-coverage-istanbul-instrumenter']
        },
        coverageIstanbulInstrumenter: {
            esModules: true
        },
        reporters: ['spec', 'coverage'],
        coverageReporter: {
            dir: 'Build/Coverage',
            subdir: function(browserName) {
                folders.push(browserName);
                return browserName;
            },
            includeAllSources: true
        },
        client: {
            captureConsole: verbose,
            args: [undefined, undefined, undefined, webglStub, undefined]
        }
    }, function(e) {
        var html = '<!doctype html><html><body><ul>';
        folders.forEach(function(folder) {
            html += '<li><a href="' + encodeURIComponent(folder) + '/index.html">' + folder + '</a></li>';
        });
        html += '</ul></body></html>';
        fs.writeFileSync('Build/Coverage/index.html', html);

        if (!process.env.TRAVIS) {
            folders.forEach(function(dir) {
                open('Build/Coverage/' + dir + '/index.html');
            });
        }
        return done(failTaskOnError ? e : undefined);
    });
    karma.start();
});

gulp.task('test', function(done) {
    var argv = yargs.argv;

    var enableAllBrowsers = argv.all ? true : false;
    var includeCategory = argv.include ? argv.include : '';
    var excludeCategory = argv.exclude ? argv.exclude : '';
    var webglValidation = argv.webglValidation ? argv.webglValidation : false;
    var webglStub = argv.webglStub ? argv.webglStub : false;
    var release = argv.release ? argv.release : false;
    var failTaskOnError = argv.failTaskOnError ? argv.failTaskOnError : false;
    var suppressPassed = argv.suppressPassed ? argv.suppressPassed : false;

    var browsers = ['Chrome'];
    if (argv.browsers) {
        browsers = argv.browsers.split(',');
    }

    var files = [
        { pattern: 'Specs/karma-main.js', included: true, type: 'module' },
        { pattern: 'Source/**', included: false, type: 'module' },
        { pattern: 'Specs/*.js', included: true, type: 'module' },
        { pattern: 'Specs/Core/**', included: true, type: 'module' },
        { pattern: 'Specs/Data/**', included: false },
        { pattern: 'Specs/DataSources/**', included: true, type: 'module' },
        { pattern: 'Specs/Renderer/**', included: true, type: 'module' },
        { pattern: 'Specs/Scene/**', included: true, type: 'module' },
        { pattern: 'Specs/ThirdParty/**', included: true, type: 'module' },
        { pattern: 'Specs/Widgets/**', included: true, type: 'module' },
        { pattern: 'Specs/TestWorkers/**', included: false }
    ];

    if (release) {
        files = [
            { pattern: 'Specs/Data/**', included: false },
            { pattern: 'Specs/ThirdParty/**', included: true, type: 'module' },
            { pattern: 'Specs/TestWorkers/**', included: false },
            { pattern: 'Build/Cesium/Cesium.js', included: true },
            { pattern: 'Build/Cesium/**', included: false },
            { pattern: 'Build/Specs/karma-main.js', included: true },
            { pattern: 'Build/Specs/Specs.js', included: true }
        ];
    }

    var karma = new Karma.Server({
        configFile: karmaConfigFile,
        browsers: browsers,
        specReporter: {
            suppressErrorSummary: false,
            suppressFailed: false,
            suppressPassed: suppressPassed,
            suppressSkipped: true
        },
        detectBrowsers: {
            enabled: enableAllBrowsers
        },
        logLevel: verbose ? Karma.constants.LOG_INFO : Karma.constants.LOG_ERROR,
        files: files,
        client: {
            captureConsole: verbose,
            args: [includeCategory, excludeCategory, webglValidation, webglStub, release]
        }
    }, function(e) {
        return done(failTaskOnError ? e : undefined);
    });
    karma.start();
});

gulp.task('convertToModules', function() {
    var requiresRegex = /([\s\S]*?(define|defineSuite|require)\((?:{[\s\S]*}, )?\[)([\S\s]*?)]([\s\S]*?function\s*)\(([\S\s]*?)\) {([\s\S]*)/;
    var noModulesRegex = /([\s\S]*?(define|defineSuite|require)\((?:{[\s\S]*}, )?\[?)([\S\s]*?)]?([\s\S]*?function\s*)\(([\S\s]*?)\) {([\s\S]*)/;
    var splitRegex = /,\s*/;

    var fsReadFile = Promise.promisify(fs.readFile);
    var fsWriteFile = Promise.promisify(fs.writeFile);

    var files = globby.sync(filesToConvertES6);

    return Promise.map(files, function(file) {
        return fsReadFile(file).then(function(contents) {
            contents = contents.toString();
            if (contents.startsWith('import')) {
                return;
            }

            var result = requiresRegex.exec(contents);

            if (result === null) {
                result = noModulesRegex.exec(contents);
                if (result === null) {
                    return;
                }
            }

            var names = result[3].split(splitRegex);
            if (names.length === 1 && names[0].trim() === '') {
                names.length = 0;
            }

            var i;
            for (i = 0; i < names.length; ++i) {
                if (names[i].indexOf('//') >= 0 || names[i].indexOf('/*') >= 0) {
                    console.log(file + ' contains comments in the require list.  Skipping so nothing gets broken.');
                    return;
                }
            }

            var identifiers = result[5].split(splitRegex);
            if (identifiers.length === 1 && identifiers[0].trim() === '') {
                identifiers.length = 0;
            }

            for (i = 0; i < identifiers.length; ++i) {
                if (identifiers[i].indexOf('//') >= 0 || identifiers[i].indexOf('/*') >= 0) {
                    console.log(file + ' contains comments in the require list.  Skipping so nothing gets broken.');
                    return;
                }
            }

            var requires = [];

            for (i = 0; i < names.length && i < identifiers.length; ++i) {
                requires.push({
                    name : names[i].trim(),
                    identifier : identifiers[i].trim()
                });
            }

            // Convert back to separate lists for the names and identifiers, and add
            // any additional names or identifiers that don't have a corresponding pair.
            var sortedNames = requires.map(function(item) {
                return item.name.slice(0, -1) + '.js\'';
            });
            for (i = sortedNames.length; i < names.length; ++i) {
                sortedNames.push(names[i].trim());
            }

            var sortedIdentifiers = requires.map(function(item) {
                return item.identifier;
            });
            for (i = sortedIdentifiers.length; i < identifiers.length; ++i) {
                sortedIdentifiers.push(identifiers[i].trim());
            }

            contents = '';
            if (sortedNames.length > 0) {
                for (var q = 0; q < sortedNames.length; q++) {
                    var modulePath = sortedNames[q];
                    if (file.startsWith('Specs')) {
                        modulePath = modulePath.substring(1, modulePath.length - 1);
                        var sourceDir = path.dirname(file);

                        if (modulePath.startsWith('Specs') || modulePath.startsWith('.')) {
                            var importPath = modulePath;
                            if (modulePath.startsWith('Specs')) {
                                importPath = path.relative(sourceDir, modulePath);
                                if (importPath[0] !== '.') {
                                    importPath = './' + importPath;
                                }
                            }
                            modulePath = '\'' + importPath + '\'';
                            contents += 'import ' + sortedIdentifiers[q] + ' from ' + modulePath + ';' + os.EOL;
                        } else {
                            modulePath = '\'' + path.relative(sourceDir, 'Source') + '/Cesium.js' + '\'';
                            if (sortedIdentifiers[q] === 'CesiumMath') {
                                contents += 'import { Math as CesiumMath } from ' + modulePath + ';' + os.EOL;
                            } else {
                                contents += 'import { ' + sortedIdentifiers[q] + ' } from ' + modulePath + ';' + os.EOL;
                            }
                        }
                    } else {
                        contents += 'import ' + sortedIdentifiers[q] + ' from ' + modulePath + ';' + os.EOL;
                    }
                }
            }

            var code;
            var codeAndReturn = result[6];
            if (file.endsWith('Spec.js')) {
                var indi = codeAndReturn.lastIndexOf('});');
                code = codeAndReturn.slice(0, indi);
                code = code.trim().replace("'use strict';" + os.EOL, '');
                contents += code + os.EOL;
            } else {
                var returnIndex = codeAndReturn.lastIndexOf('return');

                code = codeAndReturn.slice(0, returnIndex);
                code = code.trim().replace("'use strict';" + os.EOL, '');
                contents += code + os.EOL;

                var returnStatement = codeAndReturn.slice(returnIndex);
                contents += returnStatement.split(';')[0].replace('return ', 'export default ') + ';' + os.EOL;
            }

            return fsWriteFile(file, contents);
        });
    });
});

function combineCesium(debug, optimizer, combineOutput) {
    var plugins = [];

    if (!debug) {
        plugins.push(rollupPluginStripPragma({
            pragmas: ['debug']
        }));
    }
    if (optimizer === 'uglify2') {
        plugins.push(rollupPluginUglify.uglify());
    }

    return rollup.rollup({
        input: 'Source/Cesium.js',
        plugins: plugins,
        onwarn: rollupWarning
    }).then(function(bundle) {
        return bundle.write({
            format: 'umd',
            name: 'Cesium',
            file: path.join(combineOutput, 'Cesium.js')
        });
    });
}

function combineWorkers(debug, optimizer, combineOutput) {
    //This is done waterfall style for concurrency reasons.
    // Copy files that are already minified
    return globby(['Source/ThirdParty/Workers/draco*.js'])
        .then(function(files) {
            var stream = gulp.src(files, { base: 'Source' })
                .pipe(gulp.dest(combineOutput));
            return streamToPromise(stream);
        })
        .then(function () {
            return globby(['Source/Workers/cesiumWorkerBootstrapper.js',
                'Source/Workers/transferTypedArrayTest.js',
                'Source/ThirdParty/Workers/*.js',
                // Files are already minified, don't optimize
                '!Source/ThirdParty/Workers/draco*.js']);
        })
        .then(function(files) {
            return Promise.map(files, function(file) {
                return streamToPromise(gulp.src(file)
                    .pipe(gulpUglify())
                    .pipe(gulp.dest(path.dirname(path.join(combineOutput, path.relative('Source', file))))));
            }, {concurrency : concurrency});
        })
        .then(function() {
            return globby(['Source/WorkersES6/*.js']);
        })
        .then(function(files) {
            var plugins = [];

            if (!debug) {
                plugins.push(rollupPluginStripPragma({
                    pragmas: ['debug']
                }));
            }
            if (optimizer === 'uglify2') {
                plugins.push(rollupPluginUglify.uglify());
            }

            return rollup.rollup({
                input: files,
                plugins: plugins,
                onwarn: rollupWarning
            }).then(function(bundle) {
                return bundle.write({
                    dir: path.join(combineOutput, 'Workers'),
                    format: 'amd'
                });
            });
        });
}

function minifyCSS(outputDirectory) {
    streamToPromise(
        gulp.src('Source/**/*.css')
            .pipe(cleanCSS())
            .pipe(gulp.dest(outputDirectory))
    );
}

function minifyModules(outputDirectory) {
    return streamToPromise(gulp.src('Source/ThirdParty/google-earth-dbroot-parser.js')
        .pipe(gulpUglify())
        .pipe(gulp.dest(outputDirectory + '/ThirdParty/')));
}

function combineJavaScript(options) {
    var optimizer = options.optimizer;
    var outputDirectory = options.outputDirectory;
    var removePragmas = options.removePragmas;

    var combineOutput = path.join('Build', 'combineOutput', optimizer);
    var copyrightHeader = fs.readFileSync(path.join('Source', 'copyrightHeader.js'));

    var promise = Promise.join(
        combineCesium(!removePragmas, optimizer, combineOutput),
        combineWorkers(!removePragmas, optimizer, combineOutput),
        minifyModules(outputDirectory)
    );

    return promise.then(function() {
        var promises = [];

        //copy to build folder with copyright header added at the top
        var stream = gulp.src([combineOutput + '/**'])
            .pipe(gulpInsert.prepend(copyrightHeader))
            .pipe(gulp.dest(outputDirectory));

        promises.push(streamToPromise(stream));

        var everythingElse = ['Source/**', '!**/*.js', '!**/*.glsl'];
        if (optimizer === 'uglify2') {
            promises.push(minifyCSS(outputDirectory));
            everythingElse.push('!**/*.css');
        }

        stream = gulp.src(everythingElse, { nodir: true }).pipe(gulp.dest(outputDirectory));
        promises.push(streamToPromise(stream));

        return Promise.all(promises).then(function() {
            rimraf.sync(combineOutput);
        });
    });
}

function glslToJavaScript(minify, minifyStateFilePath) {
    fs.writeFileSync(minifyStateFilePath, minify);
    var minifyStateFileLastModified = fs.existsSync(minifyStateFilePath) ? fs.statSync(minifyStateFilePath).mtime.getTime() : 0;

// collect all currently existing JS files into a set, later we will remove the ones
// we still are using from the set, then delete any files remaining in the set.
    var leftOverJsFiles = {};

    globby.sync(['Source/Shaders/**/*.js', 'Source/ThirdParty/Shaders/*.js']).forEach(function(file) {
        leftOverJsFiles[path.normalize(file)] = true;
    });

    var builtinFunctions = [];
    var builtinConstants = [];
    var builtinStructs = [];

    var glslFiles = globby.sync(['Source/Shaders/**/*.glsl', 'Source/ThirdParty/Shaders/*.glsl']);
    glslFiles.forEach(function(glslFile) {
        glslFile = path.normalize(glslFile);
        var baseName = path.basename(glslFile, '.glsl');
        var jsFile = path.join(path.dirname(glslFile), baseName) + '.js';

        // identify built in functions, structs, and constants
        var baseDir = path.join('Source', 'Shaders', 'Builtin');
        if (glslFile.indexOf(path.normalize(path.join(baseDir, 'Functions'))) === 0) {
            builtinFunctions.push(baseName);
        }
        else if (glslFile.indexOf(path.normalize(path.join(baseDir, 'Constants'))) === 0) {
            builtinConstants.push(baseName);
        }
        else if (glslFile.indexOf(path.normalize(path.join(baseDir, 'Structs'))) === 0) {
            builtinStructs.push(baseName);
        }

        delete leftOverJsFiles[jsFile];

        var jsFileExists = fs.existsSync(jsFile);
        var jsFileModified = jsFileExists ? fs.statSync(jsFile).mtime.getTime() : 0;
        var glslFileModified = fs.statSync(glslFile).mtime.getTime();

        if (jsFileExists && jsFileModified > glslFileModified && jsFileModified > minifyStateFileLastModified) {
            return;
        }

        var contents = fs.readFileSync(glslFile, 'utf8');
        contents = contents.replace(/\r\n/gm, '\n');

        var copyrightComments = '';
        var extractedCopyrightComments = contents.match(/\/\*\*(?:[^*\/]|\*(?!\/)|\n)*?@license(?:.|\n)*?\*\//gm);
        if (extractedCopyrightComments) {
            copyrightComments = extractedCopyrightComments.join('\n') + '\n';
        }

        if (minify) {
            contents = glslStripComments(contents);
            contents = contents.replace(/\s+$/gm, '').replace(/^\s+/gm, '').replace(/\n+/gm, '\n');
            contents += '\n';
        }

        contents = contents.split('"').join('\\"').replace(/\n/gm, '\\n\\\n');
        contents = copyrightComments + '\
//This file is automatically rebuilt by the Cesium build process.\n\
export default "' + contents + '";\n';

        fs.writeFileSync(jsFile, contents);
    });

    // delete any left over JS files from old shaders
    Object.keys(leftOverJsFiles).forEach(function(filepath) {
        rimraf.sync(filepath);
    });

    var generateBuiltinContents = function(contents, builtins, path) {
        for (var i = 0; i < builtins.length; i++) {
            var builtin = builtins[i];
            contents.imports.push('import czm_' + builtin + ' from \'./' + path + '/' + builtin + '.js\'');
            contents.builtinLookup.push('czm_' + builtin + ' : ' + 'czm_' + builtin);
        }
    };

    //generate the JS file for Built-in GLSL Functions, Structs, and Constants
    var contents = {
        imports : [],
        builtinLookup: []
    };
    generateBuiltinContents(contents, builtinConstants, 'Constants');
    generateBuiltinContents(contents, builtinStructs, 'Structs');
    generateBuiltinContents(contents, builtinFunctions, 'Functions');

    var fileContents = '//This file is automatically rebuilt by the Cesium build process.\n' +
        contents.imports.join('\n') +
        '\n\nexport default {\n    ' + contents.builtinLookup.join(',\n    ') + '\n};\n';

    fs.writeFileSync(path.join('Source', 'Shaders', 'Builtin', 'CzmBuiltins.js'), fileContents);
}

function createCesiumJs() {
    var contents = `export var VERSION = '${version}';\n`;
    globby.sync(sourceFiles).forEach(function(file) {
        file = path.relative('Source', file);

        var moduleId = file;
        moduleId = filePathToModuleId(moduleId);

        var assignmentName = path.basename(file, path.extname(file));
        if (moduleId.indexOf('Shaders/') === 0) {
            assignmentName = '_shaders' + assignmentName;
        }
        assignmentName = assignmentName.replace(/(\.|-)/g, '_');
        contents += 'export { default as ' + assignmentName + " } from './" + moduleId + ".js';" + os.EOL;
    });

    fs.writeFileSync('Source/Cesium.js', contents);
}

function createSpecList() {
    var specFiles = globby.sync(['Specs/**/*Spec.js']);

    var contents = '';
    specFiles.forEach(function(file) {
        contents += "import './" + filePathToModuleId(file).replace('Specs/', '') + ".js';\n";
    });

    fs.writeFileSync(path.join('Specs', 'SpecList.js'), contents);
}

function createGalleryList() {
    var demoObjects = [];
    var demoJSONs = [];
    var output = path.join('Apps', 'Sandcastle', 'gallery', 'gallery-index.js');

    var fileList = ['Apps/Sandcastle/gallery/**/*.html'];
    if (noDevelopmentGallery) {
        fileList.push('!Apps/Sandcastle/gallery/development/**/*.html');
    }

    // On travis, the version is set to something like '1.43.0-branch-name-travisBuildNumber'
    // We need to extract just the Major.Minor version
    var majorMinor = packageJson.version.match(/^(.*)\.(.*)\./);
    var major = majorMinor[1];
    var minor = Number(majorMinor[2]) - 1; // We want the last release, not current release
    var tagVersion = major + '.' + minor;

    // Get an array of demos that were added since the last release.
    // This includes newly staged local demos as well.
    var newDemos = [];
    try {
        newDemos = child_process.execSync('git diff --name-only --diff-filter=A ' + tagVersion + ' Apps/Sandcastle/gallery/*.html', { stdio: ['pipe', 'pipe', 'ignore'] }).toString().trim().split('\n');
    } catch (e) {
        // On a Cesium fork, tags don't exist so we can't generate the list.
    }

    var helloWorld;
    globby.sync(fileList).forEach(function(file) {
        var demo = filePathToModuleId(path.relative('Apps/Sandcastle/gallery', file));

        var demoObject = {
            name : demo,
            isNew: newDemos.includes(file)
        };

        if (fs.existsSync(file.replace('.html', '') + '.jpg')) {
            demoObject.img = demo + '.jpg';
        }

        demoObjects.push(demoObject);

        if (demo === 'Hello World') {
            helloWorld = demoObject;
        }
    });

    demoObjects.sort(function(a, b) {
      if (a.name < b.name) {
        return -1;
      } else if (a.name > b.name) {
        return 1;
      }
      return 0;
    });

    var helloWorldIndex = Math.max(demoObjects.indexOf(helloWorld), 0);

    var i;
    for (i = 0; i < demoObjects.length; ++i) {
      demoJSONs[i] = JSON.stringify(demoObjects[i], null, 2);
    }

    var contents = '\
// This file is automatically rebuilt by the Cesium build process.\n\
var hello_world_index = ' + helloWorldIndex + ';\n\
var VERSION = \'' + version + '\';\n\
var gallery_demos = [' + demoJSONs.join(', ') + '];\n\
var has_new_gallery_demos = ' + (newDemos.length > 0 ? 'true;' : 'false;') + '\n';

    fs.writeFileSync(output, contents);

    // Compile CSS for Sandcastle
    return streamToPromise(gulp.src(path.join('Apps', 'Sandcastle', 'templates', 'bucketRaw.css'))
        .pipe(cleanCSS())
        .pipe(gulpRename('bucket.css'))
        .pipe(gulpInsert.prepend('/* This file is automatically rebuilt by the Cesium build process. */\n'))
        .pipe(gulp.dest(path.join('Apps', 'Sandcastle', 'templates'))));
}

function createJsHintOptions() {
    var primary = JSON.parse(fs.readFileSync(path.join('Apps', '.jshintrc'), 'utf8'));
    var gallery = JSON.parse(fs.readFileSync(path.join('Apps', 'Sandcastle', '.jshintrc'), 'utf8'));
    primary.jasmine = false;
    primary.predef = gallery.predef;
    primary.unused = gallery.unused;
    primary.esversion = gallery.esversion;

    var contents = '\
// This file is automatically rebuilt by the Cesium build process.\n\
var sandcastleJsHintOptions = ' + JSON.stringify(primary, null, 4) + ';\n';

    fs.writeFileSync(path.join('Apps', 'Sandcastle', 'jsHintOptions.js'), contents);
}

function buildSandcastle() {
    var appStream = gulp.src([
            'Apps/Sandcastle/**',
            '!Apps/Sandcastle/load-cesium-es6.js',
            '!Apps/Sandcastle/standalone.html',
            '!Apps/Sandcastle/images/**',
            '!Apps/Sandcastle/gallery/**.jpg'
        ])
        // Remove dev-only ES6 module loading for unbuilt Cesium
        .pipe(gulpReplace('    <script type="module" src="../load-cesium-es6.js"></script>', ''))
        .pipe(gulpReplace('nomodule', ''))
        // Fix relative paths for new location
        .pipe(gulpReplace('../../../Build', '..'))
        .pipe(gulpReplace('../../../Source', '../CesiumUnminified'))
        .pipe(gulpReplace('../../Source', '.'))
        .pipe(gulpReplace('../../../ThirdParty', './ThirdParty'))
        .pipe(gulpReplace('../../ThirdParty', './ThirdParty'))
        .pipe(gulpReplace('../ThirdParty', './ThirdParty'))
        .pipe(gulpReplace('../Apps/Sandcastle', '.'))
        .pipe(gulpReplace('../../SampleData', '../SampleData'))
        .pipe(gulpReplace('../../Build/Documentation', '/docs/cesiumjs-ref-doc'))
        .pipe(gulp.dest('Build/Sandcastle'));

    var imageStream = gulp.src([
            'Apps/Sandcastle/gallery/**.jpg',
            'Apps/Sandcastle/images/**'
        ], {
            base: 'Apps/Sandcastle',
            buffer: false
        })
        .pipe(gulp.dest('Build/Sandcastle'));

    var fileStream = gulp.src([
        'ThirdParty/**'
    ])
        .pipe(gulp.dest('Build/Sandcastle/ThirdParty'));

    var dataStream = gulp.src([
        'Apps/SampleData/**'
    ])
        .pipe(gulp.dest('Build/Sandcastle/SampleData'));
    var standaloneStream = gulp.src([
        'Apps/Sandcastle/standalone.html'
        ])
        .pipe(gulpReplace('../../../', '.'))
        .pipe(gulpReplace('    <script type="module" src="load-cesium-es6.js"></script>', ''))
        .pipe(gulpReplace('nomodule', ''))
        .pipe(gulpReplace('../../Build', '.'))
        .pipe(gulp.dest('Build/Sandcastle'));

    return streamToPromise(mergeStream(appStream, fileStream, dataStream, imageStream, standaloneStream));
}

function buildCesiumViewer() {
    var cesiumViewerOutputDirectory = 'Build/CesiumViewer';
    mkdirp.sync(cesiumViewerOutputDirectory);

    var promise = Promise.join(
        rollup.rollup({
            input: 'Apps/CesiumViewer/CesiumViewer.js',
            treeshake: {
                moduleSideEffects: false
            },
            plugins: [
                rollupPluginStripPragma({
                    pragmas: ['debug']
                }),
                rollupPluginUglify.uglify()
            ],
            onwarn: rollupWarning
        }).then(function(bundle) {
            return bundle.write({
                file: 'Build/CesiumViewer/CesiumViewer.js',
                format: 'iife'
            });
        })
    );

    promise = promise.then(function() {
        var copyrightHeader = fs.readFileSync(path.join('Source', 'copyrightHeader.js'));
        var stream = mergeStream(
            gulp.src('Build/CesiumViewer/CesiumViewer.js')
                .pipe(gulpInsert.prepend(copyrightHeader))
                .pipe(gulpReplace('../../Source', '.'))
                .pipe(gulp.dest(cesiumViewerOutputDirectory)),

            gulp.src('Apps/CesiumViewer/CesiumViewer.css')
                .pipe(cleanCSS())
                .pipe(gulpReplace('../../Source', '.'))
                .pipe(gulp.dest(cesiumViewerOutputDirectory)),

            gulp.src('Apps/CesiumViewer/index.html')
                .pipe(gulpReplace('type="module"', ''))
                .pipe(gulp.dest(cesiumViewerOutputDirectory)),

            gulp.src(['Apps/CesiumViewer/**',
                      '!Apps/CesiumViewer/index.html',
                      '!Apps/CesiumViewer/**/*.js',
                      '!Apps/CesiumViewer/**/*.css']),

            gulp.src(['Build/Sandcastle/CesiumUnminified/Assets/**',
                      'Build/Sandcastle/CesiumUnminified/Workers/**',
                      'Build/Sandcastle/CesiumUnminified/ThirdParty/**',
                      'Build/Sandcastle/CesiumUnminified/Widgets/**',
                      '!Build/Sandcastle/CesiumUnminified/Widgets/**/*.css'],
                {
                    base : 'Build/Sandcastle/CesiumUnminified',
                    nodir : true
                }),
            gulp.src(['Build/Sandcastle/CesiumUnminified/Widgets/shared.css'], {
                base : 'Build/Sandcastle/CesiumUnminified'
            }),
            gulp.src(['Build/Sandcastle/CesiumUnminified/Widgets/InfoBox/InfoBoxDescription.css'], {
                base : 'Build/Sandcastle/CesiumUnminified'
            }),

            gulp.src(['web.config'])
        );

        return streamToPromise(stream.pipe(gulp.dest(cesiumViewerOutputDirectory)));
    });

    return promise;
}

function filePathToModuleId(moduleId) {
    return moduleId.substring(0, moduleId.lastIndexOf('.')).replace(/\\/g, '/');
}<|MERGE_RESOLUTION|>--- conflicted
+++ resolved
@@ -334,7 +334,7 @@
 
 gulp.task('makeZipFile', gulp.series('release', function() {
     //For now we regenerate the JS glsl to force it to be unminified in the release zip
-    //See https://github.com/CesiumGS/cesium/pull/3106#discussion_r42793558 for discussion.
+    //See https://github.com/AnalyticalGraphicsInc/cesium/pull/3106#discussion_r42793558 for discussion.
     glslToJavaScript(false, 'Build/minifyShaders.state');
 
     var builtSrc = gulp.src([
@@ -458,7 +458,6 @@
     var uploaded = 0;
     var errors = [];
 
-<<<<<<< HEAD
     function uploadFiles(prefix, filePrefix, files) {
         return Promise.map(files, function(file) {
             var blobName = prefix + '/' + file.replace(filePrefix, '');
@@ -466,37 +465,6 @@
             var contentType = mimeLookup.type;
             var compress = mimeLookup.compress;
             var contentEncoding = compress ? 'gzip' : undefined;
-=======
-    var prefix = uploadDirectory + '/';
-    return listAll(s3, bucketName, prefix, existingBlobs)
-        .then(function() {
-            return globby([
-                'Apps/**',
-                'Build/**',
-                'Source/**',
-                'Specs/**',
-                'ThirdParty/**',
-                '*.md',
-                'favicon.ico',
-                'gulpfile.js',
-                'index.html',
-                'package.json',
-                'server.cjs',
-                'web.config',
-                '*.zip',
-                '*.tgz'
-            ], {
-                dot : true // include hidden files
-            });
-        }).then(function(files) {
-            return Promise.map(files, function(file) {
-                var blobName = uploadDirectory + '/' + file;
-                var mimeLookup = getMimeType(blobName);
-                var contentType = mimeLookup.type;
-                var compress = mimeLookup.compress;
-                var contentEncoding = compress ? 'gzip' : undefined;
-                var etag;
->>>>>>> 77d4f155
 
             return readFile(file)
                 .then(function(content) {
